--- conflicted
+++ resolved
@@ -184,16 +184,10 @@
     CFLAGS := $(JVM_CFLAGS), \
     abstract_vm_version.cpp_CXXFLAGS := $(CFLAGS_VM_VERSION), \
     arguments.cpp_CXXFLAGS := $(CFLAGS_VM_VERSION), \
-<<<<<<< HEAD
-    DISABLED_WARNINGS_gcc := stringop-overflow, \
+    DISABLED_WARNINGS_gcc := $(DISABLED_WARNINGS_gcc), \
     DISABLED_WARNINGS_gcc_operator_new.cpp := system-headers, \
     DISABLED_WARNINGS_gcc_macroAssembler_sparc.cpp := maybe-uninitialized, \
-    DISABLED_WARNINGS_clang := tautological-compare switch \
-        unnamed-type-template-args unused-function, \
-=======
-    DISABLED_WARNINGS_gcc := $(DISABLED_WARNINGS_gcc), \
     DISABLED_WARNINGS_clang := $(DISABLED_WARNINGS_clang), \
->>>>>>> c542dc91
     DISABLED_WARNINGS_solstudio := $(DISABLED_WARNINGS_solstudio), \
     DISABLED_WARNINGS_xlc := $(DISABLED_WARNINGS_xlc), \
     DISABLED_WARNINGS_microsoft := $(DISABLED_WARNINGS_microsoft) 4146, \
