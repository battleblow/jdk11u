#
# Copyright (c) 2013, 2018, Oracle and/or its affiliates. All rights reserved.
# DO NOT ALTER OR REMOVE COPYRIGHT NOTICES OR THIS FILE HEADER.
#
# This code is free software; you can redistribute it and/or modify it
# under the terms of the GNU General Public License version 2 only, as
# published by the Free Software Foundation.  Oracle designates this
# particular file as subject to the "Classpath" exception as provided
# by Oracle in the LICENSE file that accompanied this code.
#
# This code is distributed in the hope that it will be useful, but WITHOUT
# ANY WARRANTY; without even the implied warranty of MERCHANTABILITY or
# FITNESS FOR A PARTICULAR PURPOSE.  See the GNU General Public License
# version 2 for more details (a copy is included in the LICENSE file that
# accompanied this code).
#
# You should have received a copy of the GNU General Public License version
# 2 along with this work; if not, write to the Free Software Foundation,
# Inc., 51 Franklin St, Fifth Floor, Boston, MA 02110-1301 USA.
#
# Please contact Oracle, 500 Oracle Parkway, Redwood Shores, CA 94065 USA
# or visit www.oracle.com if you need additional information or have any
# questions.
#

$(eval $(call IncludeCustomExtension, hotspot/gensrc/GensrcAdlc.gmk))

ifeq ($(call check-jvm-feature, compiler2), true)

  ADLC_SUPPORT_DIR := $(JVM_SUPPORT_DIR)/adlc

  ##############################################################################
  # Build the ad compiler (the adlc build tool)

  # Flags depending on the build platform/tool chain
  # NOTE: No optimization or debug flags set here
  ifeq ($(OPENJDK_BUILD_OS), linux)
    ADLC_CFLAGS := -fno-exceptions -DLINUX
  else ifeq ($(OPENJDK_BUILD_OS), solaris)
    ADLC_LDFLAGS := -m64
    ADLC_CFLAGS := -m64
    ADLC_CFLAGS_WARNINGS := +w
  else ifeq ($(OPENJDK_BUILD_OS), aix)
    ADLC_LDFLAGS := -q64
    ADLC_CFLAGS := -qnortti -qeh -q64 -DAIX
  else ifeq ($(OPENJDK_BUILD_OS), windows)
    ADLC_LDFLAGS := -nologo
    ADLC_CFLAGS := -nologo -EHsc
    # NOTE: The old build also have -D_CRT_SECURE_NO_DEPRECATE but it doesn't
    # seem needed any more.
    ADLC_CFLAGS_WARNINGS := -W3 -D_CRT_SECURE_NO_WARNINGS
  else ifeq ($(OPENJDK_BUILD_OS), bsd)
    ADLC_CFLAGS := -fno-exceptions -D_ALLBSD_SOURCE=1 -D_BSDONLY_SOURCE
  endif

  # Set the C++ standard if supported
  ADLC_CFLAGS += $(ADLC_CXXFLAG)

  # NOTE: The old build didn't set -DASSERT for windows but it doesn't seem to
  # hurt.
  ADLC_CFLAGS += -DASSERT

  ADLC_CFLAGS += -D$(HOTSPOT_TARGET_CPU_DEFINE)

  ADLC_CFLAGS += -I$(TOPDIR)/src/hotspot/share

  ifneq ($(call check-jvm-feature, shenandoahgc), true)
    ADLC_CFLAGS += -DINCLUDE_SHENANDOAHGC=0
  endif

  $(eval $(call SetupNativeCompilation, BUILD_ADLC, \
      NAME := adlc, \
      TYPE := EXECUTABLE, \
      TOOLCHAIN := TOOLCHAIN_BUILD_LINK_CXX, \
      SRC := $(TOPDIR)/src/hotspot/share/adlc, \
      EXTRA_FILES := $(TOPDIR)/src/hotspot/share/opto/opcodes.cpp, \
      CFLAGS := $(ADLC_CFLAGS) $(ADLC_CFLAGS_WARNINGS), \
      LDFLAGS := $(ADLC_LDFLAGS), \
      LIBS := $(ADLC_LIBS), \
      OBJECT_DIR := $(JVM_VARIANT_OUTPUTDIR)/tools/adlc/objs, \
      OUTPUT_DIR := $(JVM_VARIANT_OUTPUTDIR)/tools/adlc, \
      DEBUG_SYMBOLS := false, \
      DISABLED_WARNINGS_clang := tautological-compare, \
      DISABLED_WARNINGS_solstudio := notemsource, \
  ))

  ADLC_TOOL := $(BUILD_ADLC_TARGET)

  ##############################################################################
  # Transform the ad source files into C++ source files using adlc

  # Setup flags for the adlc build tool (ADLCFLAGS).
  ADLCFLAGS += -q -T

  # ADLC flags depending on target OS
  ifeq ($(OPENJDK_TARGET_OS), linux)
    ADLCFLAGS += -DLINUX=1 -D_GNU_SOURCE=1
  else ifeq ($(OPENJDK_TARGET_OS), solaris)
    ADLCFLAGS += -DSOLARIS=1 -DSPARC_WORKS=1
  else ifeq ($(OPENJDK_TARGET_OS), aix)
    ADLCFLAGS += -DAIX=1
  else ifeq ($(OPENJDK_TARGET_OS), macosx)
    ADLCFLAGS += -D_ALLBSD_SOURCE=1 -D_GNU_SOURCE=1
<<<<<<< HEAD
  else ifeq ($(OPENJDK_TARGET_OS), bsd)
    ADLCFLAGS += -D_ALLBSD_SOURCE=1 -D_BSDONLY_SOURCE
=======
  else ifeq ($(OPENJDK_TARGET_OS), windows)
    ifeq ($(call isTargetCpuBits, 64), true)
      ADLCFLAGS += -D_WIN64=1
    endif
    ifeq ($(HOTSPOT_TARGET_CPU_ARCH), aarch64)
      ADLCFLAGS += -DR18_RESERVED=1
    endif
>>>>>>> 175e23fd
  endif

  ifneq ($(OPENJDK_TARGET_OS), windows)
    # NOTE: Windows adlc flags was different in the old build. Is this really
    # correct?

    # -g makes #line directives in the generated C++ files.
    ADLCFLAGS += -g

    ADLCFLAGS += -D$(HOTSPOT_TARGET_CPU_DEFINE)=1
  endif

  # This generates checks in the generated C++ files that _LP64 is correctly
  # (un)defined when compiling them.
  ifeq ($(OPENJDK_TARGET_CPU_BITS), 64)
    ADLCFLAGS += -D_LP64=1
  else
    ADLCFLAGS += -U_LP64
  endif

  ifeq ($(HOTSPOT_TARGET_CPU_ARCH), arm)
    ADLCFLAGS += -DARM=1
  endif

  ##############################################################################
  # Concatenate all ad source files into a single file, which will be fed to
  # adlc. Also include a #line directive at the start of every included file
  # (after the initial header block), stating the original source file name.
  #
  # Normally, debugging is done directly on the ad_<arch>*.cpp files, but the
  # #line directives in those files will be pointing back to <arch>.ad.

  # AD_SRC_ROOTS might have been added to by a custom extension
  AD_SRC_ROOTS += $(TOPDIR)/src/hotspot

  AD_SRC_FILES := $(call uniq, $(wildcard $(foreach d, $(AD_SRC_ROOTS), \
      $d/cpu/$(HOTSPOT_TARGET_CPU_ARCH)/$(HOTSPOT_TARGET_CPU).ad \
      $d/cpu/$(HOTSPOT_TARGET_CPU_ARCH)/$(HOTSPOT_TARGET_CPU_ARCH).ad \
      $d/os_cpu/$(HOTSPOT_TARGET_OS)_$(HOTSPOT_TARGET_CPU_ARCH)/$(HOTSPOT_TARGET_OS)_$(HOTSPOT_TARGET_CPU_ARCH).ad \
    )))

  ifeq ($(call check-jvm-feature, shenandoahgc), true)
    AD_SRC_FILES += $(call uniq, $(wildcard $(foreach d, $(AD_SRC_ROOTS), \
        $d/cpu/$(HOTSPOT_TARGET_CPU_ARCH)/gc/shenandoah/shenandoah_$(HOTSPOT_TARGET_CPU).ad \
      )))
  endif

  SINGLE_AD_SRCFILE := $(ADLC_SUPPORT_DIR)/all-ad-src.ad

  INSERT_FILENAME_AWK_SCRIPT := \
      '{ \
         if (CUR_FN != FILENAME) { CUR_FN=FILENAME; NR_BASE=NR-1; need_lineno=1 } \
         if (need_lineno && $$0 !~ /\/\//) \
           { print "\n\n\#line " (NR-NR_BASE) " \"" FILENAME "\""; need_lineno=0 }; \
         print \
       }'

  $(SINGLE_AD_SRCFILE): $(AD_SRC_FILES)
	$(call LogInfo, Preprocessing adlc files $(^F))
	$(call MakeDir, $(@D))
	$(NAWK) $(INSERT_FILENAME_AWK_SCRIPT) $^ > $@

  ##############################################################################
  # Run the adlc tool on the single concatenated ad source file, and store the
  # output in support/adlc for further processing.
  ADLC_RUN_MARKER := $(ADLC_SUPPORT_DIR)/_adlc_run.marker

  $(ADLC_RUN_MARKER): $(BUILD_ADLC) $(SINGLE_AD_SRCFILE)
	$(call LogInfo, Generating adlc files)
	$(call MakeDir, $(@D))
	$(call ExecuteWithLog, $(ADLC_SUPPORT_DIR)/adlc_run, \
	    $(FIXPATH) $(ADLC_TOOL) $(ADLCFLAGS) $(SINGLE_AD_SRCFILE) \
	        -c$(ADLC_SUPPORT_DIR)/ad_$(HOTSPOT_TARGET_CPU_ARCH).cpp \
	        -h$(ADLC_SUPPORT_DIR)/ad_$(HOTSPOT_TARGET_CPU_ARCH).hpp \
	        -a$(ADLC_SUPPORT_DIR)/dfa_$(HOTSPOT_TARGET_CPU_ARCH).cpp \
	        -v$(ADLC_SUPPORT_DIR)/adGlobals_$(HOTSPOT_TARGET_CPU_ARCH).hpp)
	$(TOUCH) $@

  ##############################################################################
  # Finally copy the generated files from support/adlc into gensrc/adfiles,
  # and postprocess them by fixing dummy #line directives.

  ADLC_GENERATED_FILES := $(addprefix $(JVM_VARIANT_OUTPUTDIR)/gensrc/adfiles/, \
      ad_$(HOTSPOT_TARGET_CPU_ARCH).cpp \
      ad_$(HOTSPOT_TARGET_CPU_ARCH).hpp \
      ad_$(HOTSPOT_TARGET_CPU_ARCH)_clone.cpp \
      ad_$(HOTSPOT_TARGET_CPU_ARCH)_expand.cpp \
      ad_$(HOTSPOT_TARGET_CPU_ARCH)_format.cpp \
      ad_$(HOTSPOT_TARGET_CPU_ARCH)_gen.cpp \
      ad_$(HOTSPOT_TARGET_CPU_ARCH)_misc.cpp \
      ad_$(HOTSPOT_TARGET_CPU_ARCH)_peephole.cpp \
      ad_$(HOTSPOT_TARGET_CPU_ARCH)_pipeline.cpp \
      adGlobals_$(HOTSPOT_TARGET_CPU_ARCH).hpp \
      dfa_$(HOTSPOT_TARGET_CPU_ARCH).cpp \
  )

  $(JVM_VARIANT_OUTPUTDIR)/gensrc/adfiles/%: $(ADLC_RUN_MARKER)
	$(call LogInfo, Postprocessing adlc file $*)
	$(call MakeDir, $(@D))
	$(NAWK) \
	    'BEGIN { print "#line 1 \"$*\""; } \
	     /^#line 999999$$/ {print "#line " (NR+1) " \"$*\""; next} \
	     $(if $(call equals, $(ALLOW_ABSOLUTE_PATHS_IN_OUTPUT), false), \
	       /^#line .*$$/ {sub("$(WORKSPACE_ROOT)/","")} \
	     ) \
	     {print}' \
	    < $(ADLC_SUPPORT_DIR)/$* > $@

  TARGETS := $(ADLC_GENERATED_FILES)

endif<|MERGE_RESOLUTION|>--- conflicted
+++ resolved
@@ -101,10 +101,8 @@
     ADLCFLAGS += -DAIX=1
   else ifeq ($(OPENJDK_TARGET_OS), macosx)
     ADLCFLAGS += -D_ALLBSD_SOURCE=1 -D_GNU_SOURCE=1
-<<<<<<< HEAD
   else ifeq ($(OPENJDK_TARGET_OS), bsd)
     ADLCFLAGS += -D_ALLBSD_SOURCE=1 -D_BSDONLY_SOURCE
-=======
   else ifeq ($(OPENJDK_TARGET_OS), windows)
     ifeq ($(call isTargetCpuBits, 64), true)
       ADLCFLAGS += -D_WIN64=1
@@ -112,7 +110,6 @@
     ifeq ($(HOTSPOT_TARGET_CPU_ARCH), aarch64)
       ADLCFLAGS += -DR18_RESERVED=1
     endif
->>>>>>> 175e23fd
   endif
 
   ifneq ($(OPENJDK_TARGET_OS), windows)
