--- conflicted
+++ resolved
@@ -599,17 +599,10 @@
     WARNING_CFLAGS_JVM="$WARNINGS_ENABLE_ALL $WARNINGS_ENABLE_ADDITIONAL_JVM"
 
   elif test "x$TOOLCHAIN_TYPE" = xclang; then
-<<<<<<< HEAD
-    WARNING_CFLAGS_JVM="$WARNING_CFLAGS_JVM -Wno-deprecated"
     if test "x$OPENJDK_TARGET_OS" = xlinux || test "x$OPENJDK_TARGET_OS" = xbsd; then
-      WARNING_CFLAGS_JVM="$WARNING_CFLAGS_JVM -Wno-sometimes-uninitialized"
-      WARNING_CFLAGS_JDK="-Wall -Wextra -Wno-unused -Wno-unused-parameter -Wformat=2"
-=======
-    if test "x$OPENJDK_TARGET_OS" = xlinux; then
       WARNING_CFLAGS_JDK="$WARNINGS_ENABLE_ALL"
     else
       WARNING_CFLAGS_JDK="" # currently left empty
->>>>>>> c542dc91
     fi
     WARNING_CFLAGS_JVM="$WARNINGS_ENABLE_ALL $WARNINGS_ENABLE_ADDITIONAL_JVM"
 
