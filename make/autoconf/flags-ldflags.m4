#
# Copyright (c) 2011, 2018, Oracle and/or its affiliates. All rights reserved.
# DO NOT ALTER OR REMOVE COPYRIGHT NOTICES OR THIS FILE HEADER.
#
# This code is free software; you can redistribute it and/or modify it
# under the terms of the GNU General Public License version 2 only, as
# published by the Free Software Foundation.  Oracle designates this
# particular file as subject to the "Classpath" exception as provided
# by Oracle in the LICENSE file that accompanied this code.
#
# This code is distributed in the hope that it will be useful, but WITHOUT
# ANY WARRANTY; without even the implied warranty of MERCHANTABILITY or
# FITNESS FOR A PARTICULAR PURPOSE.  See the GNU General Public License
# version 2 for more details (a copy is included in the LICENSE file that
# accompanied this code).
#
# You should have received a copy of the GNU General Public License version
# 2 along with this work; if not, write to the Free Software Foundation,
# Inc., 51 Franklin St, Fifth Floor, Boston, MA 02110-1301 USA.
#
# Please contact Oracle, 500 Oracle Parkway, Redwood Shores, CA 94065 USA
# or visit www.oracle.com if you need additional information or have any
# questions.
#

################################################################################
#

AC_DEFUN([FLAGS_SETUP_LDFLAGS],
[
  FLAGS_SETUP_LDFLAGS_HELPER

  # Setup the target toolchain

  # On some platforms (mac) the linker warns about non existing -L dirs.
  # For any of the variants server, client or minimal, the dir matches the
  # variant name. The "main" variant should be used for linking. For the
  # rest, the dir is just server.
  if HOTSPOT_CHECK_JVM_VARIANT(server) || HOTSPOT_CHECK_JVM_VARIANT(client) \
      || HOTSPOT_CHECK_JVM_VARIANT(minimal); then
    TARGET_JVM_VARIANT_PATH=$JVM_VARIANT_MAIN
  else
    TARGET_JVM_VARIANT_PATH=server
  fi
  FLAGS_SETUP_LDFLAGS_CPU_DEP([TARGET])

  # Setup the build toolchain

  # When building a buildjdk, it's always only the server variant
  BUILD_JVM_VARIANT_PATH=server

  FLAGS_SETUP_LDFLAGS_CPU_DEP([BUILD], [OPENJDK_BUILD_])

  LDFLAGS_TESTLIB="$LDFLAGS_JDKLIB"
  LDFLAGS_TESTEXE="$LDFLAGS_JDKEXE ${TARGET_LDFLAGS_JDK_LIBPATH}"
  AC_SUBST(LDFLAGS_TESTLIB)
  AC_SUBST(LDFLAGS_TESTEXE)
])

################################################################################

# CPU independent LDFLAGS setup, used for both target and build toolchain.
AC_DEFUN([FLAGS_SETUP_LDFLAGS_HELPER],
[
  # Setup basic LDFLAGS
  if test "x$TOOLCHAIN_TYPE" = xgcc; then
    # If this is a --hash-style=gnu system, use --hash-style=both, why?
    # We have previously set HAS_GNU_HASH if this is the case
    if test -n "$HAS_GNU_HASH"; then
      BASIC_LDFLAGS="-Wl,--hash-style=both"
      LIBJSIG_HASHSTYLE_LDFLAGS="-Wl,--hash-style=both"
    fi

<<<<<<< HEAD
    if test "x$OPENJDK_TARGET_OS" != xbsd; then
        # Add -z defs, to forbid undefined symbols in object files.
        BASIC_LDFLAGS="$BASIC_LDFLAGS -Wl,-z,defs"
    fi

    BASIC_LDFLAGS_JVM_ONLY="-Wl,-z,noexecstack -Wl,-O1 -Wl,-z,relro"

    BASIC_LDFLAGS_JDK_LIB_ONLY="-Wl,-z,noexecstack"
    LIBJSIG_NOEXECSTACK_LDFLAGS="-Wl,-z,noexecstack"
=======
    # Add -z defs, to forbid undefined symbols in object files.
    # add relro (mark relocations read only) for all libs
    BASIC_LDFLAGS="$BASIC_LDFLAGS -Wl,-z,defs -Wl,-z,relro"
    BASIC_LDFLAGS_JVM_ONLY="-Wl,-O1"
>>>>>>> bf7d7515

  elif test "x$TOOLCHAIN_TYPE" = xclang; then
    BASIC_LDFLAGS_JVM_ONLY="-mno-omit-leaf-frame-pointer -mstack-alignment=16 \
        -fPIC"

  elif test "x$TOOLCHAIN_TYPE" = xsolstudio; then
    BASIC_LDFLAGS="-Wl,-z,defs"
    BASIC_LDFLAGS_ONLYCXX="-norunpath"
    BASIC_LDFLAGS_ONLYCXX_JDK_ONLY="-xnolib"

    BASIC_LDFLAGS_JDK_ONLY="-ztext"
    BASIC_LDFLAGS_JVM_ONLY="-library=%none -mt -z noversion"

  elif test "x$TOOLCHAIN_TYPE" = xxlc; then
    BASIC_LDFLAGS="-b64 -brtl -bnolibpath -bexpall -bernotok -btextpsize:64K \
        -bdatapsize:64K -bstackpsize:64K"
    # libjvm.so has gotten too large for normal TOC size; compile with qpic=large and link with bigtoc
    BASIC_LDFLAGS_JVM_ONLY="-Wl,-lC_r -bbigtoc"

  elif test "x$TOOLCHAIN_TYPE" = xmicrosoft; then
    BASIC_LDFLAGS="-nologo -opt:ref"
    BASIC_LDFLAGS_JDK_ONLY="-incremental:no"
    BASIC_LDFLAGS_JVM_ONLY="-opt:icf,8 -subsystem:windows"
  fi

  if test "x$TOOLCHAIN_TYPE" = xgcc || test "x$TOOLCHAIN_TYPE" = xclang; then
    if test -n "$HAS_NOEXECSTACK"; then
      BASIC_LDFLAGS="$BASIC_LDFLAGS -Wl,-z,noexecstack"
    fi
  fi

  # Setup OS-dependent LDFLAGS
  if test "x$TOOLCHAIN_TYPE" = xclang || test "x$TOOLCHAIN_TYPE" = xgcc; then
    if test "x$OPENJDK_TARGET_OS" = xmacosx; then
      # Assume clang or gcc.
      # FIXME: We should really generalize SET_SHARED_LIBRARY_ORIGIN instead.
      OS_LDFLAGS_JVM_ONLY="-Wl,-rpath,@loader_path/. -Wl,-rpath,@loader_path/.."
      OS_LDFLAGS_JDK_ONLY="-mmacosx-version-min=$MACOSX_VERSION_MIN"
    fi
    # On OpenBSD check to see if ld requires -z wxneeded
    if test "x$OPENJDK_TARGET_OS_ENV" = xbsd.openbsd; then
      AC_MSG_CHECKING([if ld requires -z wxneeded])
      PUSHED_LDFLAGS="$LDFLAGS"
      LDFLAGS="$LDFLAGS -Wl,-z,wxneeded"
      AC_LINK_IFELSE([AC_LANG_SOURCE([[int main() { }]])],
          [
            if $READELF -l conftest$ac_exeext | $GREP WXNEED > /dev/null; then
              AC_MSG_RESULT([yes])
              OS_LDFLAGS_JDK_ONLY="-Wl,-z,wxneeded"
            else
              AC_MSG_RESULT([no])
            fi
          ],
          [
            AC_MSG_RESULT([no])
          ],
          [
            AC_MSG_RESULT([no])
          ]
      )
      LDFLAGS="$PUSHED_LDFLAGS"
    fi
  fi

  # Setup debug level-dependent LDFLAGS
  if test "x$TOOLCHAIN_TYPE" = xgcc; then
    if test "x$OPENJDK_TARGET_OS" = xlinux; then
      if test x$DEBUG_LEVEL = xrelease; then
        DEBUGLEVEL_LDFLAGS_JDK_ONLY="$DEBUGLEVEL_LDFLAGS_JDK_ONLY -Wl,-O1"
      fi
      if test x$DEBUG_LEVEL = xslowdebug; then
        # do relocations at load
        DEBUGLEVEL_LDFLAGS="-Wl,-z,now"
      fi
    fi

  elif test "x$TOOLCHAIN_TYPE" = xxlc; then
    # We need '-qminimaltoc' or '-qpic=large -bbigtoc' if the TOC overflows.
    # Hotspot now overflows its 64K TOC (currently only for debug),
    # so we build with '-qpic=large -bbigtoc'.
    if test "x$DEBUG_LEVEL" != xrelease; then
      DEBUGLEVEL_LDFLAGS_JVM_ONLY="$DEBUGLEVEL_LDFLAGS_JVM_ONLY -bbigtoc"
    fi
  fi

  # Setup LDFLAGS for linking executables
  if test "x$TOOLCHAIN_TYPE" = xgcc; then
    EXECUTABLE_LDFLAGS="$EXECUTABLE_LDFLAGS -Wl,--allow-shlib-undefined"
  fi

  # Export some intermediate variables for compatibility
  LDFLAGS_CXX_JDK="$BASIC_LDFLAGS_ONLYCXX $BASIC_LDFLAGS_ONLYCXX_JDK_ONLY $DEBUGLEVEL_LDFLAGS_JDK_ONLY"
  AC_SUBST(LDFLAGS_CXX_JDK)
  AC_SUBST(LIBJSIG_HASHSTYLE_LDFLAGS)
  AC_SUBST(LIBJSIG_NOEXECSTACK_LDFLAGS)
])

################################################################################
# $1 - Either BUILD or TARGET to pick the correct OS/CPU variables to check
#      conditionals against.
# $2 - Optional prefix for each variable defined.
AC_DEFUN([FLAGS_SETUP_LDFLAGS_CPU_DEP],
[
  # Setup CPU-dependent basic LDFLAGS. These can differ between the target and
  # build toolchain.
  if test "x$TOOLCHAIN_TYPE" = xgcc; then
    if test "x${OPENJDK_$1_CPU}" = xx86; then
      $1_CPU_LDFLAGS_JVM_ONLY="-march=i586"
    elif test "x$OPENJDK_$1_CPU" = xarm; then
      $1_CPU_LDFLAGS_JVM_ONLY="${$1_CPU_LDFLAGS_JVM_ONLY} -fsigned-char"
      $1_CPU_LDFLAGS="$ARM_ARCH_TYPE_FLAGS $ARM_FLOAT_TYPE_FLAGS"
    elif test "x$FLAGS_CPU" = xaarch64; then
      if test "x$HOTSPOT_TARGET_CPU_PORT" = xarm64; then
        $1_CPU_LDFLAGS_JVM_ONLY="${$1_CPU_LDFLAGS_JVM_ONLY} -fsigned-char"
      fi
    fi

  elif test "x$TOOLCHAIN_TYPE" = xsolstudio; then
    if test "x${OPENJDK_$1_CPU}" = "xsparcv9"; then
      $1_CPU_LDFLAGS_JVM_ONLY="-xarch=sparc"
    fi

  elif test "x$TOOLCHAIN_TYPE" = xmicrosoft; then
    if test "x${OPENJDK_$1_CPU}" = "xx86"; then
      $1_CPU_LDFLAGS="-safeseh"
      # NOTE: Old build added -machine. Probably not needed.
      $1_CPU_LDFLAGS_JVM_ONLY="-machine:I386"
      $1_CPU_EXECUTABLE_LDFLAGS="-stack:327680"
    else
      $1_CPU_LDFLAGS_JVM_ONLY="-machine:AMD64"
      $1_CPU_EXECUTABLE_LDFLAGS="-stack:1048576"
    fi
  fi

  # JVM_VARIANT_PATH depends on if this is build or target...
  if test "x$TOOLCHAIN_TYPE" = xmicrosoft; then
    $1_LDFLAGS_JDK_LIBPATH="-libpath:${OUTPUTDIR}/support/modules_libs/java.base"
  else
    $1_LDFLAGS_JDK_LIBPATH="-L\$(SUPPORT_OUTPUTDIR)/modules_libs/java.base \
        -L\$(SUPPORT_OUTPUTDIR)/modules_libs/java.base/${$1_JVM_VARIANT_PATH}"
  fi

  # Export variables according to old definitions, prefix with $2 if present.
  LDFLAGS_JDK_COMMON="$BASIC_LDFLAGS $BASIC_LDFLAGS_JDK_ONLY \
      $OS_LDFLAGS_JDK_ONLY $DEBUGLEVEL_LDFLAGS_JDK_ONLY ${$2EXTRA_LDFLAGS}"
  $2LDFLAGS_JDKLIB="$LDFLAGS_JDK_COMMON $BASIC_LDFLAGS_JDK_LIB_ONLY \
      ${$1_LDFLAGS_JDK_LIBPATH} $SHARED_LIBRARY_FLAGS"
  $2LDFLAGS_JDKEXE="$LDFLAGS_JDK_COMMON $EXECUTABLE_LDFLAGS \
      ${$1_CPU_EXECUTABLE_LDFLAGS}"

  $2JVM_LDFLAGS="$BASIC_LDFLAGS $BASIC_LDFLAGS_JVM_ONLY $OS_LDFLAGS_JVM_ONLY \
      $DEBUGLEVEL_LDFLAGS $DEBUGLEVEL_LDFLAGS_JVM_ONLY $BASIC_LDFLAGS_ONLYCXX \
      ${$1_CPU_LDFLAGS} ${$1_CPU_LDFLAGS_JVM_ONLY} ${$2EXTRA_LDFLAGS}"

  AC_SUBST($2LDFLAGS_JDKLIB)
  AC_SUBST($2LDFLAGS_JDKEXE)

  AC_SUBST($2JVM_LDFLAGS)
])<|MERGE_RESOLUTION|>--- conflicted
+++ resolved
@@ -71,22 +71,14 @@
       LIBJSIG_HASHSTYLE_LDFLAGS="-Wl,--hash-style=both"
     fi
 
-<<<<<<< HEAD
     if test "x$OPENJDK_TARGET_OS" != xbsd; then
         # Add -z defs, to forbid undefined symbols in object files.
         BASIC_LDFLAGS="$BASIC_LDFLAGS -Wl,-z,defs"
     fi
 
-    BASIC_LDFLAGS_JVM_ONLY="-Wl,-z,noexecstack -Wl,-O1 -Wl,-z,relro"
-
-    BASIC_LDFLAGS_JDK_LIB_ONLY="-Wl,-z,noexecstack"
-    LIBJSIG_NOEXECSTACK_LDFLAGS="-Wl,-z,noexecstack"
-=======
-    # Add -z defs, to forbid undefined symbols in object files.
-    # add relro (mark relocations read only) for all libs
-    BASIC_LDFLAGS="$BASIC_LDFLAGS -Wl,-z,defs -Wl,-z,relro"
+    # Add relro (mark relocations read only) for all libs
+    BASIC_LDFLAGS="$BASIC_LDFLAGS -Wl,-z,relro"
     BASIC_LDFLAGS_JVM_ONLY="-Wl,-O1"
->>>>>>> bf7d7515
 
   elif test "x$TOOLCHAIN_TYPE" = xclang; then
     BASIC_LDFLAGS_JVM_ONLY="-mno-omit-leaf-frame-pointer -mstack-alignment=16 \
