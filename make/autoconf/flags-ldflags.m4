--- conflicted
+++ resolved
@@ -71,21 +71,15 @@
       LIBJSIG_HASHSTYLE_LDFLAGS="-Wl,--hash-style=both"
     fi
 
-<<<<<<< HEAD
     if test "x$OPENJDK_TARGET_OS" != xbsd; then
         # Add -z defs, to forbid undefined symbols in object files.
         BASIC_LDFLAGS="$BASIC_LDFLAGS -Wl,-z,defs"
     fi
 
-    # Add relro (mark relocations read only) for all libs
-    BASIC_LDFLAGS="$BASIC_LDFLAGS -Wl,-z,relro"
-
-=======
     # Add -z defs, to forbid undefined symbols in object files.
     # add -z,relro (mark relocations read only) for all libs
     # add -z,now ("full relro" - more of the Global Offset Table GOT is marked read only)
-    BASIC_LDFLAGS="$BASIC_LDFLAGS -Wl,-z,defs -Wl,-z,relro -Wl,-z,now"
->>>>>>> 5a76c240
+    BASIC_LDFLAGS="$BASIC_LDFLAGS -Wl,-z,relro -Wl,-z,now"
     # s390x : remove unused code+data in link step
     if test "x$OPENJDK_TARGET_CPU" = xs390x; then
       BASIC_LDFLAGS="$BASIC_LDFLAGS -Wl,--gc-sections -Wl,--print-gc-sections"
