#
# Copyright (c) 2011, 2021, Oracle and/or its affiliates. All rights reserved.
# DO NOT ALTER OR REMOVE COPYRIGHT NOTICES OR THIS FILE HEADER.
#
# This code is free software; you can redistribute it and/or modify it
# under the terms of the GNU General Public License version 2 only, as
# published by the Free Software Foundation.  Oracle designates this
# particular file as subject to the "Classpath" exception as provided
# by Oracle in the LICENSE file that accompanied this code.
#
# This code is distributed in the hope that it will be useful, but WITHOUT
# ANY WARRANTY; without even the implied warranty of MERCHANTABILITY or
# FITNESS FOR A PARTICULAR PURPOSE.  See the GNU General Public License
# version 2 for more details (a copy is included in the LICENSE file that
# accompanied this code).
#
# You should have received a copy of the GNU General Public License version
# 2 along with this work; if not, write to the Free Software Foundation,
# Inc., 51 Franklin St, Fifth Floor, Boston, MA 02110-1301 USA.
#
# Please contact Oracle, 500 Oracle Parkway, Redwood Shores, CA 94065 USA
# or visit www.oracle.com if you need additional information or have any
# questions.
#

# Support macro for PLATFORM_EXTRACT_TARGET_AND_BUILD.
# Converts autoconf style CPU name to OpenJDK style, into
# VAR_CPU, VAR_CPU_ARCH, VAR_CPU_BITS and VAR_CPU_ENDIAN.
AC_DEFUN([PLATFORM_EXTRACT_VARS_FROM_CPU],
[
  # First argument is the cpu name from the trip/quad
  case "$1" in
    amd64|x86_64)
      VAR_CPU=x86_64
      VAR_CPU_ARCH=x86
      VAR_CPU_BITS=64
      VAR_CPU_ENDIAN=little
      ;;
    i?86)
      VAR_CPU=x86
      VAR_CPU_ARCH=x86
      VAR_CPU_BITS=32
      VAR_CPU_ENDIAN=little
      ;;
    alpha*)
      VAR_CPU=alpha
      VAR_CPU_ARCH=alpha
      VAR_CPU_BITS=64
      VAR_CPU_ENDIAN=little
      ;;
    arm*)
      VAR_CPU=arm
      VAR_CPU_ARCH=arm
      VAR_CPU_BITS=32
      VAR_CPU_ENDIAN=little
      ;;
    aarch64)
      VAR_CPU=aarch64
      VAR_CPU_ARCH=aarch64
      VAR_CPU_BITS=64
      VAR_CPU_ENDIAN=little
      ;;
    ia64)
      VAR_CPU=ia64
      VAR_CPU_ARCH=ia64
      VAR_CPU_BITS=64
      VAR_CPU_ENDIAN=little
      ;;
    loongarch64)
      VAR_CPU=loongarch64
      VAR_CPU_ARCH=loongarch
      VAR_CPU_BITS=64
      VAR_CPU_ENDIAN=little
      ;;
    m68k)
      VAR_CPU=m68k
      VAR_CPU_ARCH=m68k
      VAR_CPU_BITS=32
      VAR_CPU_ENDIAN=big
      ;;
    mips)
      VAR_CPU=mips
      VAR_CPU_ARCH=mips
      VAR_CPU_BITS=32
      VAR_CPU_ENDIAN=big
      ;;
    mipsel)
      VAR_CPU=mipsel
      VAR_CPU_ARCH=mipsel
      VAR_CPU_BITS=32
      VAR_CPU_ENDIAN=little
      ;;
    mips64)
      VAR_CPU=mips64
      VAR_CPU_ARCH=mips64
      VAR_CPU_BITS=64
      VAR_CPU_ENDIAN=big
      ;;
    mips64el)
      VAR_CPU=mips64el
      VAR_CPU_ARCH=mips64el
      VAR_CPU_BITS=64
      VAR_CPU_ENDIAN=little
      ;;
    powerpc)
      VAR_CPU=ppc
      VAR_CPU_ARCH=ppc
      VAR_CPU_BITS=32
      VAR_CPU_ENDIAN=big
      ;;
    powerpc64)
      VAR_CPU=ppc64
      VAR_CPU_ARCH=ppc
      VAR_CPU_BITS=64
      VAR_CPU_ENDIAN=big
      ;;
    powerpc64le)
      VAR_CPU=ppc64le
      VAR_CPU_ARCH=ppc
      VAR_CPU_BITS=64
      VAR_CPU_ENDIAN=little
      ;;
    riscv64)
      VAR_CPU=riscv64
      VAR_CPU_ARCH=riscv
      VAR_CPU_BITS=64
      VAR_CPU_ENDIAN=little
      ;;
    s390)
      VAR_CPU=s390
      VAR_CPU_ARCH=s390
      VAR_CPU_BITS=32
      VAR_CPU_ENDIAN=big
      ;;
    s390x)
      VAR_CPU=s390x
      VAR_CPU_ARCH=s390
      VAR_CPU_BITS=64
      VAR_CPU_ENDIAN=big
      ;;
    sh*eb)
      VAR_CPU=sh
      VAR_CPU_ARCH=sh
      VAR_CPU_BITS=32
      VAR_CPU_ENDIAN=big
      ;;
    sh*)
      VAR_CPU=sh
      VAR_CPU_ARCH=sh
      VAR_CPU_BITS=32
      VAR_CPU_ENDIAN=little
      ;;
    sparc)
      VAR_CPU=sparc
      VAR_CPU_ARCH=sparc
      VAR_CPU_BITS=32
      VAR_CPU_ENDIAN=big
      ;;
    sparcv9|sparc64)
      VAR_CPU=sparcv9
      VAR_CPU_ARCH=sparc
      VAR_CPU_BITS=64
      VAR_CPU_ENDIAN=big
      ;;
    *)
      AC_MSG_ERROR([unsupported cpu $1])
      ;;
  esac
])

# Support macro for PLATFORM_EXTRACT_TARGET_AND_BUILD.
# Converts autoconf style OS name to OpenJDK style, into
# VAR_OS, VAR_OS_TYPE and VAR_OS_ENV.
AC_DEFUN([PLATFORM_EXTRACT_VARS_FROM_OS],
[
  case "$1" in
    *linux*)
      VAR_OS=linux
      VAR_OS_TYPE=unix
      ;;
    *solaris*)
      VAR_OS=solaris
      VAR_OS_TYPE=unix
      ;;
    *darwin*)
      VAR_OS=macosx
      VAR_OS_TYPE=unix
      ;;
    *bsd*)
      VAR_OS=bsd
      VAR_OS_TYPE=unix
      case "$1" in
        *freebsd*)
          VAR_OS_ENV=bsd.freebsd ;;
        *openbsd*)
          VAR_OS_ENV=bsd.openbsd ;;
        *netbsd*)
          VAR_OS_ENV=bsd.netbsd ;;
      esac
      ;;
    *cygwin*)
      VAR_OS=windows
      VAR_OS_ENV=windows.cygwin
      ;;
    *mingw*)
      VAR_OS=windows
      VAR_OS_ENV=windows.msys
      ;;
    *aix*)
      VAR_OS=aix
      VAR_OS_TYPE=unix
      ;;
    *)
      AC_MSG_ERROR([unsupported operating system $1])
      ;;
  esac
])

# Support macro for PLATFORM_EXTRACT_TARGET_AND_BUILD.
# Converts autoconf style OS name to OpenJDK style, into
# VAR_LIBC.
AC_DEFUN([PLATFORM_EXTRACT_VARS_FROM_LIBC],
[
  case "$1" in
    *linux*-musl)
      VAR_LIBC=musl
      ;;
    *linux*-gnu)
      VAR_LIBC=gnu
      ;;
    *)
      VAR_LIBC=default
      ;;
  esac
])

# Support macro for PLATFORM_EXTRACT_TARGET_AND_BUILD.
# Converts autoconf style OS name to OpenJDK style, into
# VAR_ABI.
AC_DEFUN([PLATFORM_EXTRACT_VARS_FROM_ABI],
[
  case "$1" in
    *linux*-musl)
      VAR_ABI=musl
      ;;
    *linux*-gnu)
      VAR_ABI=gnu
      ;;
    *linux*-gnueabi)
      VAR_ABI=gnueabi
      ;;
    *linux*-gnueabihf)
      VAR_ABI=gnueabihf
      ;;
    *linux*-gnuabi64)
      VAR_ABI=gnuabi64
      ;;
    *)
      VAR_ABI=default
      ;;
  esac
])

# Expects $host_os $host_cpu $build_os and $build_cpu
# and $with_target_bits to have been setup!
#
# Translate the standard triplet(quadruplet) definition
# of the target/build system into OPENJDK_TARGET_OS, OPENJDK_TARGET_CPU,
# OPENJDK_BUILD_OS, etc.
AC_DEFUN([PLATFORM_EXTRACT_TARGET_AND_BUILD],
[
  # Copy the autoconf trip/quadruplet verbatim to OPENJDK_TARGET_AUTOCONF_NAME
  # (from the autoconf "host") and OPENJDK_BUILD_AUTOCONF_NAME
  # Note that we might later on rewrite e.g. OPENJDK_TARGET_CPU due to reduced build,
  # but this will not change the value of OPENJDK_TARGET_AUTOCONF_NAME.
  OPENJDK_TARGET_AUTOCONF_NAME="$host"
  OPENJDK_BUILD_AUTOCONF_NAME="$build"
  AC_SUBST(OPENJDK_TARGET_AUTOCONF_NAME)
  AC_SUBST(OPENJDK_BUILD_AUTOCONF_NAME)

  # Convert the autoconf OS/CPU value to our own data, into the VAR_OS/CPU/LIBC variables.
  PLATFORM_EXTRACT_VARS_FROM_OS($build_os)
  PLATFORM_EXTRACT_VARS_FROM_CPU($build_cpu)
  PLATFORM_EXTRACT_VARS_FROM_LIBC($build_os)
  PLATFORM_EXTRACT_VARS_FROM_ABI($build_os)
  # ..and setup our own variables. (Do this explicitly to facilitate searching)
  OPENJDK_BUILD_OS="$VAR_OS"
  if test "x$VAR_OS_TYPE" != x; then
    OPENJDK_BUILD_OS_TYPE="$VAR_OS_TYPE"
  else
    OPENJDK_BUILD_OS_TYPE="$VAR_OS"
  fi
  if test "x$VAR_OS_ENV" != x; then
    OPENJDK_BUILD_OS_ENV="$VAR_OS_ENV"
  else
    OPENJDK_BUILD_OS_ENV="$VAR_OS"
  fi
  OPENJDK_BUILD_CPU="$VAR_CPU"
  OPENJDK_BUILD_CPU_ARCH="$VAR_CPU_ARCH"
  OPENJDK_BUILD_CPU_BITS="$VAR_CPU_BITS"
  OPENJDK_BUILD_CPU_ENDIAN="$VAR_CPU_ENDIAN"
  OPENJDK_BUILD_CPU_AUTOCONF="$build_cpu"
  OPENJDK_BUILD_LIBC="$VAR_LIBC"
  OPENJDK_BUILD_ABI="$VAR_ABI"
  AC_SUBST(OPENJDK_BUILD_OS)
  AC_SUBST(OPENJDK_BUILD_OS_TYPE)
  AC_SUBST(OPENJDK_BUILD_OS_ENV)
  AC_SUBST(OPENJDK_BUILD_CPU)
  AC_SUBST(OPENJDK_BUILD_CPU_ARCH)
  AC_SUBST(OPENJDK_BUILD_CPU_BITS)
  AC_SUBST(OPENJDK_BUILD_CPU_ENDIAN)
  AC_SUBST(OPENJDK_BUILD_CPU_AUTOCONF)
  AC_SUBST(OPENJDK_BUILD_LIBC)
  AC_SUBST(OPENJDK_BUILD_ABI)

  AC_MSG_CHECKING([openjdk-build os-cpu])
  AC_MSG_RESULT([$OPENJDK_BUILD_OS-$OPENJDK_BUILD_CPU])

  if test "x$OPENJDK_BUILD_OS" = "xlinux"; then
    AC_MSG_CHECKING([openjdk-build C library])
    AC_MSG_RESULT([$OPENJDK_BUILD_LIBC])
  fi

  # Convert the autoconf OS/CPU value to our own data, into the VAR_OS/CPU/LIBC variables.
  PLATFORM_EXTRACT_VARS_FROM_OS($host_os)
  PLATFORM_EXTRACT_VARS_FROM_CPU($host_cpu)
  PLATFORM_EXTRACT_VARS_FROM_LIBC($host_os)
  PLATFORM_EXTRACT_VARS_FROM_ABI($host_os)
  # ... and setup our own variables. (Do this explicitly to facilitate searching)
  OPENJDK_TARGET_OS="$VAR_OS"
  if test "x$VAR_OS_TYPE" != x; then
    OPENJDK_TARGET_OS_TYPE="$VAR_OS_TYPE"
  else
    OPENJDK_TARGET_OS_TYPE="$VAR_OS"
  fi
  if test "x$VAR_OS_ENV" != x; then
    OPENJDK_TARGET_OS_ENV="$VAR_OS_ENV"
  else
    OPENJDK_TARGET_OS_ENV="$VAR_OS"
  fi
  OPENJDK_TARGET_CPU="$VAR_CPU"
  OPENJDK_TARGET_CPU_ARCH="$VAR_CPU_ARCH"
  OPENJDK_TARGET_CPU_BITS="$VAR_CPU_BITS"
  OPENJDK_TARGET_CPU_ENDIAN="$VAR_CPU_ENDIAN"
  OPENJDK_TARGET_CPU_AUTOCONF="$host_cpu"
  OPENJDK_TARGET_OS_UPPERCASE=`$ECHO $OPENJDK_TARGET_OS | $TR 'abcdefghijklmnopqrstuvwxyz' 'ABCDEFGHIJKLMNOPQRSTUVWXYZ'`
  OPENJDK_TARGET_LIBC="$VAR_LIBC"
  OPENJDK_TARGET_ABI="$VAR_ABI"

  AC_SUBST(OPENJDK_TARGET_OS)
  AC_SUBST(OPENJDK_TARGET_OS_TYPE)
  AC_SUBST(OPENJDK_TARGET_OS_ENV)
  AC_SUBST(OPENJDK_TARGET_OS_UPPERCASE)
  AC_SUBST(OPENJDK_TARGET_CPU)
  AC_SUBST(OPENJDK_TARGET_CPU_ARCH)
  AC_SUBST(OPENJDK_TARGET_CPU_BITS)
  AC_SUBST(OPENJDK_TARGET_CPU_ENDIAN)
  AC_SUBST(OPENJDK_TARGET_CPU_AUTOCONF)
  AC_SUBST(OPENJDK_TARGET_LIBC)
  AC_SUBST(OPENJDK_TARGET_ABI)

  AC_MSG_CHECKING([openjdk-target os-cpu])
  AC_MSG_RESULT([$OPENJDK_TARGET_OS-$OPENJDK_TARGET_CPU])

<<<<<<< HEAD
  if test "x$OPENJDK_TARGET_OS_ENV" != "x$OPENJDK_TARGET_OS"; then
    AC_MSG_CHECKING([openjdk-target os-env])
    AC_MSG_RESULT([$OPENJDK_TARGET_OS_ENV])
=======
  if test "x$OPENJDK_TARGET_OS" = "xlinux"; then
    AC_MSG_CHECKING([openjdk-target C library])
    AC_MSG_RESULT([$OPENJDK_TARGET_LIBC])
>>>>>>> 87e0662a
  fi
])

# Check if a reduced build (32-bit on 64-bit platforms) is requested, and modify behaviour
# accordingly. Must be done after setting up build and target system, but before
# doing anything else with these values.
AC_DEFUN([PLATFORM_SETUP_TARGET_CPU_BITS],
[
  AC_ARG_WITH(target-bits, [AS_HELP_STRING([--with-target-bits],
       [build 32-bit or 64-bit binaries (for platforms that support it), e.g. --with-target-bits=32 @<:@guessed@:>@])])

  # We have three types of compiles:
  # native  == normal compilation, target system == build system
  # cross   == traditional cross compilation, target system != build system; special toolchain needed
  # reduced == using native compilers, but with special flags (e.g. -m32) to produce 32-bit builds on 64-bit machines
  #
  if test "x$OPENJDK_BUILD_AUTOCONF_NAME" != "x$OPENJDK_TARGET_AUTOCONF_NAME"; then
    # We're doing a proper cross-compilation
    COMPILE_TYPE="cross"
  else
    COMPILE_TYPE="native"
  fi

  if test "x$with_target_bits" != x; then
    if test "x$COMPILE_TYPE" = "xcross"; then
      AC_MSG_ERROR([It is not possible to combine --with-target-bits=X and proper cross-compilation. Choose either.])
    fi

    if test "x$with_target_bits" = x32 && test "x$OPENJDK_TARGET_CPU_BITS" = x64; then
      # A reduced build is requested
      COMPILE_TYPE="reduced"
      OPENJDK_TARGET_CPU_BITS=32
      if test "x$OPENJDK_TARGET_CPU_ARCH" = "xx86"; then
        OPENJDK_TARGET_CPU=x86
      elif test "x$OPENJDK_TARGET_CPU_ARCH" = "xsparc"; then
        OPENJDK_TARGET_CPU=sparc
      else
        AC_MSG_ERROR([Reduced build (--with-target-bits=32) is only supported on x86_64 and sparcv9])
      fi
    elif test "x$with_target_bits" = x64 && test "x$OPENJDK_TARGET_CPU_BITS" = x32; then
      AC_MSG_ERROR([It is not possible to use --with-target-bits=64 on a 32 bit system. Use proper cross-compilation instead.])
    elif test "x$with_target_bits" = "x$OPENJDK_TARGET_CPU_BITS"; then
      AC_MSG_NOTICE([--with-target-bits are set to build platform address size; argument has no meaning])
    else
      AC_MSG_ERROR([--with-target-bits can only be 32 or 64, you specified $with_target_bits!])
    fi
  fi
  AC_SUBST(COMPILE_TYPE)

  AC_MSG_CHECKING([compilation type])
  AC_MSG_RESULT([$COMPILE_TYPE])
])

# Setup the legacy variables, for controlling the old makefiles.
#
AC_DEFUN([PLATFORM_SETUP_LEGACY_VARS],
[
  PLATFORM_SETUP_LEGACY_VARS_HELPER([TARGET])
  PLATFORM_SETUP_LEGACY_VARS_HELPER([BUILD])
])

# $1 - Either TARGET or BUILD to setup the variables for.
AC_DEFUN([PLATFORM_SETUP_LEGACY_VARS_HELPER],
[
  # Also store the legacy naming of the cpu.
  # Ie i586 and amd64 instead of x86 and x86_64
  OPENJDK_$1_CPU_LEGACY="$OPENJDK_$1_CPU"
  if test "x$OPENJDK_$1_CPU" = xx86; then
    OPENJDK_$1_CPU_LEGACY="i586"
  elif test "x$OPENJDK_$1_OS" != xmacosx && test "x$OPENJDK_$1_CPU" = xx86_64; then
    # On all platforms except MacOSX replace x86_64 with amd64.
    OPENJDK_$1_CPU_LEGACY="amd64"
  elif test "x$OPENJDK_$1_CPU" = xalpha; then
    # Avoid name collisions with variables named alpha
    OPENJDK_$1_CPU_LEGACY="_alpha_"
  elif test "x$OPENJDK_$1_CPU" = xsh; then
    # Avoid name collisions with variables named sh
    OPENJDK_$1_CPU_LEGACY="_sh_"
  fi
  AC_SUBST(OPENJDK_$1_CPU_LEGACY)

  # And the second legacy naming of the cpu.
  # Ie i386 and amd64 instead of x86 and x86_64.
  OPENJDK_$1_CPU_LEGACY_LIB="$OPENJDK_$1_CPU"
  if test "x$OPENJDK_$1_CPU" = xx86; then
    OPENJDK_$1_CPU_LEGACY_LIB="i386"
  elif test "x$OPENJDK_$1_CPU" = xx86_64; then
    OPENJDK_$1_CPU_LEGACY_LIB="amd64"
  fi
  AC_SUBST(OPENJDK_$1_CPU_LEGACY_LIB)

  # OPENJDK_$1_CPU_ISADIR is normally empty. On 64-bit Solaris systems, it is set to
  # /amd64 or /sparcv9. This string is appended to some library paths, like this:
  # /usr/lib${OPENJDK_$1_CPU_ISADIR}/libexample.so
  OPENJDK_$1_CPU_ISADIR=""
  if test "x$OPENJDK_$1_OS" = xsolaris; then
    if test "x$OPENJDK_$1_CPU" = xx86_64; then
      OPENJDK_$1_CPU_ISADIR="/amd64"
    elif test "x$OPENJDK_$1_CPU" = xsparcv9; then
      OPENJDK_$1_CPU_ISADIR="/sparcv9"
    fi
  fi
  AC_SUBST(OPENJDK_$1_CPU_ISADIR)

  # Setup OPENJDK_$1_CPU_OSARCH, which is used to set the os.arch Java system property
  OPENJDK_$1_CPU_OSARCH="$OPENJDK_$1_CPU"
  if test "x$OPENJDK_TARGET_OS" = xbsd -o "x$OPENJDK_$1_OS" = xlinux && test "x$OPENJDK_$1_CPU" = xx86; then
    # On linux and BSD only, we replace x86 with i386.
    OPENJDK_$1_CPU_OSARCH="i386"
  elif test "x$OPENJDK_$1_OS" != xmacosx && test "x$OPENJDK_$1_CPU" = xx86_64; then
    # On all platforms except macosx, we replace x86_64 with amd64.
    OPENJDK_$1_CPU_OSARCH="amd64"
  fi
  AC_SUBST(OPENJDK_$1_CPU_OSARCH)

  OPENJDK_$1_CPU_JLI="$OPENJDK_$1_CPU"
  if test "x$OPENJDK_$1_CPU" = xx86; then
    OPENJDK_$1_CPU_JLI="i386"
  elif test "x$OPENJDK_$1_OS" != xmacosx && test "x$OPENJDK_$1_CPU" = xx86_64; then
    # On all platforms except macosx, we replace x86_64 with amd64.
    OPENJDK_$1_CPU_JLI="amd64"
  fi

  # The new version string in JDK 9 also defined new naming of OS and ARCH for bundles
  # The macOS bundle name was revised in JDK 17
  #
  # macosx is macos and x86_64 is x64
  if test "x$OPENJDK_$1_OS" = xmacosx; then
    OPENJDK_$1_OS_BUNDLE="macos"
  else
    OPENJDK_$1_OS_BUNDLE="$OPENJDK_TARGET_OS"
  fi
  if test "x$OPENJDK_$1_CPU" = xx86_64; then
    OPENJDK_$1_CPU_BUNDLE="x64"
  else
    OPENJDK_$1_CPU_BUNDLE="$OPENJDK_$1_CPU"
  fi

  OPENJDK_$1_LIBC_BUNDLE=""
  if test "x$OPENJDK_$1_LIBC" = "xmusl"; then
    OPENJDK_$1_LIBC_BUNDLE="-$OPENJDK_$1_LIBC"
  fi

  OPENJDK_$1_BUNDLE_PLATFORM="${OPENJDK_$1_OS_BUNDLE}-${OPENJDK_$1_CPU_BUNDLE}${OPENJDK_$1_LIBC_BUNDLE}"
  AC_SUBST(OPENJDK_$1_BUNDLE_PLATFORM)

  if test "x$COMPILE_TYPE" = "xcross"; then
    # FIXME: ... or should this include reduced builds..?
    DEFINE_CROSS_COMPILE_ARCH="CROSS_COMPILE_ARCH:=$OPENJDK_$1_CPU_LEGACY"
  else
    DEFINE_CROSS_COMPILE_ARCH=""
  fi
  AC_SUBST(DEFINE_CROSS_COMPILE_ARCH)

  # Convert openjdk platform names to hotspot names

  HOTSPOT_$1_OS=${OPENJDK_$1_OS}
  if test "x$OPENJDK_$1_OS" = xmacosx; then
    HOTSPOT_$1_OS=bsd
  fi
  AC_SUBST(HOTSPOT_$1_OS)

  HOTSPOT_$1_OS_TYPE=${OPENJDK_$1_OS_TYPE}
  if test "x$OPENJDK_$1_OS_TYPE" = xunix; then
    HOTSPOT_$1_OS_TYPE=posix
  fi
  AC_SUBST(HOTSPOT_$1_OS_TYPE)

  HOTSPOT_$1_CPU=${OPENJDK_$1_CPU}
  if test "x$OPENJDK_$1_CPU" = xx86; then
    HOTSPOT_$1_CPU=x86_32
  elif test "x$OPENJDK_$1_CPU" = xsparcv9; then
    HOTSPOT_$1_CPU=sparc
  elif test "x$OPENJDK_$1_CPU" = xppc64; then
    HOTSPOT_$1_CPU=ppc_64
  elif test "x$OPENJDK_$1_CPU" = xppc64le; then
    HOTSPOT_$1_CPU=ppc_64
  fi
  AC_SUBST(HOTSPOT_$1_CPU)

  # This is identical with OPENJDK_*, but define anyway for consistency.
  HOTSPOT_$1_CPU_ARCH=${OPENJDK_$1_CPU_ARCH}
  AC_SUBST(HOTSPOT_$1_CPU_ARCH)

  # Setup HOTSPOT_$1_CPU_DEFINE
  if test "x$OPENJDK_$1_CPU" = xx86; then
    HOTSPOT_$1_CPU_DEFINE=IA32
  elif test "x$OPENJDK_$1_CPU" = xx86_64; then
    HOTSPOT_$1_CPU_DEFINE=AMD64
  elif test "x$OPENJDK_$1_CPU" = xsparcv9; then
    HOTSPOT_$1_CPU_DEFINE=SPARC
  elif test "x$OPENJDK_$1_CPU" = xaarch64; then
    HOTSPOT_$1_CPU_DEFINE=AARCH64
  elif test "x$OPENJDK_$1_CPU" = xppc64; then
    HOTSPOT_$1_CPU_DEFINE=PPC64
  elif test "x$OPENJDK_$1_CPU" = xppc64le; then
    HOTSPOT_$1_CPU_DEFINE=PPC64

  # The cpu defines below are for zero, we don't support them directly.
  elif test "x$OPENJDK_$1_CPU" = xsparc; then
    HOTSPOT_$1_CPU_DEFINE=SPARC
  elif test "x$OPENJDK_$1_CPU" = xppc; then
    HOTSPOT_$1_CPU_DEFINE=PPC32
  elif test "x$OPENJDK_$1_CPU" = xs390; then
    HOTSPOT_$1_CPU_DEFINE=S390
  elif test "x$OPENJDK_$1_CPU" = xs390x; then
    HOTSPOT_$1_CPU_DEFINE=S390
  elif test "x$OPENJDK_$1_CPU" = xriscv64; then
    HOTSPOT_$1_CPU_DEFINE=RISCV
  elif test "x$OPENJDK_$1_CPU" != x; then
    HOTSPOT_$1_CPU_DEFINE=$(echo $OPENJDK_$1_CPU | tr a-z A-Z)
  fi
  AC_SUBST(HOTSPOT_$1_CPU_DEFINE)

  HOTSPOT_$1_LIBC=$OPENJDK_$1_LIBC
  AC_SUBST(HOTSPOT_$1_LIBC)

  # For historical reasons, the OS include directories have odd names.
  OPENJDK_$1_OS_INCLUDE_SUBDIR="$OPENJDK_TARGET_OS"
  if test "x$OPENJDK_TARGET_OS" = "xwindows"; then
    OPENJDK_$1_OS_INCLUDE_SUBDIR="win32"
  elif test "x$OPENJDK_TARGET_OS" = "xmacosx"; then
    OPENJDK_$1_OS_INCLUDE_SUBDIR="darwin"
  elif test "x$OPENJDK_TARGET_OS" = "xbsd"; then
    OPENJDK_$1_OS_INCLUDE_SUBDIR=`echo ${OPENJDK_TARGET_OS_ENV} | cut -d'.' -f2`
  fi
  AC_SUBST(OPENJDK_$1_OS_INCLUDE_SUBDIR)
])

AC_DEFUN([PLATFORM_SET_RELEASE_FILE_OS_VALUES],
[
  if test "x$OPENJDK_TARGET_OS" = "xsolaris"; then
    RELEASE_FILE_OS_NAME=SunOS
  fi
  if test "x$OPENJDK_TARGET_OS" = "xlinux"; then
    RELEASE_FILE_OS_NAME=Linux
  fi
  if test "x$OPENJDK_TARGET_OS" = "xwindows"; then
    RELEASE_FILE_OS_NAME=Windows
  fi
  if test "x$OPENJDK_TARGET_OS" = xmacosx; then
    RELEASE_FILE_OS_NAME="Darwin"
  fi
  if test "x$OPENJDK_TARGET_OS" = "xaix"; then
    RELEASE_FILE_OS_NAME="AIX"
  fi
  RELEASE_FILE_OS_ARCH=${OPENJDK_TARGET_CPU}
  RELEASE_FILE_LIBC=${OPENJDK_TARGET_LIBC}

  AC_SUBST(RELEASE_FILE_OS_NAME)
  AC_SUBST(RELEASE_FILE_OS_ARCH)
  AC_SUBST(RELEASE_FILE_LIBC)
])

AC_DEFUN([PLATFORM_SET_MODULE_TARGET_OS_VALUES],
[
  if test "x$OPENJDK_TARGET_OS" = xmacosx; then
    OPENJDK_MODULE_TARGET_OS_NAME="macos"
  else
    OPENJDK_MODULE_TARGET_OS_NAME="$OPENJDK_TARGET_OS"
  fi

  if test "x$OPENJDK_TARGET_CPU" = xx86_64; then
    OPENJDK_MODULE_TARGET_OS_ARCH="amd64"
  else
    OPENJDK_MODULE_TARGET_OS_ARCH="$OPENJDK_TARGET_CPU"
  fi

  OPENJDK_MODULE_TARGET_PLATFORM="${OPENJDK_MODULE_TARGET_OS_NAME}-${OPENJDK_MODULE_TARGET_OS_ARCH}"
  AC_SUBST(OPENJDK_MODULE_TARGET_PLATFORM)
])

#%%% Build and target systems %%%
AC_DEFUN_ONCE([PLATFORM_SETUP_OPENJDK_BUILD_AND_TARGET],
[
  # Figure out the build and target systems. # Note that in autoconf terminology, "build" is obvious, but "target"
  # is confusing; it assumes you are cross-compiling a cross-compiler (!)  and "target" is thus the target of the
  # product you're building. The target of this build is called "host". Since this is confusing to most people, we
  # have not adopted that system, but use "target" as the platform we are building for. In some places though we need
  # to use the configure naming style.
  AC_CANONICAL_BUILD
  AC_CANONICAL_HOST
  AC_CANONICAL_TARGET

  PLATFORM_EXTRACT_TARGET_AND_BUILD
  PLATFORM_SETUP_TARGET_CPU_BITS
  PLATFORM_SET_MODULE_TARGET_OS_VALUES
  PLATFORM_SET_RELEASE_FILE_OS_VALUES
  PLATFORM_SETUP_LEGACY_VARS
])

AC_DEFUN_ONCE([PLATFORM_SETUP_OPENJDK_BUILD_OS_VERSION],
[
  ###############################################################################

  # Note that this is the build platform OS version!

  OS_VERSION="`uname -r | ${SED} 's!\.! !g' | ${SED} 's!-! !g'`"
  OS_VERSION_MAJOR="`${ECHO} ${OS_VERSION} | ${CUT} -f 1 -d ' '`"
  OS_VERSION_MINOR="`${ECHO} ${OS_VERSION} | ${CUT} -f 2 -d ' '`"
  OS_VERSION_MICRO="`${ECHO} ${OS_VERSION} | ${CUT} -f 3 -d ' '`"
  AC_SUBST(OS_VERSION_MAJOR)
  AC_SUBST(OS_VERSION_MINOR)
  AC_SUBST(OS_VERSION_MICRO)
])

AC_DEFUN_ONCE([PLATFORM_SETUP_OPENJDK_TARGET_BITS],
[
  ###############################################################################
  #
  # Now we check if libjvm.so will use 32 or 64 bit pointers for the C/C++ code.
  # (The JVM can use 32 or 64 bit Java pointers but that decision
  # is made at runtime.)
  #

  # Make compilation sanity check
  AC_CHECK_HEADERS([stdio.h], , [
    AC_MSG_NOTICE([Failed to compile stdio.h. This likely implies missing compile dependencies.])
    if test "x$COMPILE_TYPE" = xreduced; then
      HELP_MSG_MISSING_DEPENDENCY([reduced])
      AC_MSG_NOTICE([You are doing a reduced build. Check that you have 32-bit libraries installed. $HELP_MSG])
    elif test "x$COMPILE_TYPE" = xcross; then
      AC_MSG_NOTICE([You are doing a cross-compilation. Check that you have all target platform libraries installed.])
    fi
    AC_MSG_ERROR([Cannot continue.])
  ])

  AC_CHECK_SIZEOF([int *], [1111])

  # AC_CHECK_SIZEOF defines 'ac_cv_sizeof_int_p' to hold the number of bytes used by an 'int*'
  if test "x$ac_cv_sizeof_int_p" = x; then
    # The test failed, lets stick to the assumed value.
    AC_MSG_WARN([The number of bits in the target could not be determined, using $OPENJDK_TARGET_CPU_BITS.])
  else
    TESTED_TARGET_CPU_BITS=`expr 8 \* $ac_cv_sizeof_int_p`

    if test "x$TESTED_TARGET_CPU_BITS" != "x$OPENJDK_TARGET_CPU_BITS"; then
      AC_MSG_NOTICE([The tested number of bits in the target ($TESTED_TARGET_CPU_BITS) differs from the number of bits expected to be found in the target ($OPENJDK_TARGET_CPU_BITS)])
      if test "x$COMPILE_TYPE" = xreduced; then
        HELP_MSG_MISSING_DEPENDENCY([reduced])
        AC_MSG_NOTICE([You are doing a reduced build. Check that you have 32-bit libraries installed. $HELP_MSG])
      elif test "x$COMPILE_TYPE" = xcross; then
        AC_MSG_NOTICE([You are doing a cross-compilation. Check that you have all target platform libraries installed.])
      fi
      AC_MSG_ERROR([Cannot continue.])
    fi
  fi

  AC_MSG_CHECKING([for target address size])
  AC_MSG_RESULT([$OPENJDK_TARGET_CPU_BITS bits])
])

AC_DEFUN_ONCE([PLATFORM_SETUP_OPENJDK_TARGET_ENDIANNESS],
[
  ###############################################################################
  #
  # Is the target little of big endian?
  #
  AC_C_BIGENDIAN([ENDIAN="big"],[ENDIAN="little"],[ENDIAN="unknown"],[ENDIAN="universal_endianness"])

  if test "x$ENDIAN" = xuniversal_endianness; then
    AC_MSG_ERROR([Building with both big and little endianness is not supported])
  fi
  if test "x$ENDIAN" != "x$OPENJDK_TARGET_CPU_ENDIAN"; then
    AC_MSG_ERROR([The tested endian in the target ($ENDIAN) differs from the endian expected to be found in the target ($OPENJDK_TARGET_CPU_ENDIAN)])
  fi
])<|MERGE_RESOLUTION|>--- conflicted
+++ resolved
@@ -362,15 +362,14 @@
   AC_MSG_CHECKING([openjdk-target os-cpu])
   AC_MSG_RESULT([$OPENJDK_TARGET_OS-$OPENJDK_TARGET_CPU])
 
-<<<<<<< HEAD
+  if test "x$OPENJDK_TARGET_OS" = "xlinux"; then
+    AC_MSG_CHECKING([openjdk-target C library])
+    AC_MSG_RESULT([$OPENJDK_TARGET_LIBC])
+  fi
+
   if test "x$OPENJDK_TARGET_OS_ENV" != "x$OPENJDK_TARGET_OS"; then
     AC_MSG_CHECKING([openjdk-target os-env])
     AC_MSG_RESULT([$OPENJDK_TARGET_OS_ENV])
-=======
-  if test "x$OPENJDK_TARGET_OS" = "xlinux"; then
-    AC_MSG_CHECKING([openjdk-target C library])
-    AC_MSG_RESULT([$OPENJDK_TARGET_LIBC])
->>>>>>> 87e0662a
   fi
 ])
 
