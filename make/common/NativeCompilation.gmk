--- conflicted
+++ resolved
@@ -998,11 +998,7 @@
           $1_DEBUGINFO_FILES := $$($1_OUTPUT_DIR)/$$($1_NOSUFFIX).pdb \
               $$($1_OUTPUT_DIR)/$$($1_NOSUFFIX).map
 
-<<<<<<< HEAD
-        else ifneq ($(findstring $(OPENJDK_TARGET_OS), linux solaris bsd), )
-=======
-        else ifeq ($(call isTargetOs, linux solaris), true)
->>>>>>> 2081c007
+        else ifeq ($(call isTargetOs, linux solaris bsd), true)
           $1_DEBUGINFO_FILES := $$($1_OUTPUT_DIR)/$$($1_NOSUFFIX).debuginfo
           # Setup the command line creating debuginfo files, to be run after linking.
           # It cannot be run separately since it updates the original target file
@@ -1213,17 +1209,11 @@
 		    $$($1_MT) -nologo -manifest $$($1_MANIFEST) -identity:"$$($1_NAME).exe, version=$$($1_MANIFEST_VERSION)" -outputresource:$$@;#1
                   endif
                 endif
-<<<<<<< HEAD
                 ifeq ($(OPENJDK_TARGET_OS_ENV), bsd.netbsd)
 		  /usr/sbin/paxctl +m $$@
                 endif
-                # This only works if the openjdk_codesign identity is present on the system. Let
-                # silently fail otherwise.
-                ifneq ($(CODESIGN), )
-=======
                 # On macosx, optionally run codesign on every binary
                 ifeq ($(MACOSX_CODESIGN_MODE), hardened)
->>>>>>> 2081c007
 		  $(CODESIGN) -f -s "$(MACOSX_CODESIGN_IDENTITY)" --timestamp --options runtime \
 		      --entitlements $$(call GetEntitlementsFile, $$@) $$@
                 else ifeq ($(MACOSX_CODESIGN_MODE), debug)
