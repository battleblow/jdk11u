--- conflicted
+++ resolved
@@ -39,12 +39,8 @@
 ################################################################################
 # Create the libjsound library
 
-<<<<<<< HEAD
-ifneq ($(OPENJDK_TARGET_OS), aix)
+ifeq ($(call isTargetOs, aix), false)
 ifneq ($(OPENJDK_TARGET_OS_ENV), bsd.openbsd)
-=======
-ifeq ($(call isTargetOs, aix), false)
->>>>>>> 2081c007
 
   LIBJSOUND_CFLAGS := \
       $(ALSA_CFLAGS) \
@@ -53,11 +49,7 @@
       -DUSE_DAUDIO=TRUE \
       #
 
-<<<<<<< HEAD
-  ifeq ($(findstring $(OPENJDK_TARGET_OS), solaris bsd), )
-=======
-  ifeq ($(call isTargetOs, solaris), false)
->>>>>>> 2081c007
+  ifeq ($(call isTargetOs, solaris bsd), false)
     LIBJSOUND_CFLAGS += \
         -DUSE_PLATFORM_MIDI_OUT=TRUE \
         -DUSE_PLATFORM_MIDI_IN=TRUE \
