#
# Copyright (c) 2015, 2019, Oracle and/or its affiliates. All rights reserved.
# DO NOT ALTER OR REMOVE COPYRIGHT NOTICES OR THIS FILE HEADER.
#
# This code is free software; you can redistribute it and/or modify it
# under the terms of the GNU General Public License version 2 only, as
# published by the Free Software Foundation.  Oracle designates this
# particular file as subject to the "Classpath" exception as provided
# by Oracle in the LICENSE file that accompanied this code.
#
# This code is distributed in the hope that it will be useful, but WITHOUT
# ANY WARRANTY; without even the implied warranty of MERCHANTABILITY or
# FITNESS FOR A PARTICULAR PURPOSE.  See the GNU General Public License
# version 2 for more details (a copy is included in the LICENSE file that
# accompanied this code).
#
# You should have received a copy of the GNU General Public License version
# 2 along with this work; if not, write to the Free Software Foundation,
# Inc., 51 Franklin St, Fifth Floor, Boston, MA 02110-1301 USA.
#
# Please contact Oracle, 500 Oracle Parkway, Redwood Shores, CA 94065 USA
# or visit www.oracle.com if you need additional information or have any
# questions.
#

include LibCommon.gmk

$(eval $(call IncludeCustomExtension, hotspot/lib/Lib-jdk.hotspot.agent.gmk))

################################################################################

ifeq ($(call isTargetOs, linux), true)
  SA_CFLAGS := -D_FILE_OFFSET_BITS=64

else ifeq ($(call isTargetOs, solaris), true)
  SA_LDFLAGS := -mt

<<<<<<< HEAD
else ifeq ($(OPENJDK_TARGET_OS), bsd)
  SA_CFLAGS := -Wno-error=format-nonliteral -Wno-sign-compare
  ifeq ($(TOOLCHAIN_TYPE), clang)
    SA_CFLAGS += -Wno-error=tautological-pointer-compare
  endif

else ifeq ($(OPENJDK_TARGET_OS), macosx)
=======
else ifeq ($(call isTargetOs, macosx), true)
>>>>>>> 2081c007
  SA_CFLAGS := -D_GNU_SOURCE -mno-omit-leaf-frame-pointer \
      -mstack-alignment=16 -fPIC
  LIBSA_EXTRA_SRC := $(SUPPORT_OUTPUTDIR)/gensrc/jdk.hotspot.agent
else ifeq ($(call isTargetOs, windows), true)
  SA_CFLAGS := -D_WINDOWS -D_DEBUG -D_CONSOLE -D_MBCS -EHsc
  ifeq ($(call isTargetCpu, x86_64), true)
    SA_CXXFLAGS := -DWIN64
  else
    # Only add /RTC1 flag for debug builds as it's
    # incompatible with release type builds. See
    # https://msdn.microsoft.com/en-us/library/8wtf2dfz.aspx
    ifeq ($(DEBUG_LEVEL),slowdebug)
      SA_CXXFLAGS := -RTC1
    endif
  endif
endif

################################################################################

$(eval $(call SetupJdkLibrary, BUILD_LIBSA, \
    NAME := saproc, \
    OPTIMIZATION := HIGH, \
    DISABLED_WARNINGS_microsoft := 4267, \
    DISABLED_WARNINGS_clang := format-nonliteral, \
    DISABLED_WARNINGS_gcc := sign-compare, \
    DISABLED_WARNINGS_CXX_solstudio := truncwarn unknownpragma, \
    CFLAGS := $(CFLAGS_JDKLIB) $(SA_CFLAGS), \
    CXXFLAGS := $(CXXFLAGS_JDKLIB) $(SA_CFLAGS) $(SA_CXXFLAGS), \
    EXTRA_SRC := $(LIBSA_EXTRA_SRC), \
    LDFLAGS := $(LDFLAGS_JDKLIB) $(SA_LDFLAGS), \
    LIBS_linux := $(LIBDL), \
    LIBS_bsd := -lutil $(LIBDL), \
    LIBS_solaris := -ldl -ldemangle -lthread -lproc, \
    LIBS_macosx := -framework Foundation \
        -framework JavaRuntimeSupport -framework Security -framework CoreFoundation, \
    LIBS_windows := dbgeng.lib, \
))

TARGETS += $(BUILD_LIBSA)

################################################################################<|MERGE_RESOLUTION|>--- conflicted
+++ resolved
@@ -35,17 +35,13 @@
 else ifeq ($(call isTargetOs, solaris), true)
   SA_LDFLAGS := -mt
 
-<<<<<<< HEAD
-else ifeq ($(OPENJDK_TARGET_OS), bsd)
+else ifeq ($(call isTargetOs, bsd), true)
   SA_CFLAGS := -Wno-error=format-nonliteral -Wno-sign-compare
   ifeq ($(TOOLCHAIN_TYPE), clang)
     SA_CFLAGS += -Wno-error=tautological-pointer-compare
   endif
 
-else ifeq ($(OPENJDK_TARGET_OS), macosx)
-=======
 else ifeq ($(call isTargetOs, macosx), true)
->>>>>>> 2081c007
   SA_CFLAGS := -D_GNU_SOURCE -mno-omit-leaf-frame-pointer \
       -mstack-alignment=16 -fPIC
   LIBSA_EXTRA_SRC := $(SUPPORT_OUTPUTDIR)/gensrc/jdk.hotspot.agent
