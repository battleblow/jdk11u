#
# Copyright (c) 2015, 2019, Oracle and/or its affiliates. All rights reserved.
# DO NOT ALTER OR REMOVE COPYRIGHT NOTICES OR THIS FILE HEADER.
#
# This code is free software; you can redistribute it and/or modify it
# under the terms of the GNU General Public License version 2 only, as
# published by the Free Software Foundation.  Oracle designates this
# particular file as subject to the "Classpath" exception as provided
# by Oracle in the LICENSE file that accompanied this code.
#
# This code is distributed in the hope that it will be useful, but WITHOUT
# ANY WARRANTY; without even the implied warranty of MERCHANTABILITY or
# FITNESS FOR A PARTICULAR PURPOSE.  See the GNU General Public License
# version 2 for more details (a copy is included in the LICENSE file that
# accompanied this code).
#
# You should have received a copy of the GNU General Public License version
# 2 along with this work; if not, write to the Free Software Foundation,
# Inc., 51 Franklin St, Fifth Floor, Boston, MA 02110-1301 USA.
#
# Please contact Oracle, 500 Oracle Parkway, Redwood Shores, CA 94065 USA
# or visit www.oracle.com if you need additional information or have any
# questions.
#

include LibCommon.gmk

$(eval $(call IncludeCustomExtension, hotspot/lib/Lib-jdk.hotspot.agent.gmk))

################################################################################

ifeq ($(OPENJDK_TARGET_OS), linux)
  SA_CFLAGS := -D_FILE_OFFSET_BITS=64

else ifeq ($(OPENJDK_TARGET_OS), solaris)
  SA_LDFLAGS := -mt

else ifeq ($(OPENJDK_TARGET_OS), bsd)
  SA_CFLAGS := -Wno-error=format-nonliteral -Wno-sign-compare
  ifeq ($(TOOLCHAIN_TYPE), clang)
    SA_CFLAGS += -Wno-error=tautological-pointer-compare
  endif

else ifeq ($(OPENJDK_TARGET_OS), macosx)
  SA_CFLAGS := -Damd64 -D_GNU_SOURCE -mno-omit-leaf-frame-pointer \
      -mstack-alignment=16 -fPIC
  LIBSA_EXTRA_SRC := $(SUPPORT_OUTPUTDIR)/gensrc/jdk.hotspot.agent
else ifeq ($(OPENJDK_TARGET_OS), windows)
  SA_CFLAGS := -D_WINDOWS -D_DEBUG -D_CONSOLE -D_MBCS -EHsc
  ifeq ($(OPENJDK_TARGET_CPU), x86_64)
    SA_CXXFLAGS := -DWIN64
  else
    # Only add /RTC1 flag for debug builds as it's
    # incompatible with release type builds. See
    # https://msdn.microsoft.com/en-us/library/8wtf2dfz.aspx
    ifeq ($(DEBUG_LEVEL),slowdebug)
      SA_CXXFLAGS := -RTC1
    endif
  endif
endif

################################################################################

$(eval $(call SetupJdkLibrary, BUILD_LIBSA, \
    NAME := saproc, \
    OPTIMIZATION := HIGH, \
    DISABLED_WARNINGS_microsoft := 4267, \
    DISABLED_WARNINGS_clang := format-nonliteral, \
    DISABLED_WARNINGS_gcc := sign-compare, \
    DISABLED_WARNINGS_CXX_solstudio := truncwarn unknownpragma, \
    CFLAGS := $(CFLAGS_JDKLIB) $(SA_CFLAGS), \
    CXXFLAGS := $(CXXFLAGS_JDKLIB) $(SA_CFLAGS) $(SA_CXXFLAGS), \
    EXTRA_SRC := $(LIBSA_EXTRA_SRC), \
    LDFLAGS := $(LDFLAGS_JDKLIB) $(SA_LDFLAGS), \
<<<<<<< HEAD
    LIBS_linux := -lthread_db $(LIBDL), \
    LIBS_bsd := -lutil $(LIBDL), \
=======
    LIBS_linux := $(LIBDL), \
>>>>>>> fdbaa230
    LIBS_solaris := -ldl -ldemangle -lthread -lproc, \
    LIBS_macosx := -framework Foundation \
        -framework JavaRuntimeSupport -framework Security -framework CoreFoundation, \
    LIBS_windows := dbgeng.lib, \
))

TARGETS += $(BUILD_LIBSA)

################################################################################<|MERGE_RESOLUTION|>--- conflicted
+++ resolved
@@ -72,12 +72,8 @@
     CXXFLAGS := $(CXXFLAGS_JDKLIB) $(SA_CFLAGS) $(SA_CXXFLAGS), \
     EXTRA_SRC := $(LIBSA_EXTRA_SRC), \
     LDFLAGS := $(LDFLAGS_JDKLIB) $(SA_LDFLAGS), \
-<<<<<<< HEAD
-    LIBS_linux := -lthread_db $(LIBDL), \
+    LIBS_linux := $(LIBDL), \
     LIBS_bsd := -lutil $(LIBDL), \
-=======
-    LIBS_linux := $(LIBDL), \
->>>>>>> fdbaa230
     LIBS_solaris := -ldl -ldemangle -lthread -lproc, \
     LIBS_macosx := -framework Foundation \
         -framework JavaRuntimeSupport -framework Security -framework CoreFoundation, \
