#
# Copyright (c) 2011, 2022, Oracle and/or its affiliates. All rights reserved.
# DO NOT ALTER OR REMOVE COPYRIGHT NOTICES OR THIS FILE HEADER.
#
# This code is free software; you can redistribute it and/or modify it
# under the terms of the GNU General Public License version 2 only, as
# published by the Free Software Foundation.  Oracle designates this
# particular file as subject to the "Classpath" exception as provided
# by Oracle in the LICENSE file that accompanied this code.
#
# This code is distributed in the hope that it will be useful, but WITHOUT
# ANY WARRANTY; without even the implied warranty of MERCHANTABILITY or
# FITNESS FOR A PARTICULAR PURPOSE.  See the GNU General Public License
# version 2 for more details (a copy is included in the LICENSE file that
# accompanied this code).
#
# You should have received a copy of the GNU General Public License version
# 2 along with this work; if not, write to the Free Software Foundation,
# Inc., 51 Franklin St, Fifth Floor, Boston, MA 02110-1301 USA.
#
# Please contact Oracle, 500 Oracle Parkway, Redwood Shores, CA 94065 USA
# or visit www.oracle.com if you need additional information or have any
# questions.
#

$(eval $(call IncludeCustomExtension, lib/Awt2dLibraries-pre.gmk))

WIN_AWT_LIB := $(SUPPORT_OUTPUTDIR)/native/$(MODULE)/libawt/awt.lib

LIBAWT_DEFAULT_HEADER_DIRS := \
    common/awt/utility \
    libawt/awt/image \
    libawt/awt/image/cvutils \
    libawt/java2d \
    libawt/java2d/loops \
    libawt/java2d/pipe \
    #

################################################################################

# We must not include java.desktop/unix/native/libmlib_image, which is only
# for usage by solaris-sparc in libmlib_image_v.
BUILD_LIBMLIB_EXCLUDE_SRC_PATTERNS := unix

BUILD_LIBMLIB_CFLAGS := -D__USE_J2D_NAMES -D__MEDIALIB_OLD_NAMES -DMLIB_NO_LIBSUNMATH

ifeq ($(call isTargetCpuBits, 64), true)
  BUILD_LIBMLIB_CFLAGS += -DMLIB_OS64BIT
endif

$(eval $(call SetupJdkLibrary, BUILD_LIBMLIB_IMAGE, \
    NAME := mlib_image, \
    EXTRA_SRC := common/awt/medialib, \
    EXCLUDE_FILES := mlib_c_ImageBlendTable.c, \
    EXCLUDE_SRC_PATTERNS := $(BUILD_LIBMLIB_EXCLUDE_SRC_PATTERNS), \
    OPTIMIZATION := HIGHEST, \
    CFLAGS := $(CFLAGS_JDKLIB) \
        $(BUILD_LIBMLIB_CFLAGS), \
    LDFLAGS := $(LDFLAGS_JDKLIB) \
        $(call SET_SHARED_LIBRARY_ORIGIN), \
    LIBS := $(JDKLIB_LIBS), \
    LIBS_unix := $(LIBM) $(LIBDL), \
))

$(BUILD_LIBMLIB_IMAGE): $(call FindLib, java.base, java)

TARGETS += $(BUILD_LIBMLIB_IMAGE)

################################################################################

ifeq ($(call And, $(call isTargetOs, solaris) $(call isTargetCpuArch, sparc)), true)

  # libmlib_image_v is basically built from mlib_image sources, with some additions
  # and some exclusions.
  LIBMLIB_IMAGE_V_SRC := \
     libmlib_image \
     common/awt/medialib \
     #

  LIBMLIB_IMAGE_V_CFLAGS := -xarch=sparcvis -D__USE_J2D_NAMES -D__MEDIALIB_OLD_NAMES \
      $(TOPDIR)/src/$(MODULE)/unix/native/libmlib_image/vis_$(OPENJDK_TARGET_CPU_BITS).il

  ifeq ($(call isTargetCpuBits, 64), true)
    LIBMLIB_IMAGE_V_CFLAGS += -DMLIB_OS64BIT
  endif

  BUILD_LIBMLIB_IMAGE_V_EXFILES := \
      awt_ImagingLib.c \
      mlib_c_ImageAffine_BC.c \
      mlib_c_ImageAffine_BC_S16.c \
      mlib_c_ImageAffine_BC_U16.c \
      mlib_c_ImageAffine_BL.c \
      mlib_c_ImageAffine_BL_S16.c \
      mlib_c_ImageAffine_BL_U16.c \
      mlib_c_ImageAffine_NN.c \
      mlib_c_ImageConvClearEdge.c \
      mlib_c_ImageConvCopyEdge.c \
      mlib_c_ImageConv_f.c \
      mlib_c_ImageConvVersion.c \
      mlib_c_ImageCopy.c \
      mlib_c_ImageLookUp.c \
      mlib_c_ImageLookUp_f.c \
      #

  $(eval $(call SetupJdkLibrary, BUILD_LIBMLIB_IMAGE_V, \
      NAME := mlib_image_v, \
      SRC := $(LIBMLIB_IMAGE_V_SRC), \
      EXCLUDE_FILES := $(BUILD_LIBMLIB_IMAGE_V_EXFILES), \
      OPTIMIZATION := HIGHEST, \
      CFLAGS := $(CFLAGS_JDKLIB) \
          $(LIBMLIB_IMAGE_V_CFLAGS), \
      LDFLAGS := $(LDFLAGS_JDKLIB) \
          $(call SET_SHARED_LIBRARY_ORIGIN), \
      LIBS := -ljava -ljvm $(LIBM) $(LIBDL), \
  ))

  $(BUILD_LIBMLIB_IMAGE_V): $(call FindLib, java.base, java)

  TARGETS += $(BUILD_LIBMLIB_IMAGE_V)

endif

################################################################################

LIBAWT_EXTRA_SRC := \
    common/awt/debug \
    $(TOPDIR)/src/$(MODULE)/$(OPENJDK_TARGET_OS_TYPE)/native/common/awt \
    #

ifeq ($(call And, $(call isTargetOs, solaris) $(call isTargetCpuArch, sparc)), true)
  LIBAWT_EXTRA_SRC += $(TOPDIR)/src/$(MODULE)/share/native/common/awt/medialib
endif

ifeq ($(call isTargetOs, windows), true)
  LIBAWT_EXTRA_SRC += \
      $(TOPDIR)/src/$(MODULE)/share/native/common/awt/utility \
      $(TOPDIR)/src/$(MODULE)/share/native/common/font \
      $(TOPDIR)/src/$(MODULE)/share/native/common/java2d/opengl \
      $(TOPDIR)/src/$(MODULE)/$(OPENJDK_TARGET_OS_TYPE)/native/common/awt/systemscale \
      #
endif

ifeq ($(call isTargetOs, solaris linux macosx aix bsd), true)
  LIBAWT_EXFILES += awt_Font.c CUPSfuncs.c fontpath.c X11Color.c
endif

ifeq ($(call isTargetOs, macosx), true)
  LIBAWT_EXFILES += initIDs.c awt/image/cvutils/img_colors.c
endif

ifeq ($(call isTargetOs, windows), true)
  LIBAWT_EXFILES += \
      java2d/d3d/D3DShaderGen.c \
      awt/image/cvutils/img_colors.c \
      #
endif

ifeq ($(call And, $(call isTargetOs, solaris) $(call isTargetCpu, sparcv9)), true)
  LIBAWT_EXFILES += java2d/loops/MapAccelFunc.c
else
  LIBAWT_EXCLUDES += \
      $(TOPDIR)/src/$(MODULE)/unix/native/libawt/awt/medialib \
      $(TOPDIR)/src/$(MODULE)/unix/native/libawt/java2d/loops \
      $(TOPDIR)/src/$(MODULE)/unix/native/common/awt/medialib \
      #
endif

LIBAWT_EXTRA_HEADER_DIRS := \
    $(LIBAWT_DEFAULT_HEADER_DIRS) \
    $(call GetJavaHeaderDir, java.base) \
    libawt/awt/medialib \
    libawt/java2d/d3d \
    libawt/java2d/opengl \
    libawt/java2d/windows \
    libawt/windows \
    common/awt/medialib \
    libmlib_image \
    include \
    java.base:libjava \
    java.base:include \
    #

LIBAWT_CFLAGS += -D__MEDIALIB_OLD_NAMES -D__USE_J2D_NAMES $(X_CFLAGS)

ifeq ($(call And, $(call isTargetOs, solaris) $(call isTargetCpu, sparcv9)), true)
  LIBAWT_CFLAGS += -xarch=sparcvis -DMLIB_ADD_SUFF \
      $(TOPDIR)/src/$(MODULE)/unix/native/libmlib_image/vis_$(OPENJDK_TARGET_CPU_BITS).il

  LIBAWT_ASFLAGS = -P -xarch=v9a
endif

ifeq ($(call isTargetOs, solaris), false)
  LIBAWT_CFLAGS += -DMLIB_NO_LIBSUNMATH
endif

ifeq ($(call isTargetOs, windows), true)
  LIBAWT_CFLAGS += -EHsc -DUNICODE -D_UNICODE
  ifeq ($(call isTargetCpuBits, 64), true)
    LIBAWT_CFLAGS += -DMLIB_OS64BIT
  endif

  LIBAWT_RC_FLAGS ?= -I $(TOPDIR)/src/java.base/windows/native/launcher/icons
  LIBAWT_VERSIONINFO_RESOURCE := $(TOPDIR)/src/$(MODULE)/windows/native/libawt/windows/awt.rc
endif

ifeq ($(call isTargetOs, linux), true)
  # FIXME: This is probably not what we want to do, but keep it now for compatibility.
  LIBAWT_CFLAGS += $(EXPORT_ALL_SYMBOLS)
endif

# Turn off all warnings for debug_mem.c This is needed because the specific warning
# about initializing a declared 'extern' cannot be turned off individually. Only
# applies to debug builds.
ifeq ($(TOOLCHAIN_TYPE), gcc)
  BUILD_LIBAWT_debug_mem.c_CFLAGS := -w
  # This option improves performance of MaskFill in Java2D by 20% for some gcc
  LIBAWT_CFLAGS += -fgcse-after-reload
endif

$(eval $(call SetupJdkLibrary, BUILD_LIBAWT, \
    NAME := awt, \
    EXTRA_SRC := $(LIBAWT_EXTRA_SRC), \
    EXCLUDES := $(LIBAWT_EXCLUDES), \
    EXCLUDE_FILES := $(LIBAWT_EXFILES), \
    OPTIMIZATION := LOW, \
    CFLAGS := $(CFLAGS_JDKLIB) $(LIBAWT_CFLAGS), \
    EXTRA_HEADER_DIRS := $(LIBAWT_EXTRA_HEADER_DIRS), \
    DISABLED_WARNINGS_gcc := sign-compare unused-result maybe-uninitialized \
        format-nonliteral parentheses, \
    DISABLED_WARNINGS_clang := logical-op-parentheses extern-initializer \
        format-nonliteral sign-compare unknown-warning-option \
        deprecated-non-prototype, \
    DISABLED_WARNINGS_solstudio := E_DECLARATION_IN_CODE, \
    DISABLED_WARNINGS_microsoft := 4244 4267 4996, \
    ASFLAGS := $(LIBAWT_ASFLAGS), \
    LDFLAGS := $(LDFLAGS_JDKLIB) $(call SET_SHARED_LIBRARY_ORIGIN), \
    LDFLAGS_macosx := -L$(INSTALL_LIBRARIES_HERE), \
    LDFLAGS_windows := -delayload:user32.dll -delayload:gdi32.dll \
        -delayload:shell32.dll -delayload:winmm.dll \
        -delayload:winspool.drv -delayload:imm32.dll \
        -delayload:ole32.dll -delayload:comdlg32.dll \
        -delayload:comctl32.dll -delayload:shlwapi.dll, \
    LIBS_unix := -ljvm -ljava $(LIBM), \
    LIBS_linux :=  $(LIBDL), \
    LIBS_solaris := $(LIBDL), \
    LIBS_aix := $(LIBDL),\
    LIBS_macosx := -lmlib_image \
        -framework Cocoa \
        -framework OpenGL \
        -framework JavaRuntimeSupport \
        -framework ApplicationServices \
        -framework AudioToolbox, \
    LIBS_windows := kernel32.lib user32.lib gdi32.lib winspool.lib \
        imm32.lib ole32.lib uuid.lib shell32.lib \
        comdlg32.lib winmm.lib comctl32.lib shlwapi.lib \
        delayimp.lib jvm.lib $(WIN_JAVA_LIB) advapi32.lib, \
    VERSIONINFO_RESOURCE := $(LIBAWT_VERSIONINFO_RESOURCE), \
    RC_FLAGS := $(RC_FLAGS) $(LIBAWT_RC_FLAGS) \
        -D "JDK_FNAME=awt.dll" \
        -D "JDK_INTERNAL_NAME=awt" \
        -D "JDK_FTYPE=0x2L", \
))

$(BUILD_LIBAWT): $(call FindLib, java.base, java)

ifeq ($(call isTargetOs, macosx), true)
  $(BUILD_LIBAWT): $(BUILD_LIBMLIB_IMAGE)
endif

TARGETS += $(BUILD_LIBAWT)

################################################################################

ifeq ($(call isTargetOs, windows macosx), false)
  ifeq ($(ENABLE_HEADLESS_ONLY), false)

    LIBAWT_XAWT_EXTRA_SRC := \
        common/awt \
        common/java2d \
        common/font \
        #

    LIBAWT_XAWT_EXCLUDES := medialib

    LIBAWT_XAWT_EXTRA_HEADER_DIRS := \
        $(LIBAWT_DEFAULT_HEADER_DIRS) \
        libawt_xawt/awt \
        include \
        common/awt/debug \
        common/awt/systemscale \
        common/font \
        common/java2d/opengl \
        common/java2d/x11 \
        #

    LIBAWT_XAWT_CFLAGS += -DXAWT -DXAWT_HACK \
        -DPACKAGE_PATH=\"$(PACKAGE_PATH)\" \
        $(FONTCONFIG_CFLAGS) \
        $(CUPS_CFLAGS)

    ifeq ($(call isTargetOs, solaris), true)
      LIBAWT_XAWT_CFLAGS += -DFUNCPROTO=15
    endif

    ifeq ($(call isTargetOs, linux bsd), true)
      ifeq ($(DISABLE_XRENDER), true)
        LIBAWT_XAWT_CFLAGS += -DDISABLE_XRENDER_BY_DEFAULT=true
      endif
    endif

    LIBAWT_XAWT_LIBS := $(LIBM) -lawt -lXext -lX11 -lXrender $(LIBDL) -lXtst -lXi -ljava -ljvm

    ifeq ($(call isTargetOs, linux), true)
      LIBAWT_XAWT_LIBS += -lpthread
    endif

    ifeq ($(OPENJDK_TARGET_OS), bsd)
      LIBAWT_XAWT_LIBS += -pthread
    endif

    ifeq ($(TOOLCHAIN_TYPE), gcc)
      # Turn off all warnings for the following files since they contain warnings
      # that cannot be turned of individually.
      # redefining a macro
      BUILD_LIBAWT_XAWT_gtk2_interface.c_CFLAGS := -w
      # comparison between pointer and integer
      BUILD_LIBAWT_XAWT_awt_Font.c_CFLAGS := -w
      # initializing a declared 'extern'
      BUILD_LIBAWT_XAWT_debug_mem.c_CFLAGS := -w
    endif

    $(eval $(call SetupJdkLibrary, BUILD_LIBAWT_XAWT, \
        NAME := awt_xawt, \
        EXTRA_SRC := $(LIBAWT_XAWT_EXTRA_SRC), \
        EXTRA_HEADER_DIRS := $(LIBAWT_XAWT_EXTRA_HEADER_DIRS), \
        EXCLUDES := $(LIBAWT_XAWT_EXCLUDES), \
        OPTIMIZATION := LOW, \
        CFLAGS := $(CFLAGS_JDKLIB) $(LIBAWT_XAWT_CFLAGS) \
            $(X_CFLAGS), \
        WARNINGS_AS_ERRORS_xlc := false, \
        DISABLED_WARNINGS_gcc := type-limits pointer-to-int-cast \
            unused-result maybe-uninitialized format \
            format-security int-to-pointer-cast parentheses \
            implicit-fallthrough, \
        DISABLED_WARNINGS_clang := parentheses format undef \
            logical-op-parentheses format-nonliteral int-conversion \
            extern-initializer, \
        DISABLED_WARNINGS_solstudio := E_DECLARATION_IN_CODE \
            E_ASSIGNMENT_TYPE_MISMATCH E_NON_CONST_INIT, \
        LDFLAGS := $(LDFLAGS_JDKLIB) \
            $(call SET_SHARED_LIBRARY_ORIGIN) \
            -L$(INSTALL_LIBRARIES_HERE), \
        LIBS :=  $(X_LIBS) $(LIBAWT_XAWT_LIBS), \
    ))

    $(BUILD_LIBAWT_XAWT): $(call FindLib, java.base, java)

    $(BUILD_LIBAWT_XAWT): $(BUILD_LIBAWT)

    TARGETS += $(BUILD_LIBAWT_XAWT)

  endif
endif

################################################################################

# The fast floor code loses precision.
LCMS_CFLAGS+=-DCMS_DONT_USE_FAST_FLOOR

ifeq ($(USE_EXTERNAL_LCMS), true)
  # If we're using an external library, we'll just need the wrapper part.
  # By including it explicitly, all other files will be excluded.
  BUILD_LIBLCMS_INCLUDE_FILES := LCMS.c
  # If we're using an external library, we can't include our own SRC path
  # as includes, instead the system headers should be used.
  LIBLCMS_HEADERS_FROM_SRC := false
else
  BUILD_LIBLCMS_INCLUDE_FILES :=
endif

ifeq ($(TOOLCHAIN_TYPE), clang)
 ifeq ($(TOOLCHAIN_VERSION), 10.1)
   # Work around an optimizer bug seen with Xcode 10.1, but fixed by 10.3
   BUILD_LIBLCMS_cmsopt.c_CFLAGS := -O0
 endif
endif

$(eval $(call SetupJdkLibrary, BUILD_LIBLCMS, \
    NAME := lcms, \
    INCLUDE_FILES := $(BUILD_LIBLCMS_INCLUDE_FILES), \
    OPTIMIZATION := HIGHEST, \
    CFLAGS := $(CFLAGS_JDKLIB) \
        $(LCMS_CFLAGS), \
    CFLAGS_solaris := -xc99=no_lib, \
    CFLAGS_windows := -DCMS_IS_WINDOWS_, \
    EXTRA_HEADER_DIRS := \
        common/awt/debug \
        libawt/java2d, \
    HEADERS_FROM_SRC := $(LIBLCMS_HEADERS_FROM_SRC), \
    DISABLED_WARNINGS_gcc := format-nonliteral type-limits misleading-indentation stringop-truncation cast-function-type, \
    DISABLED_WARNINGS_clang := tautological-compare format-nonliteral, \
    DISABLED_WARNINGS_solstudio := E_STATEMENT_NOT_REACHED, \
    DISABLED_WARNINGS_microsoft := 4819, \
    LDFLAGS := $(LDFLAGS_JDKLIB) \
        $(call SET_SHARED_LIBRARY_ORIGIN), \
    LDFLAGS_unix := -L$(INSTALL_LIBRARIES_HERE), \
    LIBS_unix := -lawt -ljvm -ljava $(LCMS_LIBS) $(LIBM), \
    LIBS_windows := $(WIN_AWT_LIB) $(WIN_JAVA_LIB), \
))

TARGETS += $(BUILD_LIBLCMS)

$(BUILD_LIBLCMS): $(BUILD_LIBAWT)

################################################################################

# "DISABLED_WARNINGS_gcc := clobbered" rationale:
# Suppress gcc warnings like "variable might be clobbered by 'longjmp'
# or 'vfork'": this warning indicates that some variable is placed to
# a register by optimized compiler and it's value might be lost on longjmp().
# Recommended way to avoid such warning is to declare the variable as
# volatile to prevent the optimization. However, this approach does not
# work because we have to declare all variables as volatile in result.

ifeq ($(USE_EXTERNAL_LIBJPEG), true)
  BUILD_LIBJAVAJPEG_INCLUDE_FILES := \
      imageioJPEG.c \
      jpegdecoder.c
  # If we're using an external library, we can't include our own SRC path
  # as includes, instead the system headers should be used.
  LIBJPEG_HEADERS_FROM_SRC := false
else
  BUILD_LIBJAVAJPEG_INCLUDE_FILES :=
endif

$(eval $(call SetupJdkLibrary, BUILD_LIBJAVAJPEG, \
    NAME := javajpeg, \
    INCLUDE_FILES := $(BUILD_LIBJAVAJPEG_INCLUDE_FILES), \
    OPTIMIZATION := HIGHEST, \
    CFLAGS := $(CFLAGS_JDKLIB) $(JPEG_CFLAGS), \
    HEADERS_FROM_SRC := $(LIBJPEG_HEADERS_FROM_SRC), \
    DISABLED_WARNINGS_gcc := clobbered implicit-fallthrough shift-negative-value array-bounds, \
    LDFLAGS := $(LDFLAGS_JDKLIB) \
        $(call SET_SHARED_LIBRARY_ORIGIN), \
    LIBS := $(JDKLIB_LIBS) $(JPEG_LIBS), \
    LIBS_windows := $(WIN_JAVA_LIB) jvm.lib, \
))

$(BUILD_LIBJAVAJPEG): $(call FindLib, java.base, java)

TARGETS += $(BUILD_LIBJAVAJPEG)

################################################################################

# Mac and Windows only use the native AWT lib, do not build libawt_headless
ifeq ($(call isTargetOs, windows macosx), false)

  LIBAWT_HEADLESS_EXTRA_SRC := \
      common/font \
      common/java2d \
      $(TOPDIR)/src/$(MODULE)/$(OPENJDK_TARGET_OS_TYPE)/native/common/awt \
      #

  LIBAWT_HEADLESS_EXCLUDES := medialib

  LIBAWT_HEADLESS_EXTRA_HEADER_DIRS := \
      $(LIBAWT_DEFAULT_HEADER_DIRS) \
      common/awt/debug \
      common/font \
      common/java2d/opengl \
      #

  LIBAWT_HEADLESS_CFLAGS := $(CUPS_CFLAGS) $(FONTCONFIG_CFLAGS) $(X_CFLAGS) \
      -DHEADLESS=true -DPACKAGE_PATH=\"$(PACKAGE_PATH)\"

  $(eval $(call SetupJdkLibrary, BUILD_LIBAWT_HEADLESS, \
      NAME := awt_headless, \
      EXTRA_SRC := $(LIBAWT_HEADLESS_EXTRA_SRC), \
      EXCLUDES := $(LIBAWT_HEADLESS_EXCLUDES), \
      OPTIMIZATION := LOW, \
      CFLAGS := $(CFLAGS_JDKLIB) \
          $(LIBAWT_HEADLESS_CFLAGS), \
      EXTRA_HEADER_DIRS := $(LIBAWT_HEADLESS_EXTRA_HEADER_DIRS), \
      DISABLED_WARNINGS_xlc := 1506-356, \
      DISABLED_WARNINGS_solstudio := E_EMPTY_TRANSLATION_UNIT, \
      LDFLAGS := $(LDFLAGS_JDKLIB) \
          $(call SET_SHARED_LIBRARY_ORIGIN), \
      LDFLAGS_unix := -L$(INSTALL_LIBRARIES_HERE), \
      LIBS_unix := -lawt -ljvm -ljava, \
      LIBS_linux := $(LIBM) $(LIBDL), \
      LIBS_solaris := $(LIBM) $(LIBDL) $(LIBCXX), \
      LIBS_bsd := $(LIBM), \
  ))

  # AIX warning explanation:
  # 1506-356 : (W) Compilation unit is empty.
  #            This happens during the headless build

  $(BUILD_LIBAWT_HEADLESS): $(BUILD_LIBAWT)

  TARGETS += $(BUILD_LIBAWT_HEADLESS)

endif

################################################################################

ifeq ($(FREETYPE_TO_USE), system)
  # For use by libfontmanager:
  LIBFREETYPE_CFLAGS := $(FREETYPE_CFLAGS)
  LIBFREETYPE_LIBS := $(FREETYPE_LIBS)
else
  BUILD_LIBFREETYPE_HEADER_DIRS := $(TOPDIR)/src/$(MODULE)/share/native/libfreetype/include
  BUILD_LIBFREETYPE_CFLAGS := -DFT2_BUILD_LIBRARY $(EXPORT_ALL_SYMBOLS)

  # For use by libfontmanager:
  LIBFREETYPE_CFLAGS := -I$(BUILD_LIBFREETYPE_HEADER_DIRS)
  ifeq ($(call isTargetOs, windows), true)
    LIBFREETYPE_LIBS := $(SUPPORT_OUTPUTDIR)/native/$(MODULE)/libfreetype/freetype.lib
    # freetype now requires you to manually define this (see ftconfig.h)
    BUILD_LIBFREETYPE_CFLAGS += -DDLL_EXPORT
  else
    LIBFREETYPE_LIBS := -lfreetype
  endif

  $(eval $(call SetupJdkLibrary, BUILD_LIBFREETYPE, \
      NAME := freetype, \
      OPTIMIZATION := HIGHEST, \
      CFLAGS := $(CFLAGS_JDKLIB) \
          $(BUILD_LIBFREETYPE_CFLAGS), \
      EXTRA_HEADER_DIRS := $(BUILD_LIBFREETYPE_HEADER_DIRS), \
      DISABLED_WARNINGS_solstudio := \
         E_STATEMENT_NOT_REACHED \
         E_END_OF_LOOP_CODE_NOT_REACHED, \
      DISABLED_WARNINGS_microsoft := 4018 4267 4244 4312 4819, \
      DISABLED_WARNINGS_gcc := implicit-fallthrough cast-function-type bad-function-cast, \
      DISABLED_WARNINGS_clang := missing-declarations, \
      LDFLAGS := $(LDFLAGS_JDKLIB) \
          $(call SET_SHARED_LIBRARY_ORIGIN), \
  ))

  TARGETS += $(BUILD_LIBFREETYPE)
endif

###########################################################################


ifeq ($(USE_EXTERNAL_HARFBUZZ), true)
  LIBFONTMANAGER_EXTRA_SRC =
  BUILD_LIBFONTMANAGER_FONTLIB += $(HARFBUZZ_LIBS)
else
  LIBFONTMANAGER_EXTRA_SRC = libharfbuzz
  HARFBUZZ_CFLAGS := -DHAVE_OT -DHAVE_FALLBACK -DHAVE_UCDN -DHAVE_ROUND
  # Modern HarfBuzz requires c++11; but VS does not have the flag
  ifeq ($(call isTargetOs, windows), false)
    HARFBUZZ_CXXFLAGS := -std=c++11
    HARFBUZZ_CFLAGS += -DGETPAGESIZE -DHAVE_MPROTECT -DHAVE_PTHREAD \
                       -DHAVE_SYSCONF -DHAVE_SYS_MMAN_H -DHAVE_UNISTD_H \
                       -DHB_NO_PRAGMA_GCC_DIAGNOSTIC
  endif
  ifeq ($(call isTargetOs, linux macosx bsd), true)
    HARFBUZZ_CFLAGS += -DHAVE_INTEL_ATOMIC_PRIMITIVES -DHB_NO_VISIBILITY
  endif
  ifeq ($(call isTargetOs, solaris), true)
    HARFBUZZ_CFLAGS += -DHAVE_SOLARIS_ATOMIC_OPS
  endif
  # hb-ft.cc is not presently needed, and requires freetype 2.4.2 or later.
  LIBFONTMANAGER_EXCLUDE_FILES += libharfbuzz/hb-ft.cc

   # list of disabled warnings and the compilers for which it was specifically added.
   # array-bounds         -> GCC 12 on Alpine Linux
   # parentheses          -> GCC 6
   # range-loop-analysis  -> clang on Xcode12

  HARFBUZZ_DISABLED_WARNINGS_gcc := type-limits missing-field-initializers strict-aliasing \
       array-bounds
  # noexcept-type required for GCC 7 builds. Not required for GCC 8+.
  # expansion-to-defined required for GCC 9 builds. Not required for GCC 10+.
  HARFBUZZ_DISABLED_WARNINGS_CXX_gcc := reorder delete-non-virtual-dtor strict-overflow \
       maybe-uninitialized class-memaccess unused-result extra noexcept-type expansion-to-defined
  HARFBUZZ_DISABLED_WARNINGS_clang := unused-value incompatible-pointer-types \
       tautological-constant-out-of-range-compare int-to-pointer-cast \
       undef missing-field-initializers deprecated-declarations c++11-narrowing range-loop-analysis
  HARFBUZZ_DISABLED_WARNINGS_microsoft := 4267 4244 4090 4146 4334 4819 4101 4068 4805 4138
  HARFBUZZ_DISABLED_WARNINGS_C_solstudio := \
        E_INTEGER_OVERFLOW_DETECTED \
        E_ARG_INCOMPATIBLE_WITH_ARG_L \
        E_ENUM_VAL_OVERFLOWS_INT_MAX
  HARFBUZZ_DISABLED_WARNINGS_CXX_solstudio := \
        truncwarn wvarhidenmem wvarhidemem wbadlkginit identexpected \
        hidevf w_novirtualdescr arrowrtn2 unknownpragma

  LIBFONTMANAGER_CFLAGS += $(HARFBUZZ_CFLAGS)

endif

LIBFONTMANAGER_EXTRA_HEADER_DIRS := \
    libharfbuzz \
    libharfbuzz/hb-ucdn \
    common/awt \
    common/awt/utility \
    common/font \
    libawt/java2d \
    libawt/java2d/pipe \
    libawt/java2d/loops \
    #

LIBFONTMANAGER_CFLAGS += $(LIBFREETYPE_CFLAGS)
BUILD_LIBFONTMANAGER_FONTLIB +=  $(LIBFREETYPE_LIBS)

LIBFONTMANAGER_OPTIMIZATION := HIGHEST

ifneq ($(filter $(TOOLCHAIN_TYPE), gcc clang), )
  # gcc (and to an extent clang) is particularly bad at optimizing these files,
  # causing a massive spike in compile time. We don't care about these
  # particular files anyway, so lower optimization level.
  BUILD_LIBFONTMANAGER_hb-subset.cc_OPTIMIZATION := SIZE
  BUILD_LIBFONTMANAGER_hb-subset-plan.cc_OPTIMIZATION := SIZE
endif

ifeq ($(call isTargetOs, windows), true)
  LIBFONTMANAGER_EXCLUDE_FILES += X11FontScaler.c \
      X11TextRenderer.c
  LIBFONTMANAGER_OPTIMIZATION := HIGHEST
else ifeq ($(call isTargetOs, macosx), true)
  LIBFONTMANAGER_EXCLUDE_FILES += X11FontScaler.c \
      X11TextRenderer.c \
      fontpath.c \
      lcdglyph.c
else
  LIBFONTMANAGER_EXCLUDE_FILES += fontpath.c \
      lcdglyph.c
endif

LIBFONTMANAGER_CFLAGS += $(X_CFLAGS) -DLE_STANDALONE -DHEADLESS

ifeq ($(TOOLCHAIN_TYPE), gcc)
  # Turn off all warnings for sunFont.c. This is needed because the specific warning
  # about discarding 'const' qualifier cannot be turned off individually.
  BUILD_LIBFONTMANAGER_sunFont.c_CFLAGS := -w
endif

# LDFLAGS clarification:
#   Filter relevant linker flags disallowing unresolved symbols as we cannot
#   build-time decide to which library to link against (libawt_headless or
#   libawt_xawt). See JDK-8196516 for details.
$(eval $(call SetupJdkLibrary, BUILD_LIBFONTMANAGER, \
    NAME := fontmanager, \
    EXCLUDE_FILES := $(LIBFONTMANAGER_EXCLUDE_FILES) \
        AccelGlyphCache.c, \
    TOOLCHAIN := TOOLCHAIN_LINK_CXX, \
    CFLAGS := $(CFLAGS_JDKLIB) $(LIBFONTMANAGER_CFLAGS), \
    CXXFLAGS := $(CXXFLAGS_JDKLIB) $(LIBFONTMANAGER_CFLAGS) $(HARFBUZZ_CXXFLAGS), \
    OPTIMIZATION := $(LIBFONTMANAGER_OPTIMIZATION), \
    CFLAGS_windows = -DCC_NOEX, \
    EXTRA_HEADER_DIRS := $(LIBFONTMANAGER_EXTRA_HEADER_DIRS), \
    EXTRA_SRC := $(LIBFONTMANAGER_EXTRA_SRC), \
    WARNINGS_AS_ERRORS_xlc := false, \
    DISABLED_WARNINGS_gcc := sign-compare unused-function int-to-pointer-cast $(HARFBUZZ_DISABLED_WARNINGS_gcc), \
    DISABLED_WARNINGS_CXX_gcc := $(HARFBUZZ_DISABLED_WARNINGS_CXX_gcc), \
    DISABLED_WARNINGS_clang := sign-compare $(HARFBUZZ_DISABLED_WARNINGS_clang), \
    DISABLED_WARNINGS_C_solstudio := $(HARFBUZZ_DISABLED_WARNINGS_C_solstudio), \
    DISABLED_WARNINGS_CXX_solstudio := $(HARFBUZZ_DISABLED_WARNINGS_CXX_solstudio), \
    DISABLED_WARNINGS_microsoft := 4018 4996 $(HARFBUZZ_DISABLED_WARNINGS_microsoft), \
    LDFLAGS := $(subst -Xlinker -z -Xlinker defs,, \
        $(subst -Wl$(COMMA)-z$(COMMA)defs,,$(LDFLAGS_JDKLIB))) $(LDFLAGS_CXX_JDK) \
        $(call SET_SHARED_LIBRARY_ORIGIN), \
    LDFLAGS_unix := -L$(INSTALL_LIBRARIES_HERE), \
    LDFLAGS_aix := -Wl$(COMMA)-berok, \
    LIBS := $(BUILD_LIBFONTMANAGER_FONTLIB), \
    LIBS_unix := -lawt -ljava -ljvm $(LIBM) $(LIBCXX), \
    LIBS_macosx := -lawt_lwawt -framework CoreText -framework CoreFoundation -framework CoreGraphics, \
    LIBS_windows := $(WIN_JAVA_LIB) advapi32.lib user32.lib gdi32.lib \
        $(WIN_AWT_LIB), \
))

$(BUILD_LIBFONTMANAGER): $(BUILD_LIBAWT)

ifeq ($(call isTargetOs, macosx), true)
  $(BUILD_LIBFONTMANAGER): $(call FindLib, $(MODULE), awt_lwawt)
endif

ifeq ($(FREETYPE_TO_USE), bundled)
  $(BUILD_LIBFONTMANAGER): $(BUILD_LIBFREETYPE)
endif

TARGETS += $(BUILD_LIBFONTMANAGER)

################################################################################

ifeq ($(call isTargetOs, windows), true)

  LIBJAWT_CFLAGS := -EHsc -DUNICODE -D_UNICODE

  LIBJAWT_EXTRA_HEADER_DIRS := \
      include \
      common/awt/debug \
      common/awt/utility \
      libawt/awt/image/cvutils \
      libawt/java2d \
      libawt/java2d/windows \
      libawt/windows \
      java.base:include \
      java.base:libjava \
      #

  ifeq ($(call isTargetCpu, x86), true)
    KERNEL32_LIB := kernel32.lib
  endif

  $(eval $(call SetupJdkLibrary, BUILD_LIBJAWT, \
      NAME := jawt, \
      OPTIMIZATION := LOW, \
      CFLAGS := $(CXXFLAGS_JDKLIB) \
          $(LIBJAWT_CFLAGS), \
      EXTRA_HEADER_DIRS := $(LIBJAWT_EXTRA_HEADER_DIRS), \
      LDFLAGS := $(LDFLAGS_JDKLIB) $(LDFLAGS_CXX_JDK), \
      LIBS := $(JDKLIB_LIBS) $(KERNEL32_LIB) advapi32.lib $(WIN_AWT_LIB), \
  ))

  $(BUILD_LIBJAWT): $(BUILD_LIBAWT)

  $(eval $(call SetupCopyFiles, COPY_JAWT_LIB, \
      FILES := $(BUILD_LIBJAWT_IMPORT_LIBRARY), \
      DEST := $(SUPPORT_OUTPUTDIR)/modules_libs/$(MODULE), \
  ))

  $(COPY_JAWT_LIB): $(BUILD_LIBJAWT)

  TARGETS += $(COPY_JAWT_LIB)

else # not windows

  ifeq ($(call isTargetOs, macosx), true)
    # libjawt on macosx do not use the unix code
    LIBJAWT_EXCLUDE_SRC_PATTERNS := unix
  endif

  ifeq ($(call isTargetOs, macosx), true)
    JAWT_LIBS := -lawt_lwawt
  else
    JAWT_LIBS :=
    ifeq ($(call isTargetOs, solaris), false)
      JAWT_LIBS += -lawt
    endif
    ifeq ($(ENABLE_HEADLESS_ONLY), false)
      JAWT_LIBS += -lawt_xawt
    else
      JAWT_LIBS += -lawt_headless
      ifeq ($(call isTargetOs, linux bsd), true)
        JAWT_CFLAGS += -DHEADLESS
      endif
    endif
  endif

  $(eval $(call SetupJdkLibrary, BUILD_LIBJAWT, \
      NAME := jawt, \
      EXCLUDE_SRC_PATTERNS := $(LIBJAWT_EXCLUDE_SRC_PATTERNS), \
      INCLUDE_FILES := $(JAWT_FILES), \
      OPTIMIZATION := LOW, \
      CFLAGS := $(CFLAGS_JDKLIB) \
          $(JAWT_CFLAGS), \
      EXTRA_HEADER_DIRS := \
          include \
          common/awt, \
      LDFLAGS := $(LDFLAGS_JDKLIB) \
          $(call SET_SHARED_LIBRARY_ORIGIN), \
      LDFLAGS_unix := -L$(INSTALL_LIBRARIES_HERE), \
      LDFLAGS_macosx := -Wl$(COMMA)-rpath$(COMMA)@loader_path, \
      LIBS_unix := $(JAWT_LIBS) $(JDKLIB_LIBS), \
      LIBS_solaris := $(X_LIBS) -lXrender, \
      LIBS_macosx := -framework Cocoa, \
  ))

  ifeq ($(ENABLE_HEADLESS_ONLY), false)
    $(BUILD_LIBJAWT): $(BUILD_LIBAWT_XAWT)
  else
    $(BUILD_LIBJAWT): $(call FindLib, $(MODULE), awt_headless)
  endif

  ifeq ($(call isTargetOs, macosx), true)
   $(BUILD_LIBJAWT): $(call FindLib, $(MODULE), awt_lwawt)
  endif

endif

TARGETS += $(BUILD_LIBJAWT)

################################################################################

ifeq ($(ENABLE_HEADLESS_ONLY), false)

  LIBSPLASHSCREEN_EXTRA_SRC := \
      common/awt/systemscale \
      #

  LIBSPLASHSCREEN_HEADER_DIRS += common/awt/utility

  ifeq ($(USE_EXTERNAL_LIBGIF), false)
    LIBSPLASHSCREEN_HEADER_DIRS += libsplashscreen/giflib
  else
    LIBSPLASHSCREEN_EXCLUDES := giflib
  endif

  ifeq ($(USE_EXTERNAL_LIBJPEG), false)
    # While the following ought to work, it will currently pull in the closed
    # additions to this library, and this was not done previously in the build.
    # LIBSPLASHSCREEN_EXTRA_SRC += libjavajpeg
    LIBSPLASHSCREEN_EXTRA_SRC += $(TOPDIR)/src/java.desktop/share/native/libjavajpeg
  endif

  ifeq ($(USE_EXTERNAL_LIBPNG), false)
    LIBSPLASHSCREEN_HEADER_DIRS += libsplashscreen/libpng

    ifeq ($(OPENJDK_TARGET_OS), macosx)
      ifeq ($(USE_EXTERNAL_LIBZ), true)
        # When building our own libpng and using an external libz, we need to
        # inject our own libz.h to tweak the exported ZLIB_VERNUM macro. See
        # $(TOPDIR)/src/java.desktop/macosx/native/libsplashscreen/libpng/zlibwrapper/zlib.h
        # for details. This must be specified with -iquote, not -I to avoid a
        # circular include.
        LIBSPLASHSCREEN_CFLAGS += -iquote $(TOPDIR)/src/$(MODULE)/macosx/native/libsplashscreen/libpng/zlibwrapper
      endif
    endif
  else
    LIBSPLASHSCREEN_EXCLUDES += libpng
  endif

  ifeq ($(USE_EXTERNAL_LIBZ), false)
    LIBSPLASHSCREEN_EXTRA_SRC += java.base:libzip/zlib
    LIBZ_DISABLED_WARNINGS_CLANG := format-nonliteral
  endif

  ifeq ($(call isTargetOs, macosx), true)
    # libsplashscreen on macosx do not use the unix code
    LIBSPLASHSCREEN_EXCLUDE_SRC_PATTERNS := unix
  endif

  LIBSPLASHSCREEN_CFLAGS += -DSPLASHSCREEN -DPNG_NO_MMX_CODE \
                            -DPNG_ARM_NEON_OPT=0 -DPNG_ARM_NEON_IMPLEMENTATION=0

  ifeq ($(call isTargetOs, linux bsd), true)
    ifeq ($(call isTargetCpuArch, ppc), true)
      LIBSPLASHSCREEN_CFLAGS += -DPNG_POWERPC_VSX_OPT=0
    endif
  endif

  ifeq ($(call isTargetOs, macosx), true)
    LIBSPLASHSCREEN_CFLAGS += -DWITH_MACOSX

    BUILD_LIBSPLASHSCREEN_java_awt_SplashScreen.c_CFLAGS := -x objective-c -O0
    BUILD_LIBSPLASHSCREEN_splashscreen_gfx_impl.c_CFLAGS := -x objective-c -O0
    BUILD_LIBSPLASHSCREEN_splashscreen_gif.c_CFLAGS := -x objective-c -O0
    BUILD_LIBSPLASHSCREEN_splashscreen_impl.c_CFLAGS := -x objective-c -O0
    BUILD_LIBSPLASHSCREEN_splashscreen_jpeg.c_CFLAGS := -x objective-c -O0
    BUILD_LIBSPLASHSCREEN_splashscreen_png.c_CFLAGS := -x objective-c -O0
    BUILD_LIBSPLASHSCREEN_splashscreen_sys.m_CFLAGS := -O0

  else ifeq ($(call isTargetOs, windows), true)
    LIBSPLASHSCREEN_CFLAGS += -DWITH_WIN32
  else
    LIBSPLASHSCREEN_CFLAGS += -DWITH_X11 $(X_CFLAGS)
  endif

  LIBSPLASHSCREEN_LIBS :=

  ifeq ($(call isTargetOs, macosx), true)
    LIBSPLASHSCREEN_LIBS += \
        $(LIBM) -lpthread -liconv -losxapp \
        -framework ApplicationServices \
        -framework Foundation \
        -framework Cocoa
  else ifeq ($(call isTargetOs, windows), true)
    LIBSPLASHSCREEN_LIBS += kernel32.lib user32.lib gdi32.lib delayimp.lib $(WIN_JAVA_LIB) jvm.lib
  else ifeq ($(OPENJDK_TARGET_OS), bsd)
    LIBSPLASHSCREEN_CFLAGS += $(ICONV_CFLAGS)
    LIBSPLASHSCREEN_LIBS += $(X_LIBS) -lX11 -lXext $(LIBM) $(ICONV_LIBS) -pthread
  else
    LIBSPLASHSCREEN_LIBS += $(X_LIBS) -lX11 -lXext $(LIBM) -lpthread -ldl
  endif

  LIBSPLASHSCREEN_HEADER_DIRS += \
      libosxapp \
      java.base:include \
      java.base:libjava \
      #

  $(eval $(call SetupJdkLibrary, BUILD_LIBSPLASHSCREEN, \
      NAME := splashscreen, \
      EXTRA_SRC := $(LIBSPLASHSCREEN_EXTRA_SRC), \
      EXCLUDE_SRC_PATTERNS := $(LIBSPLASHSCREEN_EXCLUDE_SRC_PATTERNS), \
      EXCLUDE_FILES := imageioJPEG.c jpegdecoder.c pngtest.c, \
      EXCLUDES := $(LIBSPLASHSCREEN_EXCLUDES), \
      OPTIMIZATION := LOW, \
      CFLAGS := $(CFLAGS_JDKLIB) $(LIBSPLASHSCREEN_CFLAGS) \
          $(GIFLIB_CFLAGS) $(JPEG_CFLAGS) $(PNG_CFLAGS) $(LIBZ_CFLAGS), \
      EXTRA_HEADER_DIRS := $(LIBSPLASHSCREEN_HEADER_DIRS), \
      DISABLED_WARNINGS_gcc := sign-compare type-limits unused-result \
<<<<<<< HEAD
          maybe-uninitialized shift-negative-value implicit-fallthrough, \
      DISABLED_WARNINGS_clang := sign-compare incompatible-pointer-types \
          macro-redefined deprecated-declarations \
          $(LIBZ_DISABLED_WARNINGS_CLANG), \
=======
          maybe-uninitialized shift-negative-value implicit-fallthrough  \
          unused-function, \
      DISABLED_WARNINGS_clang := incompatible-pointer-types deprecated-declarations \
          unused-function $(LIBZ_DISABLED_WARNINGS_CLANG), \
>>>>>>> 8894d6ad
      DISABLED_WARNINGS_solstudio := E_NEWLINE_NOT_LAST E_DECLARATION_IN_CODE \
          E_STATEMENT_NOT_REACHED, \
      DISABLED_WARNINGS_microsoft := 4018 4244 4267, \
      LDFLAGS := $(LDFLAGS_JDKLIB) \
          $(call SET_SHARED_LIBRARY_ORIGIN), \
      LDFLAGS_macosx := -L$(INSTALL_LIBRARIES_HERE), \
      LDFLAGS_windows := -delayload:user32.dll, \
      LDFLAGS_bsd := $(ICONV_LDFLAGS), \
      LIBS := $(JDKLIB_LIBS) $(LIBSPLASHSCREEN_LIBS) $(LIBZ_LIBS) \
          $(GIFLIB_LIBS) $(JPEG_LIBS) $(PNG_LIBS), \
      LIBS_aix := -liconv, \
  ))

  TARGETS += $(BUILD_LIBSPLASHSCREEN)

  ifeq ($(call isTargetOs, macosx), true)
    $(BUILD_LIBSPLASHSCREEN): $(call FindLib, $(MODULE), osxapp)
  endif

endif

################################################################################

ifeq ($(call isTargetOs, macosx), true)

  LIBAWT_LWAWT_EXTRA_SRC := \
      $(TOPDIR)/src/$(MODULE)/unix/native/common/awt \
      $(TOPDIR)/src/$(MODULE)/share/native/common/font \
      $(TOPDIR)/src/$(MODULE)/share/native/common/java2d \
      #

  LIBAWT_LWAWT_EXTRA_HEADER_DIRS := \
      $(LIBAWT_DEFAULT_HEADER_DIRS) \
      libawt_lwawt/awt \
      libawt_lwawt/font \
      libawt_lwawt/java2d/opengl \
      include \
      common/awt/debug \
      common/java2d/opengl \
      libosxapp \
      #

  LIBAWT_LWAWT_CFLAGS := $(X_CFLAGS) $(X_LIBS)

  LIBAWT_LWAWT_EXFILES := fontpath.c awt_Font.c X11Color.c
  LIBAWT_LWAWT_EXCLUDES := $(TOPDIR)/src/$(MODULE)/unix/native/common/awt/medialib

  $(eval $(call SetupJdkLibrary, BUILD_LIBAWT_LWAWT, \
      NAME := awt_lwawt, \
      EXTRA_SRC := $(LIBAWT_LWAWT_EXTRA_SRC), \
      INCLUDE_FILES := $(LIBAWT_LWAWT_FILES), \
      EXCLUDE_FILES := $(LIBAWT_LWAWT_EXFILES), \
      EXCLUDES := $(LIBAWT_LWAWT_EXCLUDES), \
      OPTIMIZATION := LOW, \
      CFLAGS := $(CFLAGS_JDKLIB) \
          $(LIBAWT_LWAWT_CFLAGS), \
      EXTRA_HEADER_DIRS := $(LIBAWT_LWAWT_EXTRA_HEADER_DIRS), \
      DISABLED_WARNINGS_clang := incomplete-implementation enum-conversion \
          deprecated-declarations objc-method-access bitwise-op-parentheses \
          incompatible-pointer-types parentheses-equality extra-tokens, \
      LDFLAGS := $(LDFLAGS_JDKLIB) \
          $(call SET_SHARED_LIBRARY_ORIGIN) \
          -L$(INSTALL_LIBRARIES_HERE), \
      LIBS := -lawt -lmlib_image -losxapp -ljvm $(LIBM) \
          -framework Accelerate \
          -framework ApplicationServices \
          -framework AudioToolbox \
          -framework Carbon \
          -framework Cocoa \
          -framework Security \
          -framework ExceptionHandling \
          -framework JavaRuntimeSupport \
          -framework OpenGL \
          -framework QuartzCore -ljava, \
  ))

  TARGETS += $(BUILD_LIBAWT_LWAWT)

  $(BUILD_LIBAWT_LWAWT): $(BUILD_LIBAWT)

  $(BUILD_LIBAWT_LWAWT): $(BUILD_LIBMLIB_IMAGE)

  $(BUILD_LIBAWT_LWAWT): $(call FindLib, $(MODULE), osxapp)

  $(BUILD_LIBAWT_LWAWT): $(call FindLib, java.base, java)

endif

################################################################################

ifeq ($(call isTargetOs, macosx), true)

  $(eval $(call SetupJdkLibrary, BUILD_LIBOSXUI, \
      NAME := osxui, \
      OPTIMIZATION := LOW, \
      CFLAGS := $(CFLAGS_JDKLIB), \
      EXTRA_HEADER_DIRS := \
          libawt_lwawt/awt \
          libosxapp, \
      DISABLED_WARNINGS_clang := deprecated-declarations, \
      LDFLAGS := $(LDFLAGS_JDKLIB) \
          $(call SET_SHARED_LIBRARY_ORIGIN) \
          -Wl$(COMMA)-rpath$(COMMA)@loader_path \
          -L$(INSTALL_LIBRARIES_HERE), \
      LIBS := -lawt -losxapp -lawt_lwawt \
          -framework Cocoa \
          -framework Carbon \
          -framework ApplicationServices \
          -framework JavaRuntimeSupport \
          -ljava -ljvm, \
  ))

  TARGETS += $(BUILD_LIBOSXUI)

  $(BUILD_LIBOSXUI): $(BUILD_LIBAWT)

  $(BUILD_LIBOSXUI): $(call FindLib, $(MODULE), osxapp)

  $(BUILD_LIBOSXUI): $(BUILD_LIBAWT_LWAWT)

endif

################################################################################

# Hook to include the corresponding custom file, if present.
$(eval $(call IncludeCustomExtension, lib/Awt2dLibraries.gmk))<|MERGE_RESOLUTION|>--- conflicted
+++ resolved
@@ -895,17 +895,10 @@
           $(GIFLIB_CFLAGS) $(JPEG_CFLAGS) $(PNG_CFLAGS) $(LIBZ_CFLAGS), \
       EXTRA_HEADER_DIRS := $(LIBSPLASHSCREEN_HEADER_DIRS), \
       DISABLED_WARNINGS_gcc := sign-compare type-limits unused-result \
-<<<<<<< HEAD
-          maybe-uninitialized shift-negative-value implicit-fallthrough, \
-      DISABLED_WARNINGS_clang := sign-compare incompatible-pointer-types \
-          macro-redefined deprecated-declarations \
-          $(LIBZ_DISABLED_WARNINGS_CLANG), \
-=======
           maybe-uninitialized shift-negative-value implicit-fallthrough  \
           unused-function, \
       DISABLED_WARNINGS_clang := incompatible-pointer-types deprecated-declarations \
-          unused-function $(LIBZ_DISABLED_WARNINGS_CLANG), \
->>>>>>> 8894d6ad
+          sign-compare macro-redefined unused-function $(LIBZ_DISABLED_WARNINGS_CLANG), \
       DISABLED_WARNINGS_solstudio := E_NEWLINE_NOT_LAST E_DECLARATION_IN_CODE \
           E_STATEMENT_NOT_REACHED, \
       DISABLED_WARNINGS_microsoft := 4018 4244 4267, \
