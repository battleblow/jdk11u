#
# Copyright (c) 2011, 2022, Oracle and/or its affiliates. All rights reserved.
# DO NOT ALTER OR REMOVE COPYRIGHT NOTICES OR THIS FILE HEADER.
#
# This code is free software; you can redistribute it and/or modify it
# under the terms of the GNU General Public License version 2 only, as
# published by the Free Software Foundation.  Oracle designates this
# particular file as subject to the "Classpath" exception as provided
# by Oracle in the LICENSE file that accompanied this code.
#
# This code is distributed in the hope that it will be useful, but WITHOUT
# ANY WARRANTY; without even the implied warranty of MERCHANTABILITY or
# FITNESS FOR A PARTICULAR PURPOSE.  See the GNU General Public License
# version 2 for more details (a copy is included in the LICENSE file that
# accompanied this code).
#
# You should have received a copy of the GNU General Public License version
# 2 along with this work; if not, write to the Free Software Foundation,
# Inc., 51 Franklin St, Fifth Floor, Boston, MA 02110-1301 USA.
#
# Please contact Oracle, 500 Oracle Parkway, Redwood Shores, CA 94065 USA
# or visit www.oracle.com if you need additional information or have any
# questions.
#

$(eval $(call IncludeCustomExtension, lib/Awt2dLibraries-pre.gmk))

WIN_AWT_LIB := $(SUPPORT_OUTPUTDIR)/native/$(MODULE)/libawt/awt.lib

LIBAWT_DEFAULT_HEADER_DIRS := \
    common/awt/utility \
    libawt/awt/image \
    libawt/awt/image/cvutils \
    libawt/java2d \
    libawt/java2d/loops \
    libawt/java2d/pipe \
    #

################################################################################

# We must not include java.desktop/unix/native/libmlib_image, which is only
# for usage by solaris-sparc in libmlib_image_v.
BUILD_LIBMLIB_EXCLUDE_SRC_PATTERNS := unix

BUILD_LIBMLIB_CFLAGS := -D__USE_J2D_NAMES -D__MEDIALIB_OLD_NAMES -DMLIB_NO_LIBSUNMATH

ifeq ($(call isTargetCpuBits, 64), true)
  BUILD_LIBMLIB_CFLAGS += -DMLIB_OS64BIT
endif

$(eval $(call SetupJdkLibrary, BUILD_LIBMLIB_IMAGE, \
    NAME := mlib_image, \
    EXTRA_SRC := common/awt/medialib, \
    EXCLUDE_FILES := mlib_c_ImageBlendTable.c, \
    EXCLUDE_SRC_PATTERNS := $(BUILD_LIBMLIB_EXCLUDE_SRC_PATTERNS), \
    OPTIMIZATION := HIGHEST, \
    CFLAGS := $(CFLAGS_JDKLIB) \
        $(BUILD_LIBMLIB_CFLAGS), \
    LDFLAGS := $(LDFLAGS_JDKLIB) \
        $(call SET_SHARED_LIBRARY_ORIGIN), \
    LIBS := $(JDKLIB_LIBS), \
    LIBS_unix := $(LIBM) $(LIBDL), \
))

$(BUILD_LIBMLIB_IMAGE): $(call FindLib, java.base, java)

TARGETS += $(BUILD_LIBMLIB_IMAGE)

################################################################################

ifeq ($(call And, $(call isTargetOs, solaris) $(call isTargetCpuArch, sparc)), true)

  # libmlib_image_v is basically built from mlib_image sources, with some additions
  # and some exclusions.
  LIBMLIB_IMAGE_V_SRC := \
     libmlib_image \
     common/awt/medialib \
     #

  LIBMLIB_IMAGE_V_CFLAGS := -xarch=sparcvis -D__USE_J2D_NAMES -D__MEDIALIB_OLD_NAMES \
      $(TOPDIR)/src/$(MODULE)/unix/native/libmlib_image/vis_$(OPENJDK_TARGET_CPU_BITS).il

  ifeq ($(call isTargetCpuBits, 64), true)
    LIBMLIB_IMAGE_V_CFLAGS += -DMLIB_OS64BIT
  endif

  BUILD_LIBMLIB_IMAGE_V_EXFILES := \
      awt_ImagingLib.c \
      mlib_c_ImageAffine_BC.c \
      mlib_c_ImageAffine_BC_S16.c \
      mlib_c_ImageAffine_BC_U16.c \
      mlib_c_ImageAffine_BL.c \
      mlib_c_ImageAffine_BL_S16.c \
      mlib_c_ImageAffine_BL_U16.c \
      mlib_c_ImageAffine_NN.c \
      mlib_c_ImageConvClearEdge.c \
      mlib_c_ImageConvCopyEdge.c \
      mlib_c_ImageConv_f.c \
      mlib_c_ImageConvVersion.c \
      mlib_c_ImageCopy.c \
      mlib_c_ImageLookUp.c \
      mlib_c_ImageLookUp_f.c \
      #

  $(eval $(call SetupJdkLibrary, BUILD_LIBMLIB_IMAGE_V, \
      NAME := mlib_image_v, \
      SRC := $(LIBMLIB_IMAGE_V_SRC), \
      EXCLUDE_FILES := $(BUILD_LIBMLIB_IMAGE_V_EXFILES), \
      OPTIMIZATION := HIGHEST, \
      CFLAGS := $(CFLAGS_JDKLIB) \
          $(LIBMLIB_IMAGE_V_CFLAGS), \
      LDFLAGS := $(LDFLAGS_JDKLIB) \
          $(call SET_SHARED_LIBRARY_ORIGIN), \
      LIBS := -ljava -ljvm $(LIBM) $(LIBDL), \
  ))

  $(BUILD_LIBMLIB_IMAGE_V): $(call FindLib, java.base, java)

  TARGETS += $(BUILD_LIBMLIB_IMAGE_V)

endif

################################################################################

LIBAWT_EXTRA_SRC := \
    common/awt/debug \
    $(TOPDIR)/src/$(MODULE)/$(OPENJDK_TARGET_OS_TYPE)/native/common/awt \
    #

ifeq ($(call And, $(call isTargetOs, solaris) $(call isTargetCpuArch, sparc)), true)
  LIBAWT_EXTRA_SRC += $(TOPDIR)/src/$(MODULE)/share/native/common/awt/medialib
endif

ifeq ($(call isTargetOs, windows), true)
  LIBAWT_EXTRA_SRC += \
      $(TOPDIR)/src/$(MODULE)/share/native/common/awt/utility \
      $(TOPDIR)/src/$(MODULE)/share/native/common/font \
      $(TOPDIR)/src/$(MODULE)/share/native/common/java2d/opengl \
      $(TOPDIR)/src/$(MODULE)/$(OPENJDK_TARGET_OS_TYPE)/native/common/awt/systemscale \
      #
endif

<<<<<<< HEAD
ifneq ($(filter $(OPENJDK_TARGET_OS), solaris linux macosx aix bsd), )
=======
ifeq ($(call isTargetOs, solaris linux macosx aix), true)
>>>>>>> 2081c007
  LIBAWT_EXFILES += awt_Font.c CUPSfuncs.c fontpath.c X11Color.c
endif

ifeq ($(call isTargetOs, macosx), true)
  LIBAWT_EXFILES += initIDs.c awt/image/cvutils/img_colors.c
endif

ifeq ($(call isTargetOs, windows), true)
  LIBAWT_EXFILES += \
      java2d/d3d/D3DShaderGen.c \
      awt/image/cvutils/img_colors.c \
      #
endif

ifeq ($(call And, $(call isTargetOs, solaris) $(call isTargetCpu, sparcv9)), true)
  LIBAWT_EXFILES += java2d/loops/MapAccelFunc.c
else
  LIBAWT_EXCLUDES += \
      $(TOPDIR)/src/$(MODULE)/unix/native/libawt/awt/medialib \
      $(TOPDIR)/src/$(MODULE)/unix/native/libawt/java2d/loops \
      $(TOPDIR)/src/$(MODULE)/unix/native/common/awt/medialib \
      #
endif

LIBAWT_EXTRA_HEADER_DIRS := \
    $(LIBAWT_DEFAULT_HEADER_DIRS) \
    $(call GetJavaHeaderDir, java.base) \
    libawt/awt/medialib \
    libawt/java2d/d3d \
    libawt/java2d/opengl \
    libawt/java2d/windows \
    libawt/windows \
    common/awt/medialib \
    libmlib_image \
    include \
    java.base:libjava \
    java.base:include \
    #

LIBAWT_CFLAGS += -D__MEDIALIB_OLD_NAMES -D__USE_J2D_NAMES $(X_CFLAGS)

ifeq ($(call And, $(call isTargetOs, solaris) $(call isTargetCpu, sparcv9)), true)
  LIBAWT_CFLAGS += -xarch=sparcvis -DMLIB_ADD_SUFF \
      $(TOPDIR)/src/$(MODULE)/unix/native/libmlib_image/vis_$(OPENJDK_TARGET_CPU_BITS).il

  LIBAWT_ASFLAGS = -P -xarch=v9a
endif

ifeq ($(call isTargetOs, solaris), false)
  LIBAWT_CFLAGS += -DMLIB_NO_LIBSUNMATH
endif

ifeq ($(call isTargetOs, windows), true)
  LIBAWT_CFLAGS += -EHsc -DUNICODE -D_UNICODE
  ifeq ($(call isTargetCpuBits, 64), true)
    LIBAWT_CFLAGS += -DMLIB_OS64BIT
  endif

  LIBAWT_RC_FLAGS ?= -I $(TOPDIR)/src/java.base/windows/native/launcher/icons
  LIBAWT_VERSIONINFO_RESOURCE := $(TOPDIR)/src/$(MODULE)/windows/native/libawt/windows/awt.rc
endif

ifeq ($(call isTargetOs, linux), true)
  # FIXME: This is probably not what we want to do, but keep it now for compatibility.
  LIBAWT_CFLAGS += $(EXPORT_ALL_SYMBOLS)
endif

# Turn off all warnings for debug_mem.c This is needed because the specific warning
# about initializing a declared 'extern' cannot be turned off individually. Only
# applies to debug builds.
ifeq ($(TOOLCHAIN_TYPE), gcc)
  BUILD_LIBAWT_debug_mem.c_CFLAGS := -w
  # This option improves performance of MaskFill in Java2D by 20% for some gcc
  LIBAWT_CFLAGS += -fgcse-after-reload
endif

$(eval $(call SetupJdkLibrary, BUILD_LIBAWT, \
    NAME := awt, \
    EXTRA_SRC := $(LIBAWT_EXTRA_SRC), \
    EXCLUDES := $(LIBAWT_EXCLUDES), \
    EXCLUDE_FILES := $(LIBAWT_EXFILES), \
    OPTIMIZATION := LOW, \
    CFLAGS := $(CFLAGS_JDKLIB) $(LIBAWT_CFLAGS), \
    EXTRA_HEADER_DIRS := $(LIBAWT_EXTRA_HEADER_DIRS), \
    DISABLED_WARNINGS_gcc := sign-compare unused-result maybe-uninitialized \
        format-nonliteral parentheses, \
    DISABLED_WARNINGS_clang := logical-op-parentheses extern-initializer \
        format-nonliteral sign-compare, \
    DISABLED_WARNINGS_solstudio := E_DECLARATION_IN_CODE, \
    DISABLED_WARNINGS_microsoft := 4244 4267 4996, \
    ASFLAGS := $(LIBAWT_ASFLAGS), \
    LDFLAGS := $(LDFLAGS_JDKLIB) $(call SET_SHARED_LIBRARY_ORIGIN), \
    LDFLAGS_macosx := -L$(INSTALL_LIBRARIES_HERE), \
    LDFLAGS_windows := -delayload:user32.dll -delayload:gdi32.dll \
        -delayload:shell32.dll -delayload:winmm.dll \
        -delayload:winspool.drv -delayload:imm32.dll \
        -delayload:ole32.dll -delayload:comdlg32.dll \
        -delayload:comctl32.dll -delayload:shlwapi.dll, \
    LIBS_unix := -ljvm -ljava $(LIBM), \
    LIBS_linux :=  $(LIBDL), \
    LIBS_solaris := $(LIBDL), \
    LIBS_aix := $(LIBDL),\
    LIBS_macosx := -lmlib_image \
        -framework Cocoa \
        -framework OpenGL \
        -framework JavaRuntimeSupport \
        -framework ApplicationServices \
        -framework AudioToolbox, \
    LIBS_windows := kernel32.lib user32.lib gdi32.lib winspool.lib \
        imm32.lib ole32.lib uuid.lib shell32.lib \
        comdlg32.lib winmm.lib comctl32.lib shlwapi.lib \
        delayimp.lib jvm.lib $(WIN_JAVA_LIB) advapi32.lib, \
    VERSIONINFO_RESOURCE := $(LIBAWT_VERSIONINFO_RESOURCE), \
    RC_FLAGS := $(RC_FLAGS) $(LIBAWT_RC_FLAGS) \
        -D "JDK_FNAME=awt.dll" \
        -D "JDK_INTERNAL_NAME=awt" \
        -D "JDK_FTYPE=0x2L", \
))

$(BUILD_LIBAWT): $(call FindLib, java.base, java)

ifeq ($(call isTargetOs, macosx), true)
  $(BUILD_LIBAWT): $(BUILD_LIBMLIB_IMAGE)
endif

TARGETS += $(BUILD_LIBAWT)

################################################################################

ifeq ($(call isTargetOs, windows macosx), false)
  ifeq ($(ENABLE_HEADLESS_ONLY), false)

    LIBAWT_XAWT_EXTRA_SRC := \
        common/awt \
        common/java2d \
        common/font \
        #

    LIBAWT_XAWT_EXCLUDES := medialib

    LIBAWT_XAWT_EXTRA_HEADER_DIRS := \
        $(LIBAWT_DEFAULT_HEADER_DIRS) \
        libawt_xawt/awt \
        include \
        common/awt/debug \
        common/awt/systemscale \
        common/font \
        common/java2d/opengl \
        common/java2d/x11 \
        #

    LIBAWT_XAWT_CFLAGS += -DXAWT -DXAWT_HACK \
        -DPACKAGE_PATH=\"$(PACKAGE_PATH)\" \
        $(FONTCONFIG_CFLAGS) \
        $(CUPS_CFLAGS)

    ifeq ($(call isTargetOs, solaris), true)
      LIBAWT_XAWT_CFLAGS += -DFUNCPROTO=15
    endif

<<<<<<< HEAD
    ifneq ($(filter $(OPENJDK_TARGET_OS), linux bsd), )
=======
    ifeq ($(call isTargetOs, linux), true)
>>>>>>> 2081c007
      ifeq ($(DISABLE_XRENDER), true)
        LIBAWT_XAWT_CFLAGS += -DDISABLE_XRENDER_BY_DEFAULT=true
      endif
    endif

    LIBAWT_XAWT_LIBS := $(LIBM) -lawt -lXext -lX11 -lXrender $(LIBDL) -lXtst -lXi -ljava -ljvm

    ifeq ($(call isTargetOs, linux), true)
      LIBAWT_XAWT_LIBS += -lpthread
    endif

    ifeq ($(OPENJDK_TARGET_OS), bsd)
      LIBAWT_XAWT_LIBS += -pthread
    endif

    ifeq ($(TOOLCHAIN_TYPE), gcc)
      # Turn off all warnings for the following files since they contain warnings
      # that cannot be turned of individually.
      # redefining a macro
      BUILD_LIBAWT_XAWT_gtk2_interface.c_CFLAGS := -w
      # comparison between pointer and integer
      BUILD_LIBAWT_XAWT_awt_Font.c_CFLAGS := -w
      # initializing a declared 'extern'
      BUILD_LIBAWT_XAWT_debug_mem.c_CFLAGS := -w
    endif

    $(eval $(call SetupJdkLibrary, BUILD_LIBAWT_XAWT, \
        NAME := awt_xawt, \
        EXTRA_SRC := $(LIBAWT_XAWT_EXTRA_SRC), \
        EXTRA_HEADER_DIRS := $(LIBAWT_XAWT_EXTRA_HEADER_DIRS), \
        EXCLUDES := $(LIBAWT_XAWT_EXCLUDES), \
        OPTIMIZATION := LOW, \
        CFLAGS := $(CFLAGS_JDKLIB) $(LIBAWT_XAWT_CFLAGS) \
            $(X_CFLAGS), \
        WARNINGS_AS_ERRORS_xlc := false, \
        DISABLED_WARNINGS_gcc := type-limits pointer-to-int-cast \
            unused-result maybe-uninitialized format \
            format-security int-to-pointer-cast parentheses \
            implicit-fallthrough, \
        DISABLED_WARNINGS_clang := parentheses format undef \
            logical-op-parentheses format-nonliteral int-conversion \
            extern-initializer, \
        DISABLED_WARNINGS_solstudio := E_DECLARATION_IN_CODE \
            E_ASSIGNMENT_TYPE_MISMATCH E_NON_CONST_INIT, \
        LDFLAGS := $(LDFLAGS_JDKLIB) \
            $(call SET_SHARED_LIBRARY_ORIGIN) \
            -L$(INSTALL_LIBRARIES_HERE), \
        LIBS :=  $(X_LIBS) $(LIBAWT_XAWT_LIBS), \
    ))

    $(BUILD_LIBAWT_XAWT): $(call FindLib, java.base, java)

    $(BUILD_LIBAWT_XAWT): $(BUILD_LIBAWT)

    TARGETS += $(BUILD_LIBAWT_XAWT)

  endif
endif

################################################################################

# The fast floor code loses precision.
LCMS_CFLAGS+=-DCMS_DONT_USE_FAST_FLOOR

LCMS_CFLAGS_JDKLIB := $(filter-out -xc99=%none, $(CFLAGS_JDKLIB))

ifeq ($(USE_EXTERNAL_LCMS), true)
  # If we're using an external library, we'll just need the wrapper part.
  # By including it explicitly, all other files will be excluded.
  BUILD_LIBLCMS_INCLUDE_FILES := LCMS.c
  # If we're using an external library, we can't include our own SRC path
  # as includes, instead the system headers should be used.
  LIBLCMS_HEADERS_FROM_SRC := false
else
  BUILD_LIBLCMS_INCLUDE_FILES :=
endif

ifeq ($(TOOLCHAIN_TYPE), clang)
 ifeq ($(TOOLCHAIN_VERSION), 10.1)
   # Work around an optimizer bug seen with Xcode 10.1, but fixed by 10.3
   BUILD_LIBLCMS_cmsopt.c_CFLAGS := -O0
 endif
endif

$(eval $(call SetupJdkLibrary, BUILD_LIBLCMS, \
    NAME := lcms, \
    INCLUDE_FILES := $(BUILD_LIBLCMS_INCLUDE_FILES), \
    OPTIMIZATION := HIGHEST, \
    CFLAGS := $(LCMS_CFLAGS_JDKLIB) \
        $(LCMS_CFLAGS), \
    CFLAGS_solaris := -xc99=no_lib, \
    CFLAGS_windows := -DCMS_IS_WINDOWS_, \
    EXTRA_HEADER_DIRS := \
        common/awt/debug \
        libawt/java2d, \
    HEADERS_FROM_SRC := $(LIBLCMS_HEADERS_FROM_SRC), \
    DISABLED_WARNINGS_gcc := format-nonliteral type-limits misleading-indentation stringop-truncation cast-function-type, \
    DISABLED_WARNINGS_clang := tautological-compare format-nonliteral, \
    DISABLED_WARNINGS_solstudio := E_STATEMENT_NOT_REACHED, \
    DISABLED_WARNINGS_microsoft := 4819, \
    LDFLAGS := $(LDFLAGS_JDKLIB) \
        $(call SET_SHARED_LIBRARY_ORIGIN), \
    LDFLAGS_unix := -L$(INSTALL_LIBRARIES_HERE), \
    LIBS_unix := -lawt -ljvm -ljava $(LCMS_LIBS) $(LIBM), \
    LIBS_windows := $(WIN_AWT_LIB) $(WIN_JAVA_LIB), \
))

TARGETS += $(BUILD_LIBLCMS)

$(BUILD_LIBLCMS): $(BUILD_LIBAWT)

################################################################################

# "DISABLED_WARNINGS_gcc := clobbered" rationale:
# Suppress gcc warnings like "variable might be clobbered by 'longjmp'
# or 'vfork'": this warning indicates that some variable is placed to
# a register by optimized compiler and it's value might be lost on longjmp().
# Recommended way to avoid such warning is to declare the variable as
# volatile to prevent the optimization. However, this approach does not
# work because we have to declare all variables as volatile in result.

ifeq ($(USE_EXTERNAL_LIBJPEG), true)
  BUILD_LIBJAVAJPEG_INCLUDE_FILES := \
      imageioJPEG.c \
      jpegdecoder.c
  # If we're using an external library, we can't include our own SRC path
  # as includes, instead the system headers should be used.
  LIBJPEG_HEADERS_FROM_SRC := false
else
  BUILD_LIBJAVAJPEG_INCLUDE_FILES :=
endif

$(eval $(call SetupJdkLibrary, BUILD_LIBJAVAJPEG, \
    NAME := javajpeg, \
    INCLUDE_FILES := $(BUILD_LIBJAVAJPEG_INCLUDE_FILES), \
    OPTIMIZATION := HIGHEST, \
    CFLAGS := $(CFLAGS_JDKLIB) $(JPEG_CFLAGS), \
    HEADERS_FROM_SRC := $(LIBJPEG_HEADERS_FROM_SRC), \
    DISABLED_WARNINGS_gcc := clobbered implicit-fallthrough shift-negative-value array-bounds, \
    LDFLAGS := $(LDFLAGS_JDKLIB) \
        $(call SET_SHARED_LIBRARY_ORIGIN), \
    LIBS := $(JDKLIB_LIBS) $(JPEG_LIBS), \
    LIBS_windows := $(WIN_JAVA_LIB) jvm.lib, \
))

$(BUILD_LIBJAVAJPEG): $(call FindLib, java.base, java)

TARGETS += $(BUILD_LIBJAVAJPEG)

################################################################################

# Mac and Windows only use the native AWT lib, do not build libawt_headless
ifeq ($(call isTargetOs, windows macosx), false)

  LIBAWT_HEADLESS_EXTRA_SRC := \
      common/font \
      common/java2d \
      $(TOPDIR)/src/$(MODULE)/$(OPENJDK_TARGET_OS_TYPE)/native/common/awt \
      #

  LIBAWT_HEADLESS_EXCLUDES := medialib

  LIBAWT_HEADLESS_EXTRA_HEADER_DIRS := \
      $(LIBAWT_DEFAULT_HEADER_DIRS) \
      common/awt/debug \
      common/font \
      common/java2d/opengl \
      #

  LIBAWT_HEADLESS_CFLAGS := $(CUPS_CFLAGS) $(FONTCONFIG_CFLAGS) $(X_CFLAGS) \
      -DHEADLESS=true -DPACKAGE_PATH=\"$(PACKAGE_PATH)\"

  $(eval $(call SetupJdkLibrary, BUILD_LIBAWT_HEADLESS, \
      NAME := awt_headless, \
      EXTRA_SRC := $(LIBAWT_HEADLESS_EXTRA_SRC), \
      EXCLUDES := $(LIBAWT_HEADLESS_EXCLUDES), \
      OPTIMIZATION := LOW, \
      CFLAGS := $(CFLAGS_JDKLIB) \
          $(LIBAWT_HEADLESS_CFLAGS), \
      EXTRA_HEADER_DIRS := $(LIBAWT_HEADLESS_EXTRA_HEADER_DIRS), \
      DISABLED_WARNINGS_xlc := 1506-356, \
      DISABLED_WARNINGS_solstudio := E_EMPTY_TRANSLATION_UNIT, \
      LDFLAGS := $(LDFLAGS_JDKLIB) \
          $(call SET_SHARED_LIBRARY_ORIGIN), \
      LDFLAGS_unix := -L$(INSTALL_LIBRARIES_HERE), \
      LIBS_unix := -lawt -ljvm -ljava, \
      LIBS_linux := $(LIBM) $(LIBDL), \
      LIBS_solaris := $(LIBM) $(LIBDL) $(LIBCXX), \
      LIBS_bsd := $(LIBM), \
  ))

  # AIX warning explanation:
  # 1506-356 : (W) Compilation unit is empty.
  #            This happens during the headless build

  $(BUILD_LIBAWT_HEADLESS): $(BUILD_LIBAWT)

  TARGETS += $(BUILD_LIBAWT_HEADLESS)

endif

################################################################################

ifeq ($(FREETYPE_TO_USE), system)
  # For use by libfontmanager:
  LIBFREETYPE_CFLAGS := $(FREETYPE_CFLAGS)
  LIBFREETYPE_LIBS := $(FREETYPE_LIBS)
else
  BUILD_LIBFREETYPE_HEADER_DIRS := $(TOPDIR)/src/$(MODULE)/share/native/libfreetype/include
  BUILD_LIBFREETYPE_CFLAGS := -DFT2_BUILD_LIBRARY $(EXPORT_ALL_SYMBOLS)

  # For use by libfontmanager:
  LIBFREETYPE_CFLAGS := -I$(BUILD_LIBFREETYPE_HEADER_DIRS)
  ifeq ($(call isTargetOs, windows), true)
    LIBFREETYPE_LIBS := $(SUPPORT_OUTPUTDIR)/native/$(MODULE)/libfreetype/freetype.lib
    # freetype now requires you to manually define this (see ftconfig.h)
    BUILD_LIBFREETYPE_CFLAGS += -DDLL_EXPORT
  else
    LIBFREETYPE_LIBS := -lfreetype
  endif

  $(eval $(call SetupJdkLibrary, BUILD_LIBFREETYPE, \
      NAME := freetype, \
      OPTIMIZATION := HIGHEST, \
      CFLAGS := $(CFLAGS_JDKLIB) \
          $(BUILD_LIBFREETYPE_CFLAGS), \
      EXTRA_HEADER_DIRS := $(BUILD_LIBFREETYPE_HEADER_DIRS), \
      DISABLED_WARNINGS_solstudio := \
         E_STATEMENT_NOT_REACHED \
         E_END_OF_LOOP_CODE_NOT_REACHED, \
      DISABLED_WARNINGS_microsoft := 4018 4267 4244 4312 4819, \
      DISABLED_WARNINGS_gcc := implicit-fallthrough cast-function-type bad-function-cast, \
      LDFLAGS := $(LDFLAGS_JDKLIB) \
          $(call SET_SHARED_LIBRARY_ORIGIN), \
  ))

  TARGETS += $(BUILD_LIBFREETYPE)
endif

###########################################################################


ifeq ($(USE_EXTERNAL_HARFBUZZ), true)
  LIBFONTMANAGER_EXTRA_SRC =
  BUILD_LIBFONTMANAGER_FONTLIB += $(HARFBUZZ_LIBS)
else
  LIBFONTMANAGER_EXTRA_SRC = libharfbuzz
  HARFBUZZ_CFLAGS := -DHAVE_OT -DHAVE_FALLBACK -DHAVE_UCDN -DHAVE_ROUND
  # Modern HarfBuzz requires c++11; but VS does not have the flag
  ifeq ($(call isTargetOs, windows), false)
    HARFBUZZ_CXXFLAGS := -std=c++11
    HARFBUZZ_CFLAGS += -DGETPAGESIZE -DHAVE_MPROTECT -DHAVE_PTHREAD \
                       -DHAVE_SYSCONF -DHAVE_SYS_MMAN_H -DHAVE_UNISTD_H \
                       -DHB_NO_PRAGMA_GCC_DIAGNOSTIC
  endif
<<<<<<< HEAD
  ifneq (, $(findstring $(OPENJDK_TARGET_OS), linux macosx bsd))
=======
  ifeq ($(call isTargetOs, linux macosx), true)
>>>>>>> 2081c007
    HARFBUZZ_CFLAGS += -DHAVE_INTEL_ATOMIC_PRIMITIVES
  endif
  ifeq ($(call isTargetOs, solaris), true)
    HARFBUZZ_CFLAGS += -DHAVE_SOLARIS_ATOMIC_OPS
  endif
  # hb-ft.cc is not presently needed, and requires freetype 2.4.2 or later.
  LIBFONTMANAGER_EXCLUDE_FILES += libharfbuzz/hb-ft.cc

  HARFBUZZ_DISABLED_WARNINGS_gcc := type-limits missing-field-initializers strict-aliasing
  HARFBUZZ_DISABLED_WARNINGS_CXX_gcc := reorder delete-non-virtual-dtor strict-overflow \
       maybe-uninitialized class-memaccess unused-result extra
  HARFBUZZ_DISABLED_WARNINGS_clang := unused-value incompatible-pointer-types \
       tautological-constant-out-of-range-compare int-to-pointer-cast \
       undef missing-field-initializers deprecated-declarations c++11-narrowing range-loop-analysis
  HARFBUZZ_DISABLED_WARNINGS_microsoft := 4267 4244 4090 4146 4334 4819 4101 4068 4805 4138
  HARFBUZZ_DISABLED_WARNINGS_C_solstudio := \
        E_INTEGER_OVERFLOW_DETECTED \
        E_ARG_INCOMPATIBLE_WITH_ARG_L \
        E_ENUM_VAL_OVERFLOWS_INT_MAX
  HARFBUZZ_DISABLED_WARNINGS_CXX_solstudio := \
        truncwarn wvarhidenmem wvarhidemem wbadlkginit identexpected \
        hidevf w_novirtualdescr arrowrtn2 unknownpragma

  LIBFONTMANAGER_CFLAGS += $(HARFBUZZ_CFLAGS)

endif

LIBFONTMANAGER_EXTRA_HEADER_DIRS := \
    libharfbuzz \
    libharfbuzz/hb-ucdn \
    common/awt \
    common/awt/utility \
    common/font \
    libawt/java2d \
    libawt/java2d/pipe \
    libawt/java2d/loops \
    #

LIBFONTMANAGER_CFLAGS += $(LIBFREETYPE_CFLAGS)
BUILD_LIBFONTMANAGER_FONTLIB +=  $(LIBFREETYPE_LIBS)

LIBFONTMANAGER_OPTIMIZATION := HIGHEST

ifneq ($(filter $(TOOLCHAIN_TYPE), gcc clang), )
  # gcc (and to an extent clang) is particularly bad at optimizing these files,
  # causing a massive spike in compile time. We don't care about these
  # particular files anyway, so lower optimization level.
  BUILD_LIBFONTMANAGER_hb-subset.cc_OPTIMIZATION := SIZE
  BUILD_LIBFONTMANAGER_hb-subset-plan.cc_OPTIMIZATION := SIZE
endif

ifeq ($(call isTargetOs, windows), true)
  LIBFONTMANAGER_EXCLUDE_FILES += X11FontScaler.c \
      X11TextRenderer.c
  LIBFONTMANAGER_OPTIMIZATION := HIGHEST
else ifeq ($(call isTargetOs, macosx), true)
  LIBFONTMANAGER_EXCLUDE_FILES += X11FontScaler.c \
      X11TextRenderer.c \
      fontpath.c \
      lcdglyph.c
else
  LIBFONTMANAGER_EXCLUDE_FILES += fontpath.c \
      lcdglyph.c
endif

LIBFONTMANAGER_CFLAGS += $(X_CFLAGS) -DLE_STANDALONE -DHEADLESS

ifeq ($(TOOLCHAIN_TYPE), gcc)
  # Turn off all warnings for sunFont.c. This is needed because the specific warning
  # about discarding 'const' qualifier cannot be turned off individually.
  BUILD_LIBFONTMANAGER_sunFont.c_CFLAGS := -w
endif

# LDFLAGS clarification:
#   Filter relevant linker flags disallowing unresolved symbols as we cannot
#   build-time decide to which library to link against (libawt_headless or
#   libawt_xawt). See JDK-8196516 for details.
$(eval $(call SetupJdkLibrary, BUILD_LIBFONTMANAGER, \
    NAME := fontmanager, \
    EXCLUDE_FILES := $(LIBFONTMANAGER_EXCLUDE_FILES) \
        AccelGlyphCache.c, \
    TOOLCHAIN := TOOLCHAIN_LINK_CXX, \
    CFLAGS := $(CFLAGS_JDKLIB) $(LIBFONTMANAGER_CFLAGS), \
    CXXFLAGS := $(CXXFLAGS_JDKLIB) $(LIBFONTMANAGER_CFLAGS) $(HARFBUZZ_CXXFLAGS), \
    OPTIMIZATION := $(LIBFONTMANAGER_OPTIMIZATION), \
    CFLAGS_windows = -DCC_NOEX, \
    EXTRA_HEADER_DIRS := $(LIBFONTMANAGER_EXTRA_HEADER_DIRS), \
    EXTRA_SRC := $(LIBFONTMANAGER_EXTRA_SRC), \
    WARNINGS_AS_ERRORS_xlc := false, \
    DISABLED_WARNINGS_gcc := sign-compare unused-function int-to-pointer-cast $(HARFBUZZ_DISABLED_WARNINGS_gcc), \
    DISABLED_WARNINGS_CXX_gcc := $(HARFBUZZ_DISABLED_WARNINGS_CXX_gcc), \
    DISABLED_WARNINGS_clang := sign-compare $(HARFBUZZ_DISABLED_WARNINGS_clang), \
    DISABLED_WARNINGS_C_solstudio := $(HARFBUZZ_DISABLED_WARNINGS_C_solstudio), \
    DISABLED_WARNINGS_CXX_solstudio := $(HARFBUZZ_DISABLED_WARNINGS_CXX_solstudio), \
    DISABLED_WARNINGS_microsoft := 4018 4996 $(HARFBUZZ_DISABLED_WARNINGS_microsoft), \
    LDFLAGS := $(subst -Xlinker -z -Xlinker defs,, \
        $(subst -Wl$(COMMA)-z$(COMMA)defs,,$(LDFLAGS_JDKLIB))) $(LDFLAGS_CXX_JDK) \
        $(call SET_SHARED_LIBRARY_ORIGIN), \
    LDFLAGS_unix := -L$(INSTALL_LIBRARIES_HERE), \
    LDFLAGS_aix := -Wl$(COMMA)-berok, \
    LIBS := $(BUILD_LIBFONTMANAGER_FONTLIB), \
    LIBS_unix := -lawt -ljava -ljvm $(LIBM) $(LIBCXX), \
    LIBS_macosx := -lawt_lwawt -framework CoreText -framework CoreFoundation -framework CoreGraphics, \
    LIBS_windows := $(WIN_JAVA_LIB) advapi32.lib user32.lib gdi32.lib \
        $(WIN_AWT_LIB), \
))

$(BUILD_LIBFONTMANAGER): $(BUILD_LIBAWT)

ifeq ($(call isTargetOs, macosx), true)
  $(BUILD_LIBFONTMANAGER): $(call FindLib, $(MODULE), awt_lwawt)
endif

ifeq ($(FREETYPE_TO_USE), bundled)
  $(BUILD_LIBFONTMANAGER): $(BUILD_LIBFREETYPE)
endif

TARGETS += $(BUILD_LIBFONTMANAGER)

################################################################################

ifeq ($(call isTargetOs, windows), true)

  LIBJAWT_CFLAGS := -EHsc -DUNICODE -D_UNICODE

  LIBJAWT_EXTRA_HEADER_DIRS := \
      include \
      common/awt/debug \
      common/awt/utility \
      libawt/awt/image/cvutils \
      libawt/java2d \
      libawt/java2d/windows \
      libawt/windows \
      java.base:include \
      java.base:libjava \
      #

  ifeq ($(call isTargetCpu, x86), true)
    KERNEL32_LIB := kernel32.lib
  endif

  $(eval $(call SetupJdkLibrary, BUILD_LIBJAWT, \
      NAME := jawt, \
      OPTIMIZATION := LOW, \
      CFLAGS := $(CXXFLAGS_JDKLIB) \
          $(LIBJAWT_CFLAGS), \
      EXTRA_HEADER_DIRS := $(LIBJAWT_EXTRA_HEADER_DIRS), \
      LDFLAGS := $(LDFLAGS_JDKLIB) $(LDFLAGS_CXX_JDK), \
      LIBS := $(JDKLIB_LIBS) $(KERNEL32_LIB) advapi32.lib $(WIN_AWT_LIB), \
  ))

  $(BUILD_LIBJAWT): $(BUILD_LIBAWT)

  $(eval $(call SetupCopyFiles, COPY_JAWT_LIB, \
      FILES := $(BUILD_LIBJAWT_IMPORT_LIBRARY), \
      DEST := $(SUPPORT_OUTPUTDIR)/modules_libs/$(MODULE), \
  ))

  $(COPY_JAWT_LIB): $(BUILD_LIBJAWT)

  TARGETS += $(COPY_JAWT_LIB)

else # not windows

  ifeq ($(call isTargetOs, macosx), true)
    # libjawt on macosx do not use the unix code
    LIBJAWT_EXCLUDE_SRC_PATTERNS := unix
  endif

  ifeq ($(call isTargetOs, macosx), true)
    JAWT_LIBS := -lawt_lwawt
  else
    JAWT_LIBS :=
    ifeq ($(call isTargetOs, solaris), false)
      JAWT_LIBS += -lawt
    endif
    ifeq ($(ENABLE_HEADLESS_ONLY), false)
      JAWT_LIBS += -lawt_xawt
    else
      JAWT_LIBS += -lawt_headless
<<<<<<< HEAD
      ifneq (, $(findstring $(OPENJDK_TARGET_OS), linux bsd))
=======
      ifeq ($(call isTargetOs, linux), true)
>>>>>>> 2081c007
        JAWT_CFLAGS += -DHEADLESS
      endif
    endif
  endif

  $(eval $(call SetupJdkLibrary, BUILD_LIBJAWT, \
      NAME := jawt, \
      EXCLUDE_SRC_PATTERNS := $(LIBJAWT_EXCLUDE_SRC_PATTERNS), \
      INCLUDE_FILES := $(JAWT_FILES), \
      OPTIMIZATION := LOW, \
      CFLAGS := $(CFLAGS_JDKLIB) \
          $(JAWT_CFLAGS), \
      EXTRA_HEADER_DIRS := \
          include \
          common/awt, \
      LDFLAGS := $(LDFLAGS_JDKLIB) \
          $(call SET_SHARED_LIBRARY_ORIGIN), \
      LDFLAGS_unix := -L$(INSTALL_LIBRARIES_HERE), \
      LDFLAGS_macosx := -Wl$(COMMA)-rpath$(COMMA)@loader_path, \
      LIBS_unix := $(JAWT_LIBS) $(JDKLIB_LIBS), \
      LIBS_solaris := $(X_LIBS) -lXrender, \
      LIBS_macosx := -framework Cocoa, \
  ))

  ifeq ($(ENABLE_HEADLESS_ONLY), false)
    $(BUILD_LIBJAWT): $(BUILD_LIBAWT_XAWT)
  else
    $(BUILD_LIBJAWT): $(call FindLib, $(MODULE), awt_headless)
  endif

  ifeq ($(call isTargetOs, macosx), true)
   $(BUILD_LIBJAWT): $(call FindLib, $(MODULE), awt_lwawt)
  endif

endif

TARGETS += $(BUILD_LIBJAWT)

################################################################################

ifeq ($(ENABLE_HEADLESS_ONLY), false)

  LIBSPLASHSCREEN_EXTRA_SRC := \
      common/awt/systemscale \
      #

  LIBSPLASHSCREEN_HEADER_DIRS += common/awt/utility

  ifeq ($(USE_EXTERNAL_LIBGIF), false)
    LIBSPLASHSCREEN_HEADER_DIRS += libsplashscreen/giflib
  else
    LIBSPLASHSCREEN_EXCLUDES := giflib
  endif

  ifeq ($(USE_EXTERNAL_LIBJPEG), false)
    # While the following ought to work, it will currently pull in the closed
    # additions to this library, and this was not done previously in the build.
    # LIBSPLASHSCREEN_EXTRA_SRC += libjavajpeg
    LIBSPLASHSCREEN_EXTRA_SRC += $(TOPDIR)/src/java.desktop/share/native/libjavajpeg
  endif

  ifeq ($(USE_EXTERNAL_LIBPNG), false)
    LIBSPLASHSCREEN_HEADER_DIRS += libsplashscreen/libpng

    ifeq ($(OPENJDK_TARGET_OS), macosx)
      ifeq ($(USE_EXTERNAL_LIBZ), true)
        # When building our own libpng and using an external libz, we need to
        # inject our own libz.h to tweak the exported ZLIB_VERNUM macro. See
        # $(TOPDIR)/src/java.desktop/macosx/native/libsplashscreen/libpng/zlibwrapper/zlib.h
        # for details. This must be specified with -iquote, not -I to avoid a
        # circular include.
        LIBSPLASHSCREEN_CFLAGS += -iquote $(TOPDIR)/src/$(MODULE)/macosx/native/libsplashscreen/libpng/zlibwrapper
      endif
    endif
  else
    LIBSPLASHSCREEN_EXCLUDES += libpng
  endif

  ifeq ($(USE_EXTERNAL_LIBZ), false)
    LIBSPLASHSCREEN_EXTRA_SRC += java.base:libzip/zlib
    LIBZ_DISABLED_WARNINGS_CLANG := format-nonliteral
  endif

  ifeq ($(call isTargetOs, macosx), true)
    # libsplashscreen on macosx do not use the unix code
    LIBSPLASHSCREEN_EXCLUDE_SRC_PATTERNS := unix
  endif

  LIBSPLASHSCREEN_CFLAGS += -DSPLASHSCREEN -DPNG_NO_MMX_CODE \
                            -DPNG_ARM_NEON_OPT=0 -DPNG_ARM_NEON_IMPLEMENTATION=0

  ifeq ($(call isTargetOs, linux), true)
    ifeq ($(call isTargetCpuArch, ppc), true)
      LIBSPLASHSCREEN_CFLAGS += -DPNG_POWERPC_VSX_OPT=0
    endif
  endif

  ifeq ($(call isTargetOs, macosx), true)
    LIBSPLASHSCREEN_CFLAGS += -DWITH_MACOSX

    BUILD_LIBSPLASHSCREEN_java_awt_SplashScreen.c_CFLAGS := -x objective-c -O0
    BUILD_LIBSPLASHSCREEN_splashscreen_gfx_impl.c_CFLAGS := -x objective-c -O0
    BUILD_LIBSPLASHSCREEN_splashscreen_gif.c_CFLAGS := -x objective-c -O0
    BUILD_LIBSPLASHSCREEN_splashscreen_impl.c_CFLAGS := -x objective-c -O0
    BUILD_LIBSPLASHSCREEN_splashscreen_jpeg.c_CFLAGS := -x objective-c -O0
    BUILD_LIBSPLASHSCREEN_splashscreen_png.c_CFLAGS := -x objective-c -O0
    BUILD_LIBSPLASHSCREEN_splashscreen_sys.m_CFLAGS := -O0

  else ifeq ($(call isTargetOs, windows), true)
    LIBSPLASHSCREEN_CFLAGS += -DWITH_WIN32
  else
    LIBSPLASHSCREEN_CFLAGS += -DWITH_X11 $(X_CFLAGS)
  endif

  LIBSPLASHSCREEN_LIBS :=

  ifeq ($(call isTargetOs, macosx), true)
    LIBSPLASHSCREEN_LIBS += \
        $(LIBM) -lpthread -liconv -losxapp \
        -framework ApplicationServices \
        -framework Foundation \
        -framework Cocoa
  else ifeq ($(call isTargetOs, windows), true)
    LIBSPLASHSCREEN_LIBS += kernel32.lib user32.lib gdi32.lib delayimp.lib $(WIN_JAVA_LIB) jvm.lib
  else ifeq ($(OPENJDK_TARGET_OS), bsd)
    LIBSPLASHSCREEN_CFLAGS += $(ICONV_CFLAGS)
    LIBSPLASHSCREEN_LIBS += $(X_LIBS) -lX11 -lXext $(LIBM) $(ICONV_LIBS) -pthread
  else
    LIBSPLASHSCREEN_LIBS += $(X_LIBS) -lX11 -lXext $(LIBM) -lpthread -ldl
  endif

  LIBSPLASHSCREEN_HEADER_DIRS += \
      libosxapp \
      java.base:include \
      java.base:libjava \
      #

  $(eval $(call SetupJdkLibrary, BUILD_LIBSPLASHSCREEN, \
      NAME := splashscreen, \
      EXTRA_SRC := $(LIBSPLASHSCREEN_EXTRA_SRC), \
      EXCLUDE_SRC_PATTERNS := $(LIBSPLASHSCREEN_EXCLUDE_SRC_PATTERNS), \
      EXCLUDE_FILES := imageioJPEG.c jpegdecoder.c pngtest.c, \
      EXCLUDES := $(LIBSPLASHSCREEN_EXCLUDES), \
      OPTIMIZATION := LOW, \
      CFLAGS := $(CFLAGS_JDKLIB) $(LIBSPLASHSCREEN_CFLAGS) \
          $(GIFLIB_CFLAGS) $(JPEG_CFLAGS) $(PNG_CFLAGS) $(LIBZ_CFLAGS), \
      EXTRA_HEADER_DIRS := $(LIBSPLASHSCREEN_HEADER_DIRS), \
      DISABLED_WARNINGS_gcc := sign-compare type-limits unused-result \
          maybe-uninitialized shift-negative-value implicit-fallthrough, \
      DISABLED_WARNINGS_clang := sign-compare incompatible-pointer-types \
          macro-redefined deprecated-declarations \
          $(LIBZ_DISABLED_WARNINGS_CLANG), \
      DISABLED_WARNINGS_solstudio := E_NEWLINE_NOT_LAST E_DECLARATION_IN_CODE \
          E_STATEMENT_NOT_REACHED, \
      DISABLED_WARNINGS_microsoft := 4018 4244 4267, \
      LDFLAGS := $(LDFLAGS_JDKLIB) \
          $(call SET_SHARED_LIBRARY_ORIGIN), \
      LDFLAGS_macosx := -L$(INSTALL_LIBRARIES_HERE), \
      LDFLAGS_windows := -delayload:user32.dll, \
      LDFLAGS_bsd := $(ICONV_LDFLAGS), \
      LIBS := $(JDKLIB_LIBS) $(LIBSPLASHSCREEN_LIBS) $(LIBZ_LIBS) \
          $(GIFLIB_LIBS) $(JPEG_LIBS) $(PNG_LIBS), \
      LIBS_aix := -liconv, \
  ))

  TARGETS += $(BUILD_LIBSPLASHSCREEN)

  ifeq ($(call isTargetOs, macosx), true)
    $(BUILD_LIBSPLASHSCREEN): $(call FindLib, $(MODULE), osxapp)
  endif

endif

################################################################################

ifeq ($(call isTargetOs, macosx), true)

  LIBAWT_LWAWT_EXTRA_SRC := \
      $(TOPDIR)/src/$(MODULE)/unix/native/common/awt \
      $(TOPDIR)/src/$(MODULE)/share/native/common/font \
      $(TOPDIR)/src/$(MODULE)/share/native/common/java2d \
      #

  LIBAWT_LWAWT_EXTRA_HEADER_DIRS := \
      $(LIBAWT_DEFAULT_HEADER_DIRS) \
      libawt_lwawt/awt \
      libawt_lwawt/font \
      libawt_lwawt/java2d/opengl \
      include \
      common/awt/debug \
      common/java2d/opengl \
      libosxapp \
      #

  LIBAWT_LWAWT_CFLAGS := $(X_CFLAGS) $(X_LIBS)

  LIBAWT_LWAWT_EXFILES := fontpath.c awt_Font.c X11Color.c
  LIBAWT_LWAWT_EXCLUDES := $(TOPDIR)/src/$(MODULE)/unix/native/common/awt/medialib

  $(eval $(call SetupJdkLibrary, BUILD_LIBAWT_LWAWT, \
      NAME := awt_lwawt, \
      EXTRA_SRC := $(LIBAWT_LWAWT_EXTRA_SRC), \
      INCLUDE_FILES := $(LIBAWT_LWAWT_FILES), \
      EXCLUDE_FILES := $(LIBAWT_LWAWT_EXFILES), \
      EXCLUDES := $(LIBAWT_LWAWT_EXCLUDES), \
      OPTIMIZATION := LOW, \
      CFLAGS := $(CFLAGS_JDKLIB) \
          $(LIBAWT_LWAWT_CFLAGS), \
      EXTRA_HEADER_DIRS := $(LIBAWT_LWAWT_EXTRA_HEADER_DIRS), \
      DISABLED_WARNINGS_clang := incomplete-implementation enum-conversion \
          deprecated-declarations objc-method-access bitwise-op-parentheses \
          incompatible-pointer-types parentheses-equality extra-tokens, \
      LDFLAGS := $(LDFLAGS_JDKLIB) \
          $(call SET_SHARED_LIBRARY_ORIGIN) \
          -L$(INSTALL_LIBRARIES_HERE), \
      LIBS := -lawt -lmlib_image -losxapp -ljvm $(LIBM) \
          -framework Accelerate \
          -framework ApplicationServices \
          -framework AudioToolbox \
          -framework Carbon \
          -framework Cocoa \
          -framework Security \
          -framework ExceptionHandling \
          -framework JavaRuntimeSupport \
          -framework OpenGL \
          -framework QuartzCore -ljava, \
  ))

  TARGETS += $(BUILD_LIBAWT_LWAWT)

  $(BUILD_LIBAWT_LWAWT): $(BUILD_LIBAWT)

  $(BUILD_LIBAWT_LWAWT): $(BUILD_LIBMLIB_IMAGE)

  $(BUILD_LIBAWT_LWAWT): $(call FindLib, $(MODULE), osxapp)

  $(BUILD_LIBAWT_LWAWT): $(call FindLib, java.base, java)

endif

################################################################################

ifeq ($(call isTargetOs, macosx), true)

  $(eval $(call SetupJdkLibrary, BUILD_LIBOSXUI, \
      NAME := osxui, \
      OPTIMIZATION := LOW, \
      CFLAGS := $(CFLAGS_JDKLIB), \
      EXTRA_HEADER_DIRS := \
          libawt_lwawt/awt \
          libosxapp, \
      DISABLED_WARNINGS_clang := deprecated-declarations, \
      LDFLAGS := $(LDFLAGS_JDKLIB) \
          $(call SET_SHARED_LIBRARY_ORIGIN) \
          -Wl$(COMMA)-rpath$(COMMA)@loader_path \
          -L$(INSTALL_LIBRARIES_HERE), \
      LIBS := -lawt -losxapp -lawt_lwawt \
          -framework Cocoa \
          -framework Carbon \
          -framework ApplicationServices \
          -framework JavaRuntimeSupport \
          -ljava -ljvm, \
  ))

  TARGETS += $(BUILD_LIBOSXUI)

  $(BUILD_LIBOSXUI): $(BUILD_LIBAWT)

  $(BUILD_LIBOSXUI): $(call FindLib, $(MODULE), osxapp)

  $(BUILD_LIBOSXUI): $(BUILD_LIBAWT_LWAWT)

endif

################################################################################

# Hook to include the corresponding custom file, if present.
$(eval $(call IncludeCustomExtension, lib/Awt2dLibraries.gmk))<|MERGE_RESOLUTION|>--- conflicted
+++ resolved
@@ -140,11 +140,7 @@
       #
 endif
 
-<<<<<<< HEAD
-ifneq ($(filter $(OPENJDK_TARGET_OS), solaris linux macosx aix bsd), )
-=======
-ifeq ($(call isTargetOs, solaris linux macosx aix), true)
->>>>>>> 2081c007
+ifeq ($(call isTargetOs, solaris linux macosx aix bsd), true)
   LIBAWT_EXFILES += awt_Font.c CUPSfuncs.c fontpath.c X11Color.c
 endif
 
@@ -305,11 +301,7 @@
       LIBAWT_XAWT_CFLAGS += -DFUNCPROTO=15
     endif
 
-<<<<<<< HEAD
-    ifneq ($(filter $(OPENJDK_TARGET_OS), linux bsd), )
-=======
-    ifeq ($(call isTargetOs, linux), true)
->>>>>>> 2081c007
+    ifeq ($(call isTargetOs, linux bsd), true)
       ifeq ($(DISABLE_XRENDER), true)
         LIBAWT_XAWT_CFLAGS += -DDISABLE_XRENDER_BY_DEFAULT=true
       endif
@@ -565,11 +557,7 @@
                        -DHAVE_SYSCONF -DHAVE_SYS_MMAN_H -DHAVE_UNISTD_H \
                        -DHB_NO_PRAGMA_GCC_DIAGNOSTIC
   endif
-<<<<<<< HEAD
-  ifneq (, $(findstring $(OPENJDK_TARGET_OS), linux macosx bsd))
-=======
-  ifeq ($(call isTargetOs, linux macosx), true)
->>>>>>> 2081c007
+  ifeq ($(call isTargetOs, linux macosx bsd), true)
     HARFBUZZ_CFLAGS += -DHAVE_INTEL_ATOMIC_PRIMITIVES
   endif
   ifeq ($(call isTargetOs, solaris), true)
@@ -750,11 +738,7 @@
       JAWT_LIBS += -lawt_xawt
     else
       JAWT_LIBS += -lawt_headless
-<<<<<<< HEAD
-      ifneq (, $(findstring $(OPENJDK_TARGET_OS), linux bsd))
-=======
-      ifeq ($(call isTargetOs, linux), true)
->>>>>>> 2081c007
+      ifeq ($(call isTargetOs, linux bsd), true)
         JAWT_CFLAGS += -DHEADLESS
       endif
     endif
