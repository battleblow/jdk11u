--- conflicted
+++ resolved
@@ -557,13 +557,8 @@
                        -DHAVE_SYSCONF -DHAVE_SYS_MMAN_H -DHAVE_UNISTD_H \
                        -DHB_NO_PRAGMA_GCC_DIAGNOSTIC
   endif
-<<<<<<< HEAD
   ifeq ($(call isTargetOs, linux macosx bsd), true)
-    HARFBUZZ_CFLAGS += -DHAVE_INTEL_ATOMIC_PRIMITIVES
-=======
-  ifeq ($(call isTargetOs, linux macosx), true)
     HARFBUZZ_CFLAGS += -DHAVE_INTEL_ATOMIC_PRIMITIVES -DHB_NO_VISIBILITY
->>>>>>> 1000b1c0
   endif
   ifeq ($(call isTargetOs, solaris), true)
     HARFBUZZ_CFLAGS += -DHAVE_SOLARIS_ATOMIC_OPS
