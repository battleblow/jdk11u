#
# Copyright (c) 2011, 2019, Oracle and/or its affiliates. All rights reserved.
# DO NOT ALTER OR REMOVE COPYRIGHT NOTICES OR THIS FILE HEADER.
#
# This code is free software; you can redistribute it and/or modify it
# under the terms of the GNU General Public License version 2 only, as
# published by the Free Software Foundation.  Oracle designates this
# particular file as subject to the "Classpath" exception as provided
# by Oracle in the LICENSE file that accompanied this code.
#
# This code is distributed in the hope that it will be useful, but WITHOUT
# ANY WARRANTY; without even the implied warranty of MERCHANTABILITY or
# FITNESS FOR A PARTICULAR PURPOSE.  See the GNU General Public License
# version 2 for more details (a copy is included in the LICENSE file that
# accompanied this code).
#
# You should have received a copy of the GNU General Public License version
# 2 along with this work; if not, write to the Free Software Foundation,
# Inc., 51 Franklin St, Fifth Floor, Boston, MA 02110-1301 USA.
#
# Please contact Oracle, 500 Oracle Parkway, Redwood Shores, CA 94065 USA
# or visit www.oracle.com if you need additional information or have any
# questions.
#

include LibCommon.gmk

################################################################################

$(eval $(call SetupJdkLibrary, BUILD_LIBDT_SOCKET, \
    NAME := dt_socket, \
    OPTIMIZATION := LOW, \
    CFLAGS := $(CFLAGS_JDKLIB) -DUSE_MMAP \
        $(LIBDT_SOCKET_CPPFLAGS), \
    EXTRA_HEADER_DIRS := \
        include \
        libjdwp/export, \
    LDFLAGS := $(LDFLAGS_JDKLIB) \
        $(call SET_SHARED_LIBRARY_ORIGIN), \
    LIBS_linux := -lpthread, \
    LIBS_solaris := -lnsl -lsocket, \
    LIBS_windows := $(JDKLIB_LIBS) ws2_32.lib, \
    LIBS_bsd := -pthread, \
))

$(BUILD_LIBDT_SOCKET): $(call FindLib, java.base, java)

# Include socket transport with JDWP agent to allow for remote debugging
TARGETS += $(BUILD_LIBDT_SOCKET)

################################################################################

ifeq ($(OPENJDK_TARGET_OS), bsd)
  LIBJDWP_CFLAGS := $(ICONV_CFLAGS)
endif

# JDWP_LOGGING causes log messages to be compiled into the library.
$(eval $(call SetupJdkLibrary, BUILD_LIBJDWP, \
    NAME := jdwp, \
    OPTIMIZATION := LOW, \
    CFLAGS := $(CFLAGS_JDKLIB) -DJDWP_LOGGING \
      $(LIBJDWP_CFLAGS), \
    DISABLED_WARNINGS_clang := self-assign format-nonliteral \
        sometimes-uninitialized, \
    DISABLED_WARNINGS_gcc := format-truncation, \
    EXTRA_HEADER_DIRS := \
      include \
      libjdwp/export, \
    LDFLAGS := $(LDFLAGS_JDKLIB) \
        $(call SET_SHARED_LIBRARY_ORIGIN), \
    LDFLAGS_bsd := $(ICONV_LDFLAGS), \
    LIBS := $(JDKLIB_LIBS), \
    LIBS_linux := $(LIBDL), \
    LIBS_solaris := $(LIBDL), \
    LIBS_macosx := -liconv, \
    LIBS_aix := -liconv, \
<<<<<<< HEAD
    LIBS_bsd := $(ICONV_LIBS), \
=======
    LIBS_windows := $(WIN_JAVA_LIB), \
>>>>>>> 770ef496
))

$(BUILD_LIBJDWP): $(call FindLib, java.base, java)

TARGETS += $(BUILD_LIBJDWP)

################################################################################

ifeq ($(STATIC_BUILD), true)
  JDK_JDWP_AGENT_EXPORT_SYMBOLS_SRC := \
      $(SUPPORT_OUTPUTDIR)/modules_libs/jdk.jdwp.agent/$(LIBRARY_PREFIX)dt_socket.symbols \
      $(SUPPORT_OUTPUTDIR)/modules_libs/jdk.jdwp.agent/$(LIBRARY_PREFIX)jdwp.symbols

  JDK_JDWP_AGENT_EXPORT_SYMBOL_FILE := $(SUPPORT_OUTPUTDIR)/modules_libs/jdk.jdwp.agent/jdk.jdwp.agent.symbols

  $(JDK_JDWP_AGENT_EXPORT_SYMBOL_FILE): $(JDK_JDWP_AGENT_EXPORT_SYMBOLS_SRC)
	$(call LogInfo, Generating jdk.jdwp.agent symbols file)
	$(CAT) $^ > $@

  # The individual symbol files is generated when the respective lib is built
  $(JDK_JDWP_AGENT_EXPORT_SYMBOLS_SRC): $(BUILD_LIBDT_SOCKET) $(BUILD_LIBJDWP)

  TARGETS += $(JDK_JDWP_AGENT_EXPORT_SYMBOL_FILE)

endif

################################################################################<|MERGE_RESOLUTION|>--- conflicted
+++ resolved
@@ -74,11 +74,8 @@
     LIBS_solaris := $(LIBDL), \
     LIBS_macosx := -liconv, \
     LIBS_aix := -liconv, \
-<<<<<<< HEAD
     LIBS_bsd := $(ICONV_LIBS), \
-=======
     LIBS_windows := $(WIN_JAVA_LIB), \
->>>>>>> 770ef496
 ))
 
 $(BUILD_LIBJDWP): $(call FindLib, java.base, java)
