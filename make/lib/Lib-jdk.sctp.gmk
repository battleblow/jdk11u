--- conflicted
+++ resolved
@@ -29,20 +29,7 @@
 
 ifeq ($(call isTargetOsType, unix), true)
 
-<<<<<<< HEAD
-  # This feels like it should be detected by autoconf
-  SCTP_SUPPORTED=
-  ifeq ($(filter $(OPENJDK_TARGET_OS), macosx aix bsd), )
-    SCTP_SUPPORTED=true
-  endif
-  ifeq ($(OPENJDK_TARGET_OS_ENV), bsd.freebsd)
-    SCTP_SUPPORTED=true
-  endif
-
-  ifeq ($(SCTP_SUPPORTED), true)
-=======
-  ifeq ($(call isTargetOs, macosx aix), false)
->>>>>>> 2081c007
+  ifeq ($(call isTargetOs, macosx aix bsd), false)
     $(eval $(call SetupJdkLibrary, BUILD_LIBSCTP, \
         NAME := sctp, \
         OPTIMIZATION := LOW, \
