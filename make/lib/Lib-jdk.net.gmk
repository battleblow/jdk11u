#
# Copyright (c) 2016, 2018, Oracle and/or its affiliates. All rights reserved.
# DO NOT ALTER OR REMOVE COPYRIGHT NOTICES OR THIS FILE HEADER.
#
# This code is free software; you can redistribute it and/or modify it
# under the terms of the GNU General Public License version 2 only, as
# published by the Free Software Foundation.  Oracle designates this
# particular file as subject to the "Classpath" exception as provided
# by Oracle in the LICENSE file that accompanied this code.
#
# This code is distributed in the hope that it will be useful, but WITHOUT
# ANY WARRANTY; without even the implied warranty of MERCHANTABILITY or
# FITNESS FOR A PARTICULAR PURPOSE.  See the GNU General Public License
# version 2 for more details (a copy is included in the LICENSE file that
# accompanied this code).
#
# You should have received a copy of the GNU General Public License version
# 2 along with this work; if not, write to the Free Software Foundation,
# Inc., 51 Franklin St, Fifth Floor, Boston, MA 02110-1301 USA.
#
# Please contact Oracle, 500 Oracle Parkway, Redwood Shores, CA 94065 USA
# or visit www.oracle.com if you need additional information or have any
# questions.
#

include LibCommon.gmk

################################################################################

<<<<<<< HEAD
ifneq ($(filter $(OPENJDK_TARGET_OS), solaris linux macosx bsd), )
=======
ifeq ($(call isTargetOs, solaris linux macosx), true)
>>>>>>> 2081c007

  $(eval $(call SetupJdkLibrary, BUILD_LIBEXTNET, \
      NAME := extnet, \
      OPTIMIZATION := LOW, \
      CFLAGS := $(CFLAGS_JDKLIB), \
      LDFLAGS := $(LDFLAGS_JDKLIB) \
          $(call SET_SHARED_LIBRARY_ORIGIN), \
      LIBS := -ljava, \
      LIBS_solaris := -lsocket, \
      LIBS_linux := -ljvm, \
      LIBS_bsd := -ljvm, \
  ))

  $(BUILD_LIBEXTNET): $(call FindLib, java.base, java)

  TARGETS += $(BUILD_LIBEXTNET)
endif

################################################################################<|MERGE_RESOLUTION|>--- conflicted
+++ resolved
@@ -27,11 +27,7 @@
 
 ################################################################################
 
-<<<<<<< HEAD
-ifneq ($(filter $(OPENJDK_TARGET_OS), solaris linux macosx bsd), )
-=======
-ifeq ($(call isTargetOs, solaris linux macosx), true)
->>>>>>> 2081c007
+ifeq ($(call isTargetOs, solaris linux macosx bsd), true)
 
   $(eval $(call SetupJdkLibrary, BUILD_LIBEXTNET, \
       NAME := extnet, \
