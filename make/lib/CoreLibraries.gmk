#
# Copyright (c) 2011, 2022, Oracle and/or its affiliates. All rights reserved.
# DO NOT ALTER OR REMOVE COPYRIGHT NOTICES OR THIS FILE HEADER.
#
# This code is free software; you can redistribute it and/or modify it
# under the terms of the GNU General Public License version 2 only, as
# published by the Free Software Foundation.  Oracle designates this
# particular file as subject to the "Classpath" exception as provided
# by Oracle in the LICENSE file that accompanied this code.
#
# This code is distributed in the hope that it will be useful, but WITHOUT
# ANY WARRANTY; without even the implied warranty of MERCHANTABILITY or
# FITNESS FOR A PARTICULAR PURPOSE.  See the GNU General Public License
# version 2 for more details (a copy is included in the LICENSE file that
# accompanied this code).
#
# You should have received a copy of the GNU General Public License version
# 2 along with this work; if not, write to the Free Software Foundation,
# Inc., 51 Franklin St, Fifth Floor, Boston, MA 02110-1301 USA.
#
# Please contact Oracle, 500 Oracle Parkway, Redwood Shores, CA 94065 USA
# or visit www.oracle.com if you need additional information or have any
# questions.
#

WIN_VERIFY_LIB := $(SUPPORT_OUTPUTDIR)/native/$(MODULE)/libverify/verify.lib

# Hook to include the corresponding custom file, if present.
$(eval $(call IncludeCustomExtension, lib/CoreLibraries.gmk))


##########################################################################################
# libfdlibm is statically linked with libjava below and not delivered into the
# product on its own.

BUILD_LIBFDLIBM_OPTIMIZATION := NONE

ifeq ($(call isTargetOs, solaris), true)
  BUILD_LIBFDLIBM_OPTIMIZATION := HIGH
endif

# If FDLIBM_CFLAGS is non-empty we know that we can optimize
# fdlibm when adding those extra C flags. Currently GCC,
# and clang only.
ifneq ($(FDLIBM_CFLAGS), )
  BUILD_LIBFDLIBM_OPTIMIZATION := LOW
endif

LIBFDLIBM_SRC := $(TOPDIR)/src/java.base/share/native/libfdlibm
LIBFDLIBM_CFLAGS := -I$(LIBFDLIBM_SRC) $(FDLIBM_CFLAGS)

$(eval $(call SetupNativeCompilation, BUILD_LIBFDLIBM, \
    NAME := fdlibm, \
    TYPE := STATIC_LIBRARY, \
    OUTPUT_DIR := $(SUPPORT_OUTPUTDIR)/native/$(MODULE), \
    SRC := $(LIBFDLIBM_SRC), \
    OPTIMIZATION := $(BUILD_LIBFDLIBM_OPTIMIZATION), \
    CFLAGS := $(CFLAGS_JDKLIB) $(LIBFDLIBM_CFLAGS), \
    CFLAGS_windows_debug := -DLOGGING, \
    CFLAGS_aix := -qfloat=nomaf, \
    DISABLED_WARNINGS_clang := sign-compare, \
    DISABLED_WARNINGS_gcc := sign-compare misleading-indentation array-bounds, \
    DISABLED_WARNINGS_microsoft := 4146 4244 4018, \
    ARFLAGS := $(ARFLAGS), \
    OBJECT_DIR := $(SUPPORT_OUTPUTDIR)/native/$(MODULE)/libfdlibm, \
))

##########################################################################################

LIBVERIFY_OPTIMIZATION := HIGH
<<<<<<< HEAD
ifneq ($(findstring $(OPENJDK_TARGET_OS), solaris linux bsd), )
=======
ifeq ($(call isTargetOs, solaris linux), true)
>>>>>>> 2081c007
  ifeq ($(COMPILE_WITH_DEBUG_SYMBOLS), true)
    LIBVERIFY_OPTIMIZATION := LOW
  endif
endif

$(eval $(call SetupJdkLibrary, BUILD_LIBVERIFY, \
    NAME := verify, \
    OPTIMIZATION := $(LIBVERIFY_OPTIMIZATION), \
    CFLAGS := $(CFLAGS_JDKLIB), \
    DISABLED_WARNINGS_gcc := implicit-fallthrough, \
    DISABLED_WARNINGS_microsoft := 4244 4267, \
    LDFLAGS := $(LDFLAGS_JDKLIB) \
        $(call SET_SHARED_LIBRARY_ORIGIN), \
    LIBS_unix := -ljvm, \
    LIBS_windows := jvm.lib, \
))

TARGETS += $(BUILD_LIBVERIFY)

##########################################################################################

LIBJAVA_CFLAGS := -DARCHPROPNAME='"$(OPENJDK_TARGET_CPU_OSARCH)"'

ifeq ($(call isTargetOs, macosx), true)
  BUILD_LIBJAVA_java_props_md.c_CFLAGS := -x objective-c
  BUILD_LIBJAVA_java_props_macosx.c_CFLAGS := -x objective-c
endif

$(eval $(call SetupJdkLibrary, BUILD_LIBJAVA, \
    NAME := java, \
    OPTIMIZATION := HIGH, \
    CFLAGS := $(CFLAGS_JDKLIB) \
        $(LIBJAVA_CFLAGS), \
    System.c_CFLAGS := $(VERSION_CFLAGS), \
    jdk_util.c_CFLAGS := $(VERSION_CFLAGS), \
    EXTRA_HEADER_DIRS := libfdlibm, \
    WARNINGS_AS_ERRORS_xlc := false, \
    DISABLED_WARNINGS_gcc := unused-result stringop-truncation, \
    DISABLED_WARNINGS_solstudio := E_STATEMENT_NOT_REACHED, \
    LDFLAGS := $(LDFLAGS_JDKLIB) \
        $(call SET_SHARED_LIBRARY_ORIGIN), \
    LDFLAGS_macosx := -L$(SUPPORT_OUTPUTDIR)/native/$(MODULE)/, \
    LDFLAGS_windows := -delayload:shell32.dll, \
    LIBS := $(BUILD_LIBFDLIBM_TARGET), \
    LIBS_unix := -ljvm -lverify, \
    LIBS_linux := $(LIBDL), \
    LIBS_solaris := -lsocket -lnsl -lscf $(LIBDL), \
    LIBS_aix := $(LIBDL) $(LIBM),\
    LIBS_macosx := -framework CoreFoundation \
        -framework Foundation \
        -framework Security -framework SystemConfiguration, \
    LIBS_windows := jvm.lib $(WIN_VERIFY_LIB) \
        shell32.lib delayimp.lib \
        advapi32.lib version.lib, \
))

TARGETS += $(BUILD_LIBJAVA)

$(BUILD_LIBJAVA): $(BUILD_LIBVERIFY)

$(BUILD_LIBJAVA): $(BUILD_LIBFDLIBM)

##########################################################################################

BUILD_LIBZIP_EXCLUDES :=
ifeq ($(USE_EXTERNAL_LIBZ), true)
  LIBZIP_EXCLUDES += zlib
endif

ifeq ($(LIBZIP_CAN_USE_MMAP), true)
  BUILD_LIBZIP_MMAP := -DUSE_MMAP
endif

$(eval $(call SetupJdkLibrary, BUILD_LIBZIP, \
    NAME := zip, \
    OPTIMIZATION := LOW, \
    EXCLUDES := $(LIBZIP_EXCLUDES), \
    CFLAGS := $(CFLAGS_JDKLIB) \
        $(LIBZ_CFLAGS), \
    CFLAGS_unix := $(BUILD_LIBZIP_MMAP) -UDEBUG, \
    DISABLED_WARNINGS_gcc := unused-function implicit-fallthrough, \
    DISABLED_WARNINGS_clang := format-nonliteral, \
    LDFLAGS := $(LDFLAGS_JDKLIB) \
        $(call SET_SHARED_LIBRARY_ORIGIN), \
    LIBS_unix := -ljvm -ljava $(LIBZ_LIBS), \
    LIBS_windows := jvm.lib $(WIN_JAVA_LIB), \
))

$(BUILD_LIBZIP): $(BUILD_LIBJAVA)

TARGETS += $(BUILD_LIBZIP)

##########################################################################################

$(eval $(call SetupJdkLibrary, BUILD_LIBJIMAGE, \
    NAME := jimage, \
    TOOLCHAIN := TOOLCHAIN_LINK_CXX, \
    OPTIMIZATION := LOW, \
    CFLAGS := $(CFLAGS_JDKLIB), \
    CXXFLAGS := $(CXXFLAGS_JDKLIB), \
    CFLAGS_unix := -UDEBUG, \
    LDFLAGS := $(LDFLAGS_JDKLIB) $(LDFLAGS_CXX_JDK) \
        $(call SET_SHARED_LIBRARY_ORIGIN), \
    DISABLED_WARNINGS_gcc := stringop-truncation stringop-overflow, \
    LIBS_unix := -ljvm $(LIBDL) $(LIBCXX), \
    LIBS_macosx := -lc++, \
    LIBS_windows := jvm.lib, \
))

$(BUILD_LIBJIMAGE): $(BUILD_LIBJAVA)

TARGETS += $(BUILD_LIBJIMAGE)

##########################################################################################

ifeq ($(call check-jvm-variant, zero), true)
  ERGO_FAMILY := zero
else
  ifeq ($(OPENJDK_TARGET_CPU_ARCH), x86)
    ERGO_FAMILY := i586
  else
    ERGO_FAMILY := $(OPENJDK_TARGET_CPU_ARCH)
  endif
endif
LIBJLI_ALL_ERGO := $(wildcard $(addsuffix /ergo_*.c, $(LIBJLI_SRC_DIRS)))
LIBJLI_EXCLUDE_ERGO := $(filter-out %/ergo_$(ERGO_FAMILY).c, $(LIBJLI_ALL_ERGO))
# If all specialized ergo files are excluded, use generic ergo
ifeq ($(LIBJLI_ALL_ERGO), $(LIBJLI_EXCLUDE_ERGO))
  LIBJLI_CFLAGS += -DUSE_GENERIC_ERGO
endif
LIBJLI_EXCLUDE_FILES += $(notdir $(LIBJLI_EXCLUDE_ERGO))

ifeq ($(call isTargetOs, macosx), true)
  LIBJLI_EXCLUDE_FILES += java_md_solinux.c ergo.c ergo_i586.c

  BUILD_LIBJLI_java_md_macosx.c_CFLAGS := -x objective-c
  BUILD_LIBJLI_STATIC_java_md_macosx.c_CFLAGS := -x objective-c

  LIBJLI_CFLAGS += -DPACKAGE_PATH=\"$(PACKAGE_PATH)\"
endif

ifeq ($(call isTargetOs, windows), true)
  LIBJLI_OUTPUT_DIR := $(INSTALL_LIBRARIES_HERE)
  # Supply the name of the C runtime lib.
  LIBJLI_CFLAGS += -DMSVCR_DLL_NAME='"$(notdir $(MSVCR_DLL))"'
  ifneq ($(VCRUNTIME_1_DLL), )
    LIBJLI_CFLAGS += -DVCRUNTIME_1_DLL_NAME='"$(notdir $(VCRUNTIME_1_DLL))"'
  endif
  ifneq ($(MSVCP_DLL), )
    LIBJLI_CFLAGS += -DMSVCP_DLL_NAME='"$(notdir $(MSVCP_DLL))"'
  endif
else
  LIBJLI_OUTPUT_DIR := $(INSTALL_LIBRARIES_HERE)/jli
endif

LIBJLI_CFLAGS += $(LIBZ_CFLAGS)

ifneq ($(USE_EXTERNAL_LIBZ), true)
  LIBJLI_EXTRA_FILES += \
      $(addprefix $(TOPDIR)/src/java.base/share/native/libzip/zlib/, \
          inflate.c \
          inftrees.c \
          inffast.c \
          zadler32.c \
          zcrc32.c \
          zutil.c \
      )
endif

$(eval $(call SetupJdkLibrary, BUILD_LIBJLI, \
    NAME := jli, \
    OUTPUT_DIR := $(LIBJLI_OUTPUT_DIR), \
    EXCLUDE_FILES := $(LIBJLI_EXCLUDE_FILES), \
    EXTRA_FILES := $(LIBJLI_EXTRA_FILES), \
    OPTIMIZATION := HIGH, \
    CFLAGS := $(CFLAGS_JDKLIB) $(LIBJLI_CFLAGS), \
    DISABLED_WARNINGS_gcc := unused-function implicit-fallthrough, \
    DISABLED_WARNINGS_solstudio := \
        E_ASM_DISABLES_OPTIMIZATION \
        E_STATEMENT_NOT_REACHED, \
    DISABLED_WARNINGS_clang := format-nonliteral, \
    DISABLED_WARNINGS_gcc := cast-function-type, \
    LDFLAGS := $(LDFLAGS_JDKLIB) \
        $(call SET_SHARED_LIBRARY_ORIGIN), \
    LDFLAGS_linux := $(call SET_SHARED_LIBRARY_ORIGIN,/..), \
    LDFLAGS_solaris := $(call SET_SHARED_LIBRARY_ORIGIN,/..), \
    LIBS_unix := $(LIBZ_LIBS), \
    LIBS_linux := $(LIBDL) -lpthread, \
    LIBS_solaris := $(LIBDL), \
    LIBS_aix := $(LIBDL),\
    LIBS_macosx := -framework Cocoa -framework Security -framework ApplicationServices, \
    LIBS_windows := advapi32.lib comctl32.lib user32.lib, \
    LIBS_bsd := -pthread,\
))

TARGETS += $(BUILD_LIBJLI)

LIBJLI_SRC_DIRS := $(call FindSrcDirsForComponent, java.base, libjli)

<<<<<<< HEAD
ifneq ($(findstring $(OPENJDK_TARGET_OS), aix bsd), )
=======
ifeq ($(call isTargetOs, aix), true)
>>>>>>> 2081c007
  # AIX also requires a static libjli because the compiler doesn't support '-rpath'
  $(eval $(call SetupNativeCompilation, BUILD_LIBJLI_STATIC, \
      NAME := jli_static, \
      TYPE := STATIC_LIBRARY, \
      OUTPUT_DIR := $(SUPPORT_OUTPUTDIR)/native/$(MODULE), \
      SRC := $(LIBJLI_SRC_DIRS), \
      EXCLUDE_FILES := $(LIBJLI_EXCLUDE_FILES), \
      EXTRA_FILES := $(LIBJLI_EXTRA_FILES), \
      OPTIMIZATION := HIGH, \
      CFLAGS := $(STATIC_LIBRARY_FLAGS) $(CFLAGS_JDKLIB) $(LIBJLI_CFLAGS) \
          $(addprefix -I, $(LIBJLI_SRC_DIRS)), \
      DISABLED_WARNINGS_clang := format-nonliteral, \
      DISABLED_WARNINGS_gcc := cast-function-type, \
      ARFLAGS := $(ARFLAGS), \
      OBJECT_DIR := $(SUPPORT_OUTPUTDIR)/native/$(MODULE)/libjli_static))

  TARGETS += $(BUILD_LIBJLI_STATIC)

endif<|MERGE_RESOLUTION|>--- conflicted
+++ resolved
@@ -68,11 +68,7 @@
 ##########################################################################################
 
 LIBVERIFY_OPTIMIZATION := HIGH
-<<<<<<< HEAD
-ifneq ($(findstring $(OPENJDK_TARGET_OS), solaris linux bsd), )
-=======
-ifeq ($(call isTargetOs, solaris linux), true)
->>>>>>> 2081c007
+ifeq ($(call isTargetOs, solaris linux bsd), true)
   ifeq ($(COMPILE_WITH_DEBUG_SYMBOLS), true)
     LIBVERIFY_OPTIMIZATION := LOW
   endif
@@ -272,11 +268,7 @@
 
 LIBJLI_SRC_DIRS := $(call FindSrcDirsForComponent, java.base, libjli)
 
-<<<<<<< HEAD
-ifneq ($(findstring $(OPENJDK_TARGET_OS), aix bsd), )
-=======
-ifeq ($(call isTargetOs, aix), true)
->>>>>>> 2081c007
+ifeq ($(call isTargetOs, aix bsd), true)
   # AIX also requires a static libjli because the compiler doesn't support '-rpath'
   $(eval $(call SetupNativeCompilation, BUILD_LIBJLI_STATIC, \
       NAME := jli_static, \
