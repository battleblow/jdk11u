#
# Copyright (c) 2011, 2018, Oracle and/or its affiliates. All rights reserved.
# DO NOT ALTER OR REMOVE COPYRIGHT NOTICES OR THIS FILE HEADER.
#
# This code is free software; you can redistribute it and/or modify it
# under the terms of the GNU General Public License version 2 only, as
# published by the Free Software Foundation.  Oracle designates this
# particular file as subject to the "Classpath" exception as provided
# by Oracle in the LICENSE file that accompanied this code.
#
# This code is distributed in the hope that it will be useful, but WITHOUT
# ANY WARRANTY; without even the implied warranty of MERCHANTABILITY or
# FITNESS FOR A PARTICULAR PURPOSE.  See the GNU General Public License
# version 2 for more details (a copy is included in the LICENSE file that
# accompanied this code).
#
# You should have received a copy of the GNU General Public License version
# 2 along with this work; if not, write to the Free Software Foundation,
# Inc., 51 Franklin St, Fifth Floor, Boston, MA 02110-1301 USA.
#
# Please contact Oracle, 500 Oracle Parkway, Redwood Shores, CA 94065 USA
# or visit www.oracle.com if you need additional information or have any
# questions.
#

WIN_VERIFY_LIB := $(SUPPORT_OUTPUTDIR)/native/$(MODULE)/libverify/verify.lib

# Hook to include the corresponding custom file, if present.
$(eval $(call IncludeCustomExtension, lib/CoreLibraries.gmk))


##########################################################################################
# libfdlibm is statically linked with libjava below and not delivered into the
# product on its own.

BUILD_LIBFDLIBM_OPTIMIZATION := NONE

ifeq ($(OPENJDK_TARGET_OS), solaris)
  BUILD_LIBFDLIBM_OPTIMIZATION := HIGH
endif

# If FDLIBM_CFLAGS is non-empty we know that we can optimize
# fdlibm when adding those extra C flags. Currently GCC,
# and clang only.
ifneq ($(FDLIBM_CFLAGS), )
  BUILD_LIBFDLIBM_OPTIMIZATION := LOW
endif

LIBFDLIBM_SRC := $(TOPDIR)/src/java.base/share/native/libfdlibm
LIBFDLIBM_CFLAGS := -I$(LIBFDLIBM_SRC) $(FDLIBM_CFLAGS)

<<<<<<< HEAD
ifneq ($(OPENJDK_TARGET_OS), macosx)
  $(eval $(call SetupNativeCompilation, BUILD_LIBFDLIBM, \
      NAME := fdlibm, \
      TYPE := STATIC_LIBRARY, \
      OUTPUT_DIR := $(SUPPORT_OUTPUTDIR)/native/$(MODULE), \
      SRC := $(LIBFDLIBM_SRC), \
      OPTIMIZATION := $(BUILD_LIBFDLIBM_OPTIMIZATION), \
      CFLAGS := $(CFLAGS_JDKLIB) $(LIBFDLIBM_CFLAGS), \
      CFLAGS_windows_debug := -DLOGGING, \
      CFLAGS_aix := -qfloat=nomaf, \
      DISABLED_WARNINGS_gcc := sign-compare misleading-indentation array-bounds, \
      DISABLED_WARNINGS_clang := sign-compare, \
      DISABLED_WARNINGS_microsoft := 4146 4244 4018, \
      ARFLAGS := $(ARFLAGS), \
      OBJECT_DIR := $(SUPPORT_OUTPUTDIR)/native/$(MODULE)/libfdlibm, \
  ))

else

  # On macosx the old build does partial (incremental) linking of fdlibm instead of
  # a plain static library.
  $(eval $(call SetupNativeCompilation, BUILD_LIBFDLIBM_MAC, \
      NAME := fdlibm, \
      OUTPUT_DIR := $(SUPPORT_OUTPUTDIR)/native/$(MODULE)/libfdlibm, \
      SRC := $(LIBFDLIBM_SRC), \
      CFLAGS := $(CFLAGS_JDKLIB) $(LIBFDLIBM_CFLAGS), \
      LDFLAGS := -nostdlib $(ARFLAGS), \
      OBJECT_DIR := $(SUPPORT_OUTPUTDIR)/native/$(MODULE)/libfdlibm, \
  ))

  BUILD_LIBFDLIBM := $(SUPPORT_OUTPUTDIR)/native/$(MODULE)/$(LIBRARY_PREFIX)fdlibm$(STATIC_LIBRARY_SUFFIX)
  $(BUILD_LIBFDLIBM): $(BUILD_LIBFDLIBM_MAC)
	$(call install-file)

endif
=======
$(eval $(call SetupNativeCompilation, BUILD_LIBFDLIBM, \
    NAME := fdlibm, \
    TYPE := STATIC_LIBRARY, \
    OUTPUT_DIR := $(SUPPORT_OUTPUTDIR)/native/$(MODULE), \
    SRC := $(LIBFDLIBM_SRC), \
    OPTIMIZATION := $(BUILD_LIBFDLIBM_OPTIMIZATION), \
    CFLAGS := $(CFLAGS_JDKLIB) $(LIBFDLIBM_CFLAGS), \
    CFLAGS_windows_debug := -DLOGGING, \
    CFLAGS_aix := -qfloat=nomaf, \
    DISABLED_WARNINGS_gcc := sign-compare misleading-indentation array-bounds, \
    DISABLED_WARNINGS_microsoft := 4146 4244 4018, \
    ARFLAGS := $(ARFLAGS), \
    OBJECT_DIR := $(SUPPORT_OUTPUTDIR)/native/$(MODULE)/libfdlibm, \
))
>>>>>>> f440725d

##########################################################################################

LIBVERIFY_OPTIMIZATION := HIGH
ifneq ($(findstring $(OPENJDK_TARGET_OS), solaris linux bsd), )
  ifeq ($(COMPILE_WITH_DEBUG_SYMBOLS), true)
    LIBVERIFY_OPTIMIZATION := LOW
  endif
endif

$(eval $(call SetupJdkLibrary, BUILD_LIBVERIFY, \
    NAME := verify, \
    OPTIMIZATION := $(LIBVERIFY_OPTIMIZATION), \
    CFLAGS := $(CFLAGS_JDKLIB), \
    DISABLED_WARNINGS_gcc := implicit-fallthrough, \
    DISABLED_WARNINGS_microsoft := 4244 4267, \
    LDFLAGS := $(LDFLAGS_JDKLIB) \
        $(call SET_SHARED_LIBRARY_ORIGIN), \
    LIBS_unix := -ljvm, \
    LIBS_windows := jvm.lib, \
))

TARGETS += $(BUILD_LIBVERIFY)

##########################################################################################

LIBJAVA_CFLAGS := -DARCHPROPNAME='"$(OPENJDK_TARGET_CPU_OSARCH)"'

ifeq ($(OPENJDK_TARGET_OS), macosx)
  BUILD_LIBJAVA_java_props_md.c_CFLAGS := -x objective-c
  BUILD_LIBJAVA_java_props_macosx.c_CFLAGS := -x objective-c
endif

$(eval $(call SetupJdkLibrary, BUILD_LIBJAVA, \
    NAME := java, \
    OPTIMIZATION := HIGH, \
    CFLAGS := $(CFLAGS_JDKLIB) \
        $(LIBJAVA_CFLAGS), \
    System.c_CFLAGS := $(VERSION_CFLAGS), \
    jdk_util.c_CFLAGS := $(VERSION_CFLAGS), \
    EXTRA_HEADER_DIRS := libfdlibm, \
    WARNINGS_AS_ERRORS_xlc := false, \
    DISABLED_WARNINGS_gcc := unused-result, \
    DISABLED_WARNINGS_solstudio := E_STATEMENT_NOT_REACHED, \
    LDFLAGS := $(LDFLAGS_JDKLIB) \
        $(call SET_SHARED_LIBRARY_ORIGIN), \
    LDFLAGS_macosx := -L$(SUPPORT_OUTPUTDIR)/native/$(MODULE)/, \
    LDFLAGS_windows := -delayload:shell32.dll, \
    LIBS := $(BUILD_LIBFDLIBM_TARGET), \
    LIBS_unix := -ljvm -lverify, \
    LIBS_linux := $(LIBDL), \
    LIBS_solaris := -lsocket -lnsl -lscf $(LIBDL), \
    LIBS_aix := $(LIBDL) $(LIBM),\
    LIBS_macosx := -framework CoreFoundation \
        -framework Foundation \
        -framework Security -framework SystemConfiguration, \
    LIBS_windows := jvm.lib $(WIN_VERIFY_LIB) \
        shell32.lib delayimp.lib \
        advapi32.lib version.lib, \
    LIBS_bsd := $(BUILD_LIBFDLIBM), \
))

TARGETS += $(BUILD_LIBJAVA)

$(BUILD_LIBJAVA): $(BUILD_LIBVERIFY)

$(BUILD_LIBJAVA): $(BUILD_LIBFDLIBM)

##########################################################################################

BUILD_LIBZIP_EXCLUDES :=
ifeq ($(USE_EXTERNAL_LIBZ), true)
  LIBZIP_EXCLUDES += zlib
endif

ifeq ($(LIBZIP_CAN_USE_MMAP), true)
  BUILD_LIBZIP_MMAP := -DUSE_MMAP
endif

$(eval $(call SetupJdkLibrary, BUILD_LIBZIP, \
    NAME := zip, \
    OPTIMIZATION := LOW, \
    EXCLUDES := $(LIBZIP_EXCLUDES), \
    CFLAGS := $(CFLAGS_JDKLIB) \
        $(LIBZ_CFLAGS), \
    CFLAGS_unix := $(BUILD_LIBZIP_MMAP) -UDEBUG, \
    LDFLAGS := $(LDFLAGS_JDKLIB) \
        $(call SET_SHARED_LIBRARY_ORIGIN), \
    LIBS_unix := -ljvm -ljava $(LIBZ_LIBS), \
    LIBS_windows := jvm.lib $(WIN_JAVA_LIB), \
))

$(BUILD_LIBZIP): $(BUILD_LIBJAVA)

TARGETS += $(BUILD_LIBZIP)

##########################################################################################

$(eval $(call SetupJdkLibrary, BUILD_LIBJIMAGE, \
    NAME := jimage, \
    TOOLCHAIN := TOOLCHAIN_LINK_CXX, \
    OPTIMIZATION := LOW, \
    CFLAGS := $(CFLAGS_JDKLIB), \
    CXXFLAGS := $(CXXFLAGS_JDKLIB), \
    CFLAGS_unix := -UDEBUG, \
    LDFLAGS := $(LDFLAGS_JDKLIB) $(LDFLAGS_CXX_JDK) \
        $(call SET_SHARED_LIBRARY_ORIGIN), \
    LIBS_unix := -ljvm $(LIBDL) $(LIBCXX), \
    LIBS_macosx := -lc++, \
    LIBS_windows := jvm.lib, \
))

$(BUILD_LIBJIMAGE): $(BUILD_LIBJAVA)

TARGETS += $(BUILD_LIBJIMAGE)

##########################################################################################

ifeq ($(call check-jvm-variant, zero), true)
  ERGO_FAMILY := zero
else
  ifeq ($(OPENJDK_TARGET_CPU_ARCH), x86)
    ERGO_FAMILY := i586
  else
    ERGO_FAMILY := $(OPENJDK_TARGET_CPU_ARCH)
  endif
endif
LIBJLI_ALL_ERGO := $(wildcard $(addsuffix /ergo_*.c, $(LIBJLI_SRC_DIRS)))
LIBJLI_EXCLUDE_ERGO := $(filter-out %/ergo_$(ERGO_FAMILY).c, $(LIBJLI_ALL_ERGO))
# If all specialized ergo files are excluded, use generic ergo
ifeq ($(LIBJLI_ALL_ERGO), $(LIBJLI_EXCLUDE_ERGO))
  LIBJLI_CFLAGS += -DUSE_GENERIC_ERGO
endif
LIBJLI_EXCLUDE_FILES += $(notdir $(LIBJLI_EXCLUDE_ERGO))

ifeq ($(OPENJDK_TARGET_OS), macosx)
  LIBJLI_EXCLUDE_FILES += java_md_solinux.c ergo.c ergo_i586.c

  BUILD_LIBJLI_java_md_macosx.c_CFLAGS := -x objective-c
  BUILD_LIBJLI_STATIC_java_md_macosx.c_CFLAGS := -x objective-c

  LIBJLI_CFLAGS += -DPACKAGE_PATH=\"$(PACKAGE_PATH)\"
endif

ifeq ($(OPENJDK_TARGET_OS), windows)
  LIBJLI_OUTPUT_DIR := $(INSTALL_LIBRARIES_HERE)
  # Supply the name of the C runtime lib.
  LIBJLI_CFLAGS += -DMSVCR_DLL_NAME='"$(notdir $(MSVCR_DLL))"'
  ifneq ($(MSVCP_DLL), )
    LIBJLI_CFLAGS += -DMSVCP_DLL_NAME='"$(notdir $(MSVCP_DLL))"'
  endif
else
  LIBJLI_OUTPUT_DIR := $(INSTALL_LIBRARIES_HERE)/jli
endif

LIBJLI_CFLAGS += $(LIBZ_CFLAGS)

ifneq ($(USE_EXTERNAL_LIBZ), true)
  LIBJLI_EXTRA_FILES += \
      $(addprefix $(TOPDIR)/src/java.base/share/native/libzip/zlib/, \
          inflate.c \
          inftrees.c \
          inffast.c \
          zadler32.c \
          zcrc32.c \
          zutil.c \
      )
endif

$(eval $(call SetupJdkLibrary, BUILD_LIBJLI, \
    NAME := jli, \
    OUTPUT_DIR := $(LIBJLI_OUTPUT_DIR), \
    EXCLUDE_FILES := $(LIBJLI_EXCLUDE_FILES), \
    EXTRA_FILES := $(LIBJLI_EXTRA_FILES), \
    OPTIMIZATION := HIGH, \
    CFLAGS := $(CFLAGS_JDKLIB) $(LIBJLI_CFLAGS), \
    DISABLED_WARNINGS_solstudio := \
        E_ASM_DISABLES_OPTIMIZATION \
        E_STATEMENT_NOT_REACHED, \
    DISABLED_WARNINGS_clang := format-nonliteral, \
    LDFLAGS := $(LDFLAGS_JDKLIB) \
        $(call SET_SHARED_LIBRARY_ORIGIN), \
    LDFLAGS_linux := $(call SET_SHARED_LIBRARY_ORIGIN,/..), \
    LDFLAGS_solaris := $(call SET_SHARED_LIBRARY_ORIGIN,/..), \
    LIBS_unix := $(LIBZ_LIBS), \
    LIBS_linux := $(LIBDL) -lpthread, \
    LIBS_solaris := $(LIBDL), \
    LIBS_aix := $(LIBDL),\
    LIBS_macosx := -framework Cocoa -framework Security -framework ApplicationServices, \
    LIBS_windows := advapi32.lib comctl32.lib user32.lib, \
    LIBS_bsd := -pthread,\
))

TARGETS += $(BUILD_LIBJLI)

LIBJLI_SRC_DIRS := $(call FindSrcDirsForComponent, java.base, libjli)

<<<<<<< HEAD
# On windows, the static library has the same suffix as the import library created by
# with the shared library, so the static library is given a different name. No harm
# in doing it for all platform to reduce complexity.
ifeq ($(OPENJDK_TARGET_OS), windows)
  $(eval $(call SetupNativeCompilation, BUILD_LIBJLI_STATIC, \
      NAME := jli_static, \
      TYPE := STATIC_LIBRARY, \
      OUTPUT_DIR := $(SUPPORT_OUTPUTDIR)/native/$(MODULE), \
      SRC := $(LIBJLI_SRC_DIRS), \
      EXCLUDE_FILES := $(LIBJLI_EXCLUDE_FILES), \
      EXTRA_FILES := $(LIBJLI_EXTRA_FILES), \
      OPTIMIZATION := HIGH, \
      CFLAGS := $(STATIC_LIBRARY_FLAGS) $(LIBJLI_CFLAGS_JDKLIB) $(LIBJLI_CFLAGS) \
          $(addprefix -I, $(LIBJLI_SRC_DIRS)), \
      ARFLAGS := $(ARFLAGS), \
      OBJECT_DIR := $(SUPPORT_OUTPUTDIR)/native/$(MODULE)/libjli_static, \
  ))

  TARGETS += $(BUILD_LIBJLI_STATIC)

else ifeq ($(OPENJDK_TARGET_OS), macosx)
  #
  # On macosx they do partial (incremental) linking of libjli_static.a
  # code it here...rather than add support to NativeCompilation
  # as this is first time I see it
  $(eval $(call SetupNativeCompilation, BUILD_LIBJLI_STATIC, \
      NAME := jli_static, \
      OUTPUT_DIR := $(SUPPORT_OUTPUTDIR)/native/$(MODULE), \
      SRC := $(LIBJLI_SRC_DIRS), \
      EXCLUDE_FILES := $(LIBJLI_EXCLUDE_FILES), \
      EXTRA_FILES := $(LIBJLI_EXTRA_FILES), \
      OPTIMIZATION := HIGH, \
      CFLAGS := $(LIBJLI_CFLAGS_JDKLIB) $(LIBJLI_CFLAGS) \
          $(addprefix -I, $(LIBJLI_SRC_DIRS)), \
      LDFLAGS := -nostdlib $(ARFLAGS), \
      OBJECT_DIR := $(SUPPORT_OUTPUTDIR)/native/$(MODULE)/libjli_static, \
  ))

  ifeq ($(STATIC_BUILD), true)
    TARGETS += $(BUILD_LIBJLI_STATIC)
  else
    $(SUPPORT_OUTPUTDIR)/native/$(MODULE)/libjli_static.a: $(BUILD_LIBJLI_STATIC)
	$(call install-file)

    TARGETS += $(SUPPORT_OUTPUTDIR)/native/$(MODULE)/libjli_static.a
  endif

else ifneq ($(findstring $(OPENJDK_TARGET_OS), aix bsd), )
=======
ifeq ($(OPENJDK_TARGET_OS), aix)
>>>>>>> f440725d
  # AIX also requires a static libjli because the compiler doesn't support '-rpath'
  $(eval $(call SetupNativeCompilation, BUILD_LIBJLI_STATIC, \
      NAME := jli_static, \
      TYPE := STATIC_LIBRARY, \
      OUTPUT_DIR := $(SUPPORT_OUTPUTDIR)/native/$(MODULE), \
      SRC := $(LIBJLI_SRC_DIRS), \
      EXCLUDE_FILES := $(LIBJLI_EXCLUDE_FILES), \
      EXTRA_FILES := $(LIBJLI_EXTRA_FILES), \
      OPTIMIZATION := HIGH, \
      CFLAGS := $(STATIC_LIBRARY_FLAGS) $(CFLAGS_JDKLIB) $(LIBJLI_CFLAGS) \
          $(addprefix -I, $(LIBJLI_SRC_DIRS)), \
      DISABLED_WARNINGS_clang := format-nonliteral, \
      ARFLAGS := $(ARFLAGS), \
      OBJECT_DIR := $(SUPPORT_OUTPUTDIR)/native/$(MODULE)/libjli_static))

  TARGETS += $(BUILD_LIBJLI_STATIC)

endif<|MERGE_RESOLUTION|>--- conflicted
+++ resolved
@@ -49,43 +49,6 @@
 LIBFDLIBM_SRC := $(TOPDIR)/src/java.base/share/native/libfdlibm
 LIBFDLIBM_CFLAGS := -I$(LIBFDLIBM_SRC) $(FDLIBM_CFLAGS)
 
-<<<<<<< HEAD
-ifneq ($(OPENJDK_TARGET_OS), macosx)
-  $(eval $(call SetupNativeCompilation, BUILD_LIBFDLIBM, \
-      NAME := fdlibm, \
-      TYPE := STATIC_LIBRARY, \
-      OUTPUT_DIR := $(SUPPORT_OUTPUTDIR)/native/$(MODULE), \
-      SRC := $(LIBFDLIBM_SRC), \
-      OPTIMIZATION := $(BUILD_LIBFDLIBM_OPTIMIZATION), \
-      CFLAGS := $(CFLAGS_JDKLIB) $(LIBFDLIBM_CFLAGS), \
-      CFLAGS_windows_debug := -DLOGGING, \
-      CFLAGS_aix := -qfloat=nomaf, \
-      DISABLED_WARNINGS_gcc := sign-compare misleading-indentation array-bounds, \
-      DISABLED_WARNINGS_clang := sign-compare, \
-      DISABLED_WARNINGS_microsoft := 4146 4244 4018, \
-      ARFLAGS := $(ARFLAGS), \
-      OBJECT_DIR := $(SUPPORT_OUTPUTDIR)/native/$(MODULE)/libfdlibm, \
-  ))
-
-else
-
-  # On macosx the old build does partial (incremental) linking of fdlibm instead of
-  # a plain static library.
-  $(eval $(call SetupNativeCompilation, BUILD_LIBFDLIBM_MAC, \
-      NAME := fdlibm, \
-      OUTPUT_DIR := $(SUPPORT_OUTPUTDIR)/native/$(MODULE)/libfdlibm, \
-      SRC := $(LIBFDLIBM_SRC), \
-      CFLAGS := $(CFLAGS_JDKLIB) $(LIBFDLIBM_CFLAGS), \
-      LDFLAGS := -nostdlib $(ARFLAGS), \
-      OBJECT_DIR := $(SUPPORT_OUTPUTDIR)/native/$(MODULE)/libfdlibm, \
-  ))
-
-  BUILD_LIBFDLIBM := $(SUPPORT_OUTPUTDIR)/native/$(MODULE)/$(LIBRARY_PREFIX)fdlibm$(STATIC_LIBRARY_SUFFIX)
-  $(BUILD_LIBFDLIBM): $(BUILD_LIBFDLIBM_MAC)
-	$(call install-file)
-
-endif
-=======
 $(eval $(call SetupNativeCompilation, BUILD_LIBFDLIBM, \
     NAME := fdlibm, \
     TYPE := STATIC_LIBRARY, \
@@ -100,7 +63,6 @@
     ARFLAGS := $(ARFLAGS), \
     OBJECT_DIR := $(SUPPORT_OUTPUTDIR)/native/$(MODULE)/libfdlibm, \
 ))
->>>>>>> f440725d
 
 ##########################################################################################
 
@@ -298,58 +260,7 @@
 
 LIBJLI_SRC_DIRS := $(call FindSrcDirsForComponent, java.base, libjli)
 
-<<<<<<< HEAD
-# On windows, the static library has the same suffix as the import library created by
-# with the shared library, so the static library is given a different name. No harm
-# in doing it for all platform to reduce complexity.
-ifeq ($(OPENJDK_TARGET_OS), windows)
-  $(eval $(call SetupNativeCompilation, BUILD_LIBJLI_STATIC, \
-      NAME := jli_static, \
-      TYPE := STATIC_LIBRARY, \
-      OUTPUT_DIR := $(SUPPORT_OUTPUTDIR)/native/$(MODULE), \
-      SRC := $(LIBJLI_SRC_DIRS), \
-      EXCLUDE_FILES := $(LIBJLI_EXCLUDE_FILES), \
-      EXTRA_FILES := $(LIBJLI_EXTRA_FILES), \
-      OPTIMIZATION := HIGH, \
-      CFLAGS := $(STATIC_LIBRARY_FLAGS) $(LIBJLI_CFLAGS_JDKLIB) $(LIBJLI_CFLAGS) \
-          $(addprefix -I, $(LIBJLI_SRC_DIRS)), \
-      ARFLAGS := $(ARFLAGS), \
-      OBJECT_DIR := $(SUPPORT_OUTPUTDIR)/native/$(MODULE)/libjli_static, \
-  ))
-
-  TARGETS += $(BUILD_LIBJLI_STATIC)
-
-else ifeq ($(OPENJDK_TARGET_OS), macosx)
-  #
-  # On macosx they do partial (incremental) linking of libjli_static.a
-  # code it here...rather than add support to NativeCompilation
-  # as this is first time I see it
-  $(eval $(call SetupNativeCompilation, BUILD_LIBJLI_STATIC, \
-      NAME := jli_static, \
-      OUTPUT_DIR := $(SUPPORT_OUTPUTDIR)/native/$(MODULE), \
-      SRC := $(LIBJLI_SRC_DIRS), \
-      EXCLUDE_FILES := $(LIBJLI_EXCLUDE_FILES), \
-      EXTRA_FILES := $(LIBJLI_EXTRA_FILES), \
-      OPTIMIZATION := HIGH, \
-      CFLAGS := $(LIBJLI_CFLAGS_JDKLIB) $(LIBJLI_CFLAGS) \
-          $(addprefix -I, $(LIBJLI_SRC_DIRS)), \
-      LDFLAGS := -nostdlib $(ARFLAGS), \
-      OBJECT_DIR := $(SUPPORT_OUTPUTDIR)/native/$(MODULE)/libjli_static, \
-  ))
-
-  ifeq ($(STATIC_BUILD), true)
-    TARGETS += $(BUILD_LIBJLI_STATIC)
-  else
-    $(SUPPORT_OUTPUTDIR)/native/$(MODULE)/libjli_static.a: $(BUILD_LIBJLI_STATIC)
-	$(call install-file)
-
-    TARGETS += $(SUPPORT_OUTPUTDIR)/native/$(MODULE)/libjli_static.a
-  endif
-
-else ifneq ($(findstring $(OPENJDK_TARGET_OS), aix bsd), )
-=======
 ifeq ($(OPENJDK_TARGET_OS), aix)
->>>>>>> f440725d
   # AIX also requires a static libjli because the compiler doesn't support '-rpath'
   $(eval $(call SetupNativeCompilation, BUILD_LIBJLI_STATIC, \
       NAME := jli_static, \
