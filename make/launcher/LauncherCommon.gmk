#
# Copyright (c) 2011, 2018, Oracle and/or its affiliates. All rights reserved.
# DO NOT ALTER OR REMOVE COPYRIGHT NOTICES OR THIS FILE HEADER.
#
# This code is free software; you can redistribute it and/or modify it
# under the terms of the GNU General Public License version 2 only, as
# published by the Free Software Foundation.  Oracle designates this
# particular file as subject to the "Classpath" exception as provided
# by Oracle in the LICENSE file that accompanied this code.
#
# This code is distributed in the hope that it will be useful, but WITHOUT
# ANY WARRANTY; without even the implied warranty of MERCHANTABILITY or
# FITNESS FOR A PARTICULAR PURPOSE.  See the GNU General Public License
# version 2 for more details (a copy is included in the LICENSE file that
# accompanied this code).
#
# You should have received a copy of the GNU General Public License version
# 2 along with this work; if not, write to the Free Software Foundation,
# Inc., 51 Franklin St, Fifth Floor, Boston, MA 02110-1301 USA.
#
# Please contact Oracle, 500 Oracle Parkway, Redwood Shores, CA 94065 USA
# or visit www.oracle.com if you need additional information or have any
# questions.
#

include JdkNativeCompilation.gmk

ORIGIN_ARG := $(call SET_EXECUTABLE_ORIGIN,/../lib/jli)

# Applications expect to be able to link against libjawt without invoking
# System.loadLibrary("jawt") first. This was the behaviour described in the
# devloper documentation of JAWT and what worked with OpenJDK6.
ifneq ($(findstring $(OPENJDK_TARGET_OS), linux solaris), )
  ORIGIN_ARG += $(call SET_EXECUTABLE_ORIGIN,/../lib)
endif

# Tell the compiler not to export any functions unless declared so in
# the source code. On Windows, this is the default and cannot be changed.
# On Mac, we have always exported all symbols, probably due to oversight
# and/or misunderstanding. To emulate this, don't hide any symbols
# by default.
# On AIX/xlc we need at least xlc 13.1 for the symbol hiding (see JDK-8214063)
# Also provide an override for non-conformant libraries.
ifeq ($(TOOLCHAIN_TYPE), gcc)
  LAUNCHER_CFLAGS += -fvisibility=hidden
  LDFLAGS_JDKEXE += -Wl,--exclude-libs,ALL
else ifeq ($(TOOLCHAIN_TYPE), clang)
  ifneq ($(OPENJDK_TARGET_OS), macosx)
    LAUNCHER_CFLAGS += -fvisibility=hidden
  endif
else ifeq ($(TOOLCHAIN_TYPE), solstudio)
  LAUNCHER_CFLAGS += -xldscope=hidden
endif

LAUNCHER_SRC := $(TOPDIR)/src/java.base/share/native/launcher
LAUNCHER_CFLAGS += -I$(TOPDIR)/src/java.base/share/native/launcher \
    -I$(TOPDIR)/src/java.base/share/native/libjli \
    -I$(TOPDIR)/src/java.base/$(OPENJDK_TARGET_OS_TYPE)/native/libjli \
    -I$(TOPDIR)/src/java.base/$(OPENJDK_TARGET_OS)/native/libjli \
    #
GLOBAL_VERSION_INFO_RESOURCE := $(TOPDIR)/src/java.base/windows/native/common/version.rc
JAVA_VERSION_INFO_RESOURCE := $(TOPDIR)/src/java.base/windows/native/launcher/java.rc
MACOSX_PLIST_DIR := $(TOPDIR)/src/java.base/macosx/native/launcher
JAVA_MANIFEST := $(TOPDIR)/src/java.base/windows/native/launcher/java.manifest

################################################################################
# Build standard launcher.

# Setup make rules for building a standard launcher.
#
# Parameter 1 is the name of the rule. This name is used as variable prefix,
# and the targets generated are listed in a variable by that name. It is also
# used as the name of the executable.
#
# Remaining parameters are named arguments. These include:
# MAIN_MODULE  The module of the main class to launch if different from the
#     current module
# MAIN_CLASS   The Java main class to launch
# JAVA_ARGS   Processed into a -DJAVA_ARGS and added to CFLAGS
# EXTRA_JAVA_ARGS Processed into a -DEXTRA_JAVA_ARGS and is prepended
#     before JAVA_ARGS to CFLAGS, primarily to allow long string literal
#     compile time defines exceeding Visual Studio 2013 limitations.
# CFLAGS   Additional CFLAGS
# CFLAGS_windows   Additional CFLAGS_windows
# LIBS_unix   Additional LIBS_unix
# LIBS_windows   Additional LIBS_windows
# LDFLAGS_solaris Additional LDFLAGS_solaris
# RC_FLAGS   Additional RC_FLAGS
# MACOSX_PRIVILEGED   On macosx, allow to access other processes
# OPTIMIZATION   Override default optimization level (LOW)
# OUTPUT_DIR   Override default output directory
# VERSION_INFO_RESOURCE   Override default Windows resource file
SetupBuildLauncher = $(NamedParamsMacroTemplate)
define SetupBuildLauncherBody
  # Setup default values (unless overridden)
  ifeq ($$($1_OPTIMIZATION), )
    $1_OPTIMIZATION := LOW
  endif

  ifeq ($$($1_MAIN_MODULE), )
    $1_MAIN_MODULE := $(MODULE)
  endif

  $1_JAVA_ARGS += -ms8m
  ifneq ($$($1_MAIN_CLASS), )
    $1_LAUNCHER_CLASS := -m $$($1_MAIN_MODULE)/$$($1_MAIN_CLASS)
  endif

  ifneq ($$($1_EXTRA_JAVA_ARGS), )
    $1_EXTRA_JAVA_ARGS_STR := '{ $$(strip $$(foreach a, \
      $$(addprefix -J, $$($1_EXTRA_JAVA_ARGS)), "$$a"$(COMMA) )) }'
    $1_CFLAGS += -DEXTRA_JAVA_ARGS=$$($1_EXTRA_JAVA_ARGS_STR)
  endif
  $1_JAVA_ARGS_STR := '{ $$(strip $$(foreach a, \
      $$(addprefix -J, $$($1_JAVA_ARGS)) $$($1_LAUNCHER_CLASS), "$$a"$(COMMA) )) }'
  $1_CFLAGS += -DJAVA_ARGS=$$($1_JAVA_ARGS_STR)

  $1_LIBS :=
  ifeq ($(OPENJDK_TARGET_OS), macosx)
    ifeq ($$($1_MACOSX_PRIVILEGED), true)
      $1_PLIST_FILE := Info-privileged.plist
    else
      $1_PLIST_FILE := Info-cmdline.plist
    endif

    $1_CFLAGS += -DPACKAGE_PATH='"$(PACKAGE_PATH)"'
    $1_LDFLAGS += -Wl,-all_load \
        -sectcreate __TEXT __info_plist $(MACOSX_PLIST_DIR)/$$($1_PLIST_FILE)
    ifeq ($(STATIC_BUILD), true)
      $1_LDFLAGS += -exported_symbols_list \
              $(SUPPORT_OUTPUTDIR)/build-static/exported.symbols
      $1_LIBS += \
          $$(shell $(FIND) $(SUPPORT_OUTPUTDIR)/modules_libs/java.base -name "*.a") \
          $(SUPPORT_OUTPUTDIR)/modules_libs/jdk.jdwp.agent/libdt_socket.a \
          $(SUPPORT_OUTPUTDIR)/modules_libs/jdk.jdwp.agent/libjdwp.a \
          $(SUPPORT_OUTPUTDIR)/native/java.base/$(LIBRARY_PREFIX)fdlibm$(STATIC_LIBRARY_SUFFIX) \
          -framework CoreFoundation \
          -framework Foundation \
          -framework SystemConfiguration \
          -lstdc++ -liconv
    endif
    $1_LIBS += -framework Cocoa -framework Security \
        -framework ApplicationServices
  endif

  ifneq ($(findstring $(OPENJDK_TARGET_OS), aix bsd), )
    $1_LDFLAGS += -L$(SUPPORT_OUTPUTDIR)/native/java.base
    $1_LIBS += -ljli_static
  endif

  ifeq ($(USE_EXTERNAL_LIBZ), true)
    $1_LIBS += -lz
  endif

  $1_WINDOWS_JLI_LIB := $(call FindStaticLib, java.base, jli, /libjli)

  $$(eval $$(call SetupJdkExecutable, BUILD_LAUNCHER_$1, \
      NAME := $1, \
      EXTRA_FILES := $(LAUNCHER_SRC)/main.c, \
      OPTIMIZATION := $$($1_OPTIMIZATION), \
      CFLAGS := $$(CFLAGS_JDKEXE) $$($1_CFLAGS) \
          $(LAUNCHER_CFLAGS) \
          $(VERSION_CFLAGS) \
          -DLAUNCHER_NAME='"$(LAUNCHER_NAME)"' \
          -DPROGNAME='"$1"' \
          $$($1_CFLAGS), \
      CFLAGS_solaris := -KPIC -DHAVE_GETHRTIME, \
      CFLAGS_windows := $$($1_CFLAGS_windows), \
      CFLAGS_bsd := -fPIC, \
      LDFLAGS := $$(LDFLAGS_JDKEXE) \
          $$(ORIGIN_ARG) \
          $$($1_LDFLAGS), \
      LDFLAGS_linux := \
          -L$(call FindLibDirForModule, java.base)/jli, \
      LDFLAGS_macosx := \
          -L$(call FindLibDirForModule, java.base)/jli, \
      LDFLAGS_solaris := $$($1_LDFLAGS_solaris) \
          -L$(call FindLibDirForModule, java.base)/jli, \
      LIBS := $(JDKEXE_LIBS) $$($1_LIBS), \
      LIBS_unix := $$($1_LIBS_unix), \
      LIBS_linux := -lpthread -ljli $(LIBDL), \
      LIBS_bsd := -pthread, \
      LIBS_macosx := -ljli, \
      LIBS_solaris := -ljli -lthread $(LIBDL), \
      LIBS_windows := $$($1_WINDOWS_JLI_LIB) \
          $(SUPPORT_OUTPUTDIR)/native/java.base/libjava/java.lib advapi32.lib \
          $$($1_LIBS_windows), \
      OUTPUT_DIR := $$($1_OUTPUT_DIR), \
      VERSIONINFO_RESOURCE := $$($1_VERSION_INFO_RESOURCE), \
      EXTRA_RC_FLAGS := $$($1_EXTRA_RC_FLAGS), \
      MANIFEST := $(JAVA_MANIFEST), \
      MANIFEST_VERSION := $(VERSION_NUMBER_FOUR_POSITIONS), \
  ))

  $1 += $$(BUILD_LAUNCHER_$1)
  TARGETS += $$($1)

<<<<<<< HEAD
  ifneq ($(findstring $(OPENJDK_TARGET_OS), aix bsd), )
    $$(BUILD_LAUNCHER_$1): $(SUPPORT_OUTPUTDIR)/native/java.base/libjli_static.a
=======
  ifeq ($(OPENJDK_TARGET_OS), aix)
    $$(BUILD_LAUNCHER_$1): $(call FindStaticLib, java.base, jli_static)
>>>>>>> 5b7ffa98
  endif

  ifeq ($(OPENJDK_TARGET_OS), windows)
    $$(BUILD_LAUNCHER_$1): $(call FindStaticLib, java.base, java, /libjava) \
        $$($1_WINDOWS_JLI_LIB)
  endif
endef<|MERGE_RESOLUTION|>--- conflicted
+++ resolved
@@ -195,13 +195,8 @@
   $1 += $$(BUILD_LAUNCHER_$1)
   TARGETS += $$($1)
 
-<<<<<<< HEAD
   ifneq ($(findstring $(OPENJDK_TARGET_OS), aix bsd), )
-    $$(BUILD_LAUNCHER_$1): $(SUPPORT_OUTPUTDIR)/native/java.base/libjli_static.a
-=======
-  ifeq ($(OPENJDK_TARGET_OS), aix)
     $$(BUILD_LAUNCHER_$1): $(call FindStaticLib, java.base, jli_static)
->>>>>>> 5b7ffa98
   endif
 
   ifeq ($(OPENJDK_TARGET_OS), windows)
