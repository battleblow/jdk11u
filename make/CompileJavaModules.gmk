--- conflicted
+++ resolved
@@ -58,14 +58,7 @@
       #
 endif
 
-<<<<<<< HEAD
-ifeq ($(filter $(OPENJDK_TARGET_OS), solaris macosx aix bsd), )
-  #
-  # only solaris, macosx and aix
-  #
-=======
-ifeq ($(call isTargetOs, solaris macosx aix), false)
->>>>>>> 2081c007
+ifeq ($(call isTargetOs, solaris macosx aix bsd), false)
   java.base_EXCLUDE_FILES += sun/nio/fs/PollingWatchService.java
 endif
 
