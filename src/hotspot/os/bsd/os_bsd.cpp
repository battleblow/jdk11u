--- conflicted
+++ resolved
@@ -2236,15 +2236,7 @@
 //       problem.
 bool os::pd_commit_memory(char* addr, size_t size, bool exec) {
   int prot = exec ? PROT_READ|PROT_WRITE|PROT_EXEC : PROT_READ|PROT_WRITE;
-<<<<<<< HEAD
-=======
-#if defined(__OpenBSD__)
-  // XXX: Work-around mmap/MAP_FIXED bug temporarily on OpenBSD
-  Events::log(NULL, "Protecting memory [" INTPTR_FORMAT "," INTPTR_FORMAT "] with protection modes %x", p2i(addr), p2i(addr+size), prot);
-  if (::mprotect(addr, size, prot) == 0) {
-    return true;
-  }
-#elif defined(__APPLE__)
+#if defined(__APPLE__)
   if (exec) {
     // Do not replace MAP_JIT mappings, see JDK-8234930
     if (::mprotect(addr, size, prot) == 0) {
@@ -2258,7 +2250,6 @@
     }
   }
 #else
->>>>>>> 288c9f7d
   uintptr_t res = (uintptr_t) ::mmap(addr, size, prot,
                                      MAP_PRIVATE|MAP_FIXED|MAP_ANONYMOUS, -1, 0);
   if (res != (uintptr_t) MAP_FAILED) {
@@ -2270,6 +2261,7 @@
   NOT_PRODUCT(warn_fail_commit_memory(addr, size, exec, errno);)
 
   return false;
+#endif // __APPLE__
 }
 
 bool os::pd_commit_memory(char* addr, size_t size, size_t alignment_hint,
@@ -2335,16 +2327,9 @@
 }
 
 
-<<<<<<< HEAD
-bool os::pd_uncommit_memory(char* addr, size_t size) {
-=======
 MACOS_ONLY(bool os::pd_uncommit_memory(char* addr, size_t size, bool executable))
 NOT_MACOS(bool os::pd_uncommit_memory(char* addr, size_t size)) {
-#if defined(__OpenBSD__)
-  // XXX: Work-around mmap/MAP_FIXED bug temporarily on OpenBSD
-  Events::log(NULL, "Protecting memory [" INTPTR_FORMAT "," INTPTR_FORMAT "] with PROT_NONE", p2i(addr), p2i(addr+size));
-  return ::mprotect(addr, size, PROT_NONE) == 0;
-#elif defined(__APPLE__)
+#if defined(__APPLE__)
   if (executable) {
     if (::madvise(addr, size, MADV_FREE) != 0) {
       return false;
@@ -2356,10 +2341,10 @@
     return res  != (uintptr_t) MAP_FAILED;
   }
 #else
->>>>>>> 288c9f7d
   uintptr_t res = (uintptr_t) ::mmap(addr, size, PROT_NONE,
                                      MAP_PRIVATE|MAP_FIXED|MAP_NORESERVE|MAP_ANONYMOUS, -1, 0);
   return res  != (uintptr_t) MAP_FAILED;
+#endif // __APPLE__
 }
 
 bool os::pd_create_stack_guard_pages(char* addr, size_t size) {
