/*
 * Copyright (c) 1997, 2018, Oracle and/or its affiliates. All rights reserved.
 * Copyright (c) 2012, 2018, SAP SE. All rights reserved.
 * DO NOT ALTER OR REMOVE COPYRIGHT NOTICES OR THIS FILE HEADER.
 *
 * This code is free software; you can redistribute it and/or modify it
 * under the terms of the GNU General Public License version 2 only, as
 * published by the Free Software Foundation.
 *
 * This code is distributed in the hope that it will be useful, but WITHOUT
 * ANY WARRANTY; without even the implied warranty of MERCHANTABILITY or
 * FITNESS FOR A PARTICULAR PURPOSE.  See the GNU General Public License
 * version 2 for more details (a copy is included in the LICENSE file that
 * accompanied this code).
 *
 * You should have received a copy of the GNU General Public License version
 * 2 along with this work; if not, write to the Free Software Foundation,
 * Inc., 51 Franklin St, Fifth Floor, Boston, MA 02110-1301 USA.
 *
 * Please contact Oracle, 500 Oracle Parkway, Redwood Shores, CA 94065 USA
 * or visit www.oracle.com if you need additional information or have any
 * questions.
 *
 */

#include "precompiled.hpp"
#include "jvm.h"
#include "asm/assembler.inline.hpp"
#include "asm/macroAssembler.inline.hpp"
#include "compiler/disassembler.hpp"
#include "memory/resourceArea.hpp"
#include "runtime/java.hpp"
#include "runtime/os.hpp"
#include "runtime/stubCodeGenerator.hpp"
#include "utilities/align.hpp"
#include "utilities/defaultStream.hpp"
#include "utilities/globalDefinitions.hpp"
#include "vm_version_ppc.hpp"

#ifndef _ALLBSD_SOURCE
#include <sys/sysinfo.h>
<<<<<<< HEAD
=======
#if defined(_AIX)
#include <libperfstat.h>
>>>>>>> f440725d
#endif

#if defined(LINUX) && defined(VM_LITTLE_ENDIAN)
#include <sys/auxv.h>

#ifndef PPC_FEATURE2_HTM_NOSC
#define PPC_FEATURE2_HTM_NOSC (1 << 24)
#endif
#endif

bool VM_Version::_is_determine_features_test_running = false;
uint64_t VM_Version::_dscr_val = 0;

#define MSG(flag)   \
  if (flag && !FLAG_IS_DEFAULT(flag))                                  \
      jio_fprintf(defaultStream::error_stream(),                       \
                  "warning: -XX:+" #flag " requires -XX:+UseSIGTRAP\n" \
                  "         -XX:+" #flag " will be disabled!\n");

void VM_Version::initialize() {

  // Test which instructions are supported and measure cache line size.
  determine_features();

  // If PowerArchitecturePPC64 hasn't been specified explicitly determine from features.
  if (FLAG_IS_DEFAULT(PowerArchitecturePPC64)) {
    if (VM_Version::has_darn()) {
      FLAG_SET_ERGO(uintx, PowerArchitecturePPC64, 9);
    } else if (VM_Version::has_lqarx()) {
      FLAG_SET_ERGO(uintx, PowerArchitecturePPC64, 8);
    } else if (VM_Version::has_popcntw()) {
      FLAG_SET_ERGO(uintx, PowerArchitecturePPC64, 7);
    } else if (VM_Version::has_cmpb()) {
      FLAG_SET_ERGO(uintx, PowerArchitecturePPC64, 6);
    } else if (VM_Version::has_popcntb()) {
      FLAG_SET_ERGO(uintx, PowerArchitecturePPC64, 5);
    } else {
      FLAG_SET_ERGO(uintx, PowerArchitecturePPC64, 0);
    }
  }

  bool PowerArchitecturePPC64_ok = false;
  switch (PowerArchitecturePPC64) {
    case 9: if (!VM_Version::has_darn()   ) break;
    case 8: if (!VM_Version::has_lqarx()  ) break;
    case 7: if (!VM_Version::has_popcntw()) break;
    case 6: if (!VM_Version::has_cmpb()   ) break;
    case 5: if (!VM_Version::has_popcntb()) break;
    case 0: PowerArchitecturePPC64_ok = true; break;
    default: break;
  }
  guarantee(PowerArchitecturePPC64_ok, "PowerArchitecturePPC64 cannot be set to "
            UINTX_FORMAT " on this machine", PowerArchitecturePPC64);

  // Power 8: Configure Data Stream Control Register.
  if (PowerArchitecturePPC64 >= 8 && has_mfdscr()) {
    config_dscr();
  }

  if (!UseSIGTRAP) {
    MSG(TrapBasedICMissChecks);
    MSG(TrapBasedNotEntrantChecks);
    MSG(TrapBasedNullChecks);
    FLAG_SET_ERGO(bool, TrapBasedNotEntrantChecks, false);
    FLAG_SET_ERGO(bool, TrapBasedNullChecks,       false);
    FLAG_SET_ERGO(bool, TrapBasedICMissChecks,     false);
  }

#ifdef COMPILER2
  if (!UseSIGTRAP) {
    MSG(TrapBasedRangeChecks);
    FLAG_SET_ERGO(bool, TrapBasedRangeChecks, false);
  }

  // On Power6 test for section size.
  if (PowerArchitecturePPC64 == 6) {
    determine_section_size();
  // TODO: PPC port } else {
  // TODO: PPC port PdScheduling::power6SectorSize = 0x20;
  }

  if (PowerArchitecturePPC64 >= 8) {
    if (FLAG_IS_DEFAULT(SuperwordUseVSX)) {
      FLAG_SET_ERGO(bool, SuperwordUseVSX, true);
    }
  } else {
    if (SuperwordUseVSX) {
      warning("SuperwordUseVSX specified, but needs at least Power8.");
      FLAG_SET_DEFAULT(SuperwordUseVSX, false);
    }
  }
  MaxVectorSize = SuperwordUseVSX ? 16 : 8;

  if (PowerArchitecturePPC64 >= 9) {
    if (FLAG_IS_DEFAULT(UseCountTrailingZerosInstructionsPPC64)) {
      FLAG_SET_ERGO(bool, UseCountTrailingZerosInstructionsPPC64, true);
    }
    if (FLAG_IS_DEFAULT(UseCharacterCompareIntrinsics)) {
      FLAG_SET_ERGO(bool, UseCharacterCompareIntrinsics, true);
    }
  } else {
    if (UseCountTrailingZerosInstructionsPPC64) {
      warning("UseCountTrailingZerosInstructionsPPC64 specified, but needs at least Power9.");
      FLAG_SET_DEFAULT(UseCountTrailingZerosInstructionsPPC64, false);
    }
    if (UseCharacterCompareIntrinsics) {
      warning("UseCharacterCompareIntrinsics specified, but needs at least Power9.");
      FLAG_SET_DEFAULT(UseCharacterCompareIntrinsics, false);
    }
  }
#endif

  // Create and print feature-string.
  char buf[(num_features+1) * 16]; // Max 16 chars per feature.
  jio_snprintf(buf, sizeof(buf),
               "ppc64%s%s%s%s%s%s%s%s%s%s%s%s%s%s%s%s%s%s",
               (has_fsqrt()   ? " fsqrt"   : ""),
               (has_isel()    ? " isel"    : ""),
               (has_lxarxeh() ? " lxarxeh" : ""),
               (has_cmpb()    ? " cmpb"    : ""),
               (has_popcntb() ? " popcntb" : ""),
               (has_popcntw() ? " popcntw" : ""),
               (has_fcfids()  ? " fcfids"  : ""),
               (has_vand()    ? " vand"    : ""),
               (has_lqarx()   ? " lqarx"   : ""),
               (has_vcipher() ? " aes"     : ""),
               (has_vpmsumb() ? " vpmsumb" : ""),
               (has_mfdscr()  ? " mfdscr"  : ""),
               (has_vsx()     ? " vsx"     : ""),
               (has_ldbrx()   ? " ldbrx"   : ""),
               (has_stdbrx()  ? " stdbrx"  : ""),
               (has_vshasig() ? " sha"     : ""),
               (has_tm()      ? " rtm"     : ""),
               (has_darn()    ? " darn"    : "")
               // Make sure number of %s matches num_features!
              );
  _features_string = os::strdup(buf);
  if (Verbose) {
    print_features();
  }

  // PPC64 supports 8-byte compare-exchange operations (see Atomic::cmpxchg)
  // and 'atomic long memory ops' (see Unsafe_GetLongVolatile).
  _supports_cx8 = true;

  // Used by C1.
  _supports_atomic_getset4 = true;
  _supports_atomic_getadd4 = true;
  _supports_atomic_getset8 = true;
  _supports_atomic_getadd8 = true;

  UseSSE = 0; // Only on x86 and x64

  intx cache_line_size = L1_data_cache_line_size();

  if (FLAG_IS_DEFAULT(AllocatePrefetchStyle)) AllocatePrefetchStyle = 1;

  if (AllocatePrefetchStyle == 4) {
    AllocatePrefetchStepSize = cache_line_size; // Need exact value.
    if (FLAG_IS_DEFAULT(AllocatePrefetchLines)) AllocatePrefetchLines = 12; // Use larger blocks by default.
    if (AllocatePrefetchDistance < 0) AllocatePrefetchDistance = 2*cache_line_size; // Default is not defined?
  } else {
    if (cache_line_size > AllocatePrefetchStepSize) AllocatePrefetchStepSize = cache_line_size;
    if (FLAG_IS_DEFAULT(AllocatePrefetchLines)) AllocatePrefetchLines = 3; // Optimistic value.
    if (AllocatePrefetchDistance < 0) AllocatePrefetchDistance = 3*cache_line_size; // Default is not defined?
  }

  assert(AllocatePrefetchLines > 0, "invalid value");
  if (AllocatePrefetchLines < 1) { // Set valid value in product VM.
    AllocatePrefetchLines = 1; // Conservative value.
  }

  if (AllocatePrefetchStyle == 3 && AllocatePrefetchDistance < cache_line_size) {
    AllocatePrefetchStyle = 1; // Fall back if inappropriate.
  }

  assert(AllocatePrefetchStyle >= 0, "AllocatePrefetchStyle should be positive");

  // If running on Power8 or newer hardware, the implementation uses the available vector instructions.
  // In all other cases, the implementation uses only generally available instructions.
  if (!UseCRC32Intrinsics) {
    if (FLAG_IS_DEFAULT(UseCRC32Intrinsics)) {
      FLAG_SET_DEFAULT(UseCRC32Intrinsics, true);
    }
  }

  // Implementation does not use any of the vector instructions available with Power8.
  // Their exploitation is still pending (aka "work in progress").
  if (!UseCRC32CIntrinsics) {
    if (FLAG_IS_DEFAULT(UseCRC32CIntrinsics)) {
      FLAG_SET_DEFAULT(UseCRC32CIntrinsics, true);
    }
  }

  // TODO: Provide implementation.
  if (UseAdler32Intrinsics) {
    warning("Adler32Intrinsics not available on this CPU.");
    FLAG_SET_DEFAULT(UseAdler32Intrinsics, false);
  }

  // The AES intrinsic stubs require AES instruction support.
  if (has_vcipher()) {
    if (FLAG_IS_DEFAULT(UseAES)) {
      UseAES = true;
    }
  } else if (UseAES) {
    if (!FLAG_IS_DEFAULT(UseAES))
      warning("AES instructions are not available on this CPU");
    FLAG_SET_DEFAULT(UseAES, false);
  }

  if (UseAES && has_vcipher()) {
    if (FLAG_IS_DEFAULT(UseAESIntrinsics)) {
      UseAESIntrinsics = true;
    }
  } else if (UseAESIntrinsics) {
    if (!FLAG_IS_DEFAULT(UseAESIntrinsics))
      warning("AES intrinsics are not available on this CPU");
    FLAG_SET_DEFAULT(UseAESIntrinsics, false);
  }

  if (UseAESCTRIntrinsics) {
    warning("AES/CTR intrinsics are not available on this CPU");
    FLAG_SET_DEFAULT(UseAESCTRIntrinsics, false);
  }

  if (UseGHASHIntrinsics) {
    warning("GHASH intrinsics are not available on this CPU");
    FLAG_SET_DEFAULT(UseGHASHIntrinsics, false);
  }

  if (FLAG_IS_DEFAULT(UseFMA)) {
    FLAG_SET_DEFAULT(UseFMA, true);
  }

  if (has_vshasig()) {
    if (FLAG_IS_DEFAULT(UseSHA)) {
      UseSHA = true;
    }
  } else if (UseSHA) {
    if (!FLAG_IS_DEFAULT(UseSHA))
      warning("SHA instructions are not available on this CPU");
    FLAG_SET_DEFAULT(UseSHA, false);
  }

  if (UseSHA1Intrinsics) {
    warning("Intrinsics for SHA-1 crypto hash functions not available on this CPU.");
    FLAG_SET_DEFAULT(UseSHA1Intrinsics, false);
  }

  if (UseSHA && has_vshasig()) {
    if (FLAG_IS_DEFAULT(UseSHA256Intrinsics)) {
      FLAG_SET_DEFAULT(UseSHA256Intrinsics, true);
    }
  } else if (UseSHA256Intrinsics) {
    warning("Intrinsics for SHA-224 and SHA-256 crypto hash functions not available on this CPU.");
    FLAG_SET_DEFAULT(UseSHA256Intrinsics, false);
  }

  if (UseSHA && has_vshasig()) {
    if (FLAG_IS_DEFAULT(UseSHA512Intrinsics)) {
      FLAG_SET_DEFAULT(UseSHA512Intrinsics, true);
    }
  } else if (UseSHA512Intrinsics) {
    warning("Intrinsics for SHA-384 and SHA-512 crypto hash functions not available on this CPU.");
    FLAG_SET_DEFAULT(UseSHA512Intrinsics, false);
  }

  if (!(UseSHA1Intrinsics || UseSHA256Intrinsics || UseSHA512Intrinsics)) {
    FLAG_SET_DEFAULT(UseSHA, false);
  }

  if (FLAG_IS_DEFAULT(UseSquareToLenIntrinsic)) {
    UseSquareToLenIntrinsic = true;
  }
  if (FLAG_IS_DEFAULT(UseMulAddIntrinsic)) {
    UseMulAddIntrinsic = true;
  }
  if (FLAG_IS_DEFAULT(UseMultiplyToLenIntrinsic)) {
    UseMultiplyToLenIntrinsic = true;
  }
  if (FLAG_IS_DEFAULT(UseMontgomeryMultiplyIntrinsic)) {
    UseMontgomeryMultiplyIntrinsic = true;
  }
  if (FLAG_IS_DEFAULT(UseMontgomerySquareIntrinsic)) {
    UseMontgomerySquareIntrinsic = true;
  }

  if (UseVectorizedMismatchIntrinsic) {
    warning("UseVectorizedMismatchIntrinsic specified, but not available on this CPU.");
    FLAG_SET_DEFAULT(UseVectorizedMismatchIntrinsic, false);
  }


  // Adjust RTM (Restricted Transactional Memory) flags.
  if (UseRTMLocking) {
    // If CPU or OS do not support TM:
    // Can't continue because UseRTMLocking affects UseBiasedLocking flag
    // setting during arguments processing. See use_biased_locking().
    // VM_Version_init() is executed after UseBiasedLocking is used
    // in Thread::allocate().
    if (PowerArchitecturePPC64 < 8) {
      vm_exit_during_initialization("RTM instructions are not available on this CPU.");
    }

    if (!has_tm()) {
      vm_exit_during_initialization("RTM is not supported on this OS version.");
    }
  }

  if (UseRTMLocking) {
#if INCLUDE_RTM_OPT
    if (!FLAG_IS_CMDLINE(UseRTMLocking)) {
      // RTM locking should be used only for applications with
      // high lock contention. For now we do not use it by default.
      vm_exit_during_initialization("UseRTMLocking flag should be only set on command line");
    }
#else
    // Only C2 does RTM locking optimization.
    // Can't continue because UseRTMLocking affects UseBiasedLocking flag
    // setting during arguments processing. See use_biased_locking().
    vm_exit_during_initialization("RTM locking optimization is not supported in this VM");
#endif
  } else { // !UseRTMLocking
    if (UseRTMForStackLocks) {
      if (!FLAG_IS_DEFAULT(UseRTMForStackLocks)) {
        warning("UseRTMForStackLocks flag should be off when UseRTMLocking flag is off");
      }
      FLAG_SET_DEFAULT(UseRTMForStackLocks, false);
    }
    if (UseRTMDeopt) {
      FLAG_SET_DEFAULT(UseRTMDeopt, false);
    }
    if (PrintPreciseRTMLockingStatistics) {
      FLAG_SET_DEFAULT(PrintPreciseRTMLockingStatistics, false);
    }
  }

  // This machine allows unaligned memory accesses
  if (FLAG_IS_DEFAULT(UseUnalignedAccesses)) {
    FLAG_SET_DEFAULT(UseUnalignedAccesses, true);
  }
}

void VM_Version::print_platform_virtualization_info(outputStream* st) {
#if defined(_AIX)
  // more info about perfstat API see
  // https://www.ibm.com/support/knowledgecenter/en/ssw_aix_72/com.ibm.aix.prftools/idprftools_perfstat_glob_partition.htm
  int rc = 0;
  perfstat_partition_total_t pinfo;
  memset(&pinfo, 0, sizeof(perfstat_partition_total_t));
  rc = perfstat_partition_total(NULL, &pinfo, sizeof(perfstat_partition_total_t), 1);
  if (rc != 1) {
    return;
  } else {
    st->print_cr("Virtualization type   : PowerVM");
  }
  // CPU information
  perfstat_cpu_total_t cpuinfo;
  memset(&cpuinfo, 0, sizeof(perfstat_cpu_total_t));
  rc = perfstat_cpu_total(NULL, &cpuinfo, sizeof(perfstat_cpu_total_t), 1);
  if (rc != 1) {
    return;
  }

  st->print_cr("Processor description : %s", cpuinfo.description);
  st->print_cr("Processor speed       : %llu Hz", cpuinfo.processorHZ);

  st->print_cr("LPAR partition name           : %s", pinfo.name);
  st->print_cr("LPAR partition number         : %u", pinfo.lpar_id);
  st->print_cr("LPAR partition type           : %s", pinfo.type.b.shared_enabled ? "shared" : "dedicated");
  st->print_cr("LPAR mode                     : %s", pinfo.type.b.donate_enabled ? "donating" : pinfo.type.b.capped ? "capped" : "uncapped");
  st->print_cr("LPAR partition group ID       : %u", pinfo.group_id);
  st->print_cr("LPAR shared pool ID           : %u", pinfo.pool_id);

  st->print_cr("AMS (active memory sharing)   : %s", pinfo.type.b.ams_capable ? "capable" : "not capable");
  st->print_cr("AMS (active memory sharing)   : %s", pinfo.type.b.ams_enabled ? "on" : "off");
  st->print_cr("AME (active memory expansion) : %s", pinfo.type.b.ame_enabled ? "on" : "off");

  if (pinfo.type.b.ame_enabled) {
    st->print_cr("AME true memory in bytes      : %llu", pinfo.true_memory);
    st->print_cr("AME expanded memory in bytes  : %llu", pinfo.expanded_memory);
  }

  st->print_cr("SMT : %s", pinfo.type.b.smt_capable ? "capable" : "not capable");
  st->print_cr("SMT : %s", pinfo.type.b.smt_enabled ? "on" : "off");
  int ocpus = pinfo.online_cpus > 0 ?  pinfo.online_cpus : 1;
  st->print_cr("LPAR threads              : %d", cpuinfo.ncpus/ocpus);
  st->print_cr("LPAR online virtual cpus  : %d", pinfo.online_cpus);
  st->print_cr("LPAR logical cpus         : %d", cpuinfo.ncpus);
  st->print_cr("LPAR maximum virtual cpus : %u", pinfo.max_cpus);
  st->print_cr("LPAR minimum virtual cpus : %u", pinfo.min_cpus);
  st->print_cr("LPAR entitled capacity    : %4.2f", (double) (pinfo.entitled_proc_capacity/100.0));
  st->print_cr("LPAR online memory        : %llu MB", pinfo.online_memory);
  st->print_cr("LPAR maximum memory       : %llu MB", pinfo.max_memory);
  st->print_cr("LPAR minimum memory       : %llu MB", pinfo.min_memory);
#else
  const char* info_file = "/proc/ppc64/lparcfg";
  const char* kw[] = { "system_type=", // qemu indicates PowerKVM
                       "partition_entitled_capacity=", // entitled processor capacity percentage
                       "partition_max_entitled_capacity=",
                       "capacity_weight=", // partition CPU weight
                       "partition_active_processors=",
                       "partition_potential_processors=",
                       "entitled_proc_capacity_available=",
                       "capped=", // 0 - uncapped, 1 - vcpus capped at entitled processor capacity percentage
                       "shared_processor_mode=", // (non)dedicated partition
                       "system_potential_processors=",
                       "pool=", // CPU-pool number
                       "pool_capacity=",
                       "NumLpars=", // on non-KVM machines, NumLpars is not found for full partition mode machines
                       NULL };
  if (!print_matching_lines_from_file(info_file, st, kw)) {
    st->print_cr("  <%s Not Available>", info_file);
  }
#endif
}

bool VM_Version::use_biased_locking() {
#if INCLUDE_RTM_OPT
  // RTM locking is most useful when there is high lock contention and
  // low data contention. With high lock contention the lock is usually
  // inflated and biased locking is not suitable for that case.
  // RTM locking code requires that biased locking is off.
  // Note: we can't switch off UseBiasedLocking in get_processor_features()
  // because it is used by Thread::allocate() which is called before
  // VM_Version::initialize().
  if (UseRTMLocking && UseBiasedLocking) {
    if (FLAG_IS_DEFAULT(UseBiasedLocking)) {
      FLAG_SET_DEFAULT(UseBiasedLocking, false);
    } else {
      warning("Biased locking is not supported with RTM locking; ignoring UseBiasedLocking flag." );
      UseBiasedLocking = false;
    }
  }
#endif
  return UseBiasedLocking;
}

void VM_Version::print_features() {
  tty->print_cr("Version: %s L1_data_cache_line_size=%d", features_string(), L1_data_cache_line_size());
}

#ifdef COMPILER2
// Determine section size on power6: If section size is 8 instructions,
// there should be a difference between the two testloops of ~15 %. If
// no difference is detected the section is assumed to be 32 instructions.
void VM_Version::determine_section_size() {

  int unroll = 80;

  const int code_size = (2* unroll * 32 + 100)*BytesPerInstWord;

  // Allocate space for the code.
  ResourceMark rm;
  CodeBuffer cb("detect_section_size", code_size, 0);
  MacroAssembler* a = new MacroAssembler(&cb);

  uint32_t *code = (uint32_t *)a->pc();
  // Emit code.
  void (*test1)() = (void(*)())(void *)a->function_entry();

  Label l1;

  a->li(R4, 1);
  a->sldi(R4, R4, 28);
  a->b(l1);
  a->align(CodeEntryAlignment);

  a->bind(l1);

  for (int i = 0; i < unroll; i++) {
    // Schleife 1
    // ------- sector 0 ------------
    // ;; 0
    a->nop();                   // 1
    a->fpnop0();                // 2
    a->fpnop1();                // 3
    a->addi(R4,R4, -1); // 4

    // ;;  1
    a->nop();                   // 5
    a->fmr(F6, F6);             // 6
    a->fmr(F7, F7);             // 7
    a->endgroup();              // 8
    // ------- sector 8 ------------

    // ;;  2
    a->nop();                   // 9
    a->nop();                   // 10
    a->fmr(F8, F8);             // 11
    a->fmr(F9, F9);             // 12

    // ;;  3
    a->nop();                   // 13
    a->fmr(F10, F10);           // 14
    a->fmr(F11, F11);           // 15
    a->endgroup();              // 16
    // -------- sector 16 -------------

    // ;;  4
    a->nop();                   // 17
    a->nop();                   // 18
    a->fmr(F15, F15);           // 19
    a->fmr(F16, F16);           // 20

    // ;;  5
    a->nop();                   // 21
    a->fmr(F17, F17);           // 22
    a->fmr(F18, F18);           // 23
    a->endgroup();              // 24
    // ------- sector 24  ------------

    // ;;  6
    a->nop();                   // 25
    a->nop();                   // 26
    a->fmr(F19, F19);           // 27
    a->fmr(F20, F20);           // 28

    // ;;  7
    a->nop();                   // 29
    a->fmr(F21, F21);           // 30
    a->fmr(F22, F22);           // 31
    a->brnop0();                // 32

    // ------- sector 32 ------------
  }

  // ;; 8
  a->cmpdi(CCR0, R4, unroll);   // 33
  a->bge(CCR0, l1);             // 34
  a->blr();

  // Emit code.
  void (*test2)() = (void(*)())(void *)a->function_entry();
  // uint32_t *code = (uint32_t *)a->pc();

  Label l2;

  a->li(R4, 1);
  a->sldi(R4, R4, 28);
  a->b(l2);
  a->align(CodeEntryAlignment);

  a->bind(l2);

  for (int i = 0; i < unroll; i++) {
    // Schleife 2
    // ------- sector 0 ------------
    // ;; 0
    a->brnop0();                  // 1
    a->nop();                     // 2
    //a->cmpdi(CCR0, R4, unroll);
    a->fpnop0();                  // 3
    a->fpnop1();                  // 4
    a->addi(R4,R4, -1);           // 5

    // ;; 1

    a->nop();                     // 6
    a->fmr(F6, F6);               // 7
    a->fmr(F7, F7);               // 8
    // ------- sector 8 ---------------

    // ;; 2
    a->endgroup();                // 9

    // ;; 3
    a->nop();                     // 10
    a->nop();                     // 11
    a->fmr(F8, F8);               // 12

    // ;; 4
    a->fmr(F9, F9);               // 13
    a->nop();                     // 14
    a->fmr(F10, F10);             // 15

    // ;; 5
    a->fmr(F11, F11);             // 16
    // -------- sector 16 -------------

    // ;; 6
    a->endgroup();                // 17

    // ;; 7
    a->nop();                     // 18
    a->nop();                     // 19
    a->fmr(F15, F15);             // 20

    // ;; 8
    a->fmr(F16, F16);             // 21
    a->nop();                     // 22
    a->fmr(F17, F17);             // 23

    // ;; 9
    a->fmr(F18, F18);             // 24
    // -------- sector 24 -------------

    // ;; 10
    a->endgroup();                // 25

    // ;; 11
    a->nop();                     // 26
    a->nop();                     // 27
    a->fmr(F19, F19);             // 28

    // ;; 12
    a->fmr(F20, F20);             // 29
    a->nop();                     // 30
    a->fmr(F21, F21);             // 31

    // ;; 13
    a->fmr(F22, F22);             // 32
  }

  // -------- sector 32 -------------
  // ;; 14
  a->cmpdi(CCR0, R4, unroll); // 33
  a->bge(CCR0, l2);           // 34

  a->blr();
  uint32_t *code_end = (uint32_t *)a->pc();
  a->flush();

  double loop1_seconds,loop2_seconds, rel_diff;
  uint64_t start1, stop1;

  start1 = os::current_thread_cpu_time(false);
  (*test1)();
  stop1 = os::current_thread_cpu_time(false);
  loop1_seconds = (stop1- start1) / (1000 *1000 *1000.0);


  start1 = os::current_thread_cpu_time(false);
  (*test2)();
  stop1 = os::current_thread_cpu_time(false);

  loop2_seconds = (stop1 - start1) / (1000 *1000 *1000.0);

  rel_diff = (loop2_seconds - loop1_seconds) / loop1_seconds *100;

  if (PrintAssembly) {
    ttyLocker ttyl;
    tty->print_cr("Decoding section size detection stub at " INTPTR_FORMAT " before execution:", p2i(code));
    Disassembler::decode((u_char*)code, (u_char*)code_end, tty);
    tty->print_cr("Time loop1 :%f", loop1_seconds);
    tty->print_cr("Time loop2 :%f", loop2_seconds);
    tty->print_cr("(time2 - time1) / time1 = %f %%", rel_diff);

    if (rel_diff > 12.0) {
      tty->print_cr("Section Size 8 Instructions");
    } else{
      tty->print_cr("Section Size 32 Instructions or Power5");
    }
  }

#if 0 // TODO: PPC port
  // Set sector size (if not set explicitly).
  if (FLAG_IS_DEFAULT(Power6SectorSize128PPC64)) {
    if (rel_diff > 12.0) {
      PdScheduling::power6SectorSize = 0x20;
    } else {
      PdScheduling::power6SectorSize = 0x80;
    }
  } else if (Power6SectorSize128PPC64) {
    PdScheduling::power6SectorSize = 0x80;
  } else {
    PdScheduling::power6SectorSize = 0x20;
  }
#endif
  if (UsePower6SchedulerPPC64) Unimplemented();
}
#endif // COMPILER2

void VM_Version::determine_features() {
#if defined(ABI_ELFv2)
  // 1 InstWord per call for the blr instruction.
  const int code_size = (num_features+1+2*1)*BytesPerInstWord;
#else
  // 7 InstWords for each call (function descriptor + blr instruction).
  const int code_size = (num_features+1+2*7)*BytesPerInstWord;
#endif
  int features = 0;

  // create test area
  enum { BUFFER_SIZE = 2*4*K }; // Needs to be >=2* max cache line size (cache line size can't exceed min page size).
  char test_area[BUFFER_SIZE];
  char *mid_of_test_area = &test_area[BUFFER_SIZE>>1];

  // Allocate space for the code.
  ResourceMark rm;
  CodeBuffer cb("detect_cpu_features", code_size, 0);
  MacroAssembler* a = new MacroAssembler(&cb);

  // Must be set to true so we can generate the test code.
  _features = VM_Version::all_features_m;

  // Emit code.
  void (*test)(address addr, uint64_t offset)=(void(*)(address addr, uint64_t offset))(void *)a->function_entry();
  uint32_t *code = (uint32_t *)a->pc();
  // Don't use R0 in ldarx.
  // Keep R3_ARG1 unmodified, it contains &field (see below).
  // Keep R4_ARG2 unmodified, it contains offset = 0 (see below).
  a->fsqrt(F3, F4);                            // code[0]  -> fsqrt_m
  a->fsqrts(F3, F4);                           // code[1]  -> fsqrts_m
  a->isel(R7, R5, R6, 0);                      // code[2]  -> isel_m
  a->ldarx_unchecked(R7, R3_ARG1, R4_ARG2, 1); // code[3]  -> lxarx_m
  a->cmpb(R7, R5, R6);                         // code[4]  -> cmpb
  a->popcntb(R7, R5);                          // code[5]  -> popcntb
  a->popcntw(R7, R5);                          // code[6]  -> popcntw
  a->fcfids(F3, F4);                           // code[7]  -> fcfids
  a->vand(VR0, VR0, VR0);                      // code[8]  -> vand
  // arg0 of lqarx must be an even register, (arg1 + arg2) must be a multiple of 16
  a->lqarx_unchecked(R6, R3_ARG1, R4_ARG2, 1); // code[9]  -> lqarx_m
  a->vcipher(VR0, VR1, VR2);                   // code[10] -> vcipher
  a->vpmsumb(VR0, VR1, VR2);                   // code[11] -> vpmsumb
  a->mfdscr(R0);                               // code[12] -> mfdscr
  a->lxvd2x(VSR0, R3_ARG1);                    // code[13] -> vsx
  a->ldbrx(R7, R3_ARG1, R4_ARG2);              // code[14] -> ldbrx
  a->stdbrx(R7, R3_ARG1, R4_ARG2);             // code[15] -> stdbrx
  a->vshasigmaw(VR0, VR1, 1, 0xF);             // code[16] -> vshasig
  // rtm is determined by OS
  a->darn(R7);                                 // code[17] -> darn
  a->blr();

  // Emit function to set one cache line to zero. Emit function descriptor and get pointer to it.
  void (*zero_cacheline_func_ptr)(char*) = (void(*)(char*))(void *)a->function_entry();
  a->dcbz(R3_ARG1); // R3_ARG1 = addr
  a->blr();

  uint32_t *code_end = (uint32_t *)a->pc();
  a->flush();
  _features = VM_Version::unknown_m;

  // Print the detection code.
  if (PrintAssembly) {
    ttyLocker ttyl;
    tty->print_cr("Decoding cpu-feature detection stub at " INTPTR_FORMAT " before execution:", p2i(code));
    Disassembler::decode((u_char*)code, (u_char*)code_end, tty);
  }

  // Measure cache line size.
  memset(test_area, 0xFF, BUFFER_SIZE); // Fill test area with 0xFF.
  (*zero_cacheline_func_ptr)(mid_of_test_area); // Call function which executes dcbz to the middle.
  int count = 0; // count zeroed bytes
  for (int i = 0; i < BUFFER_SIZE; i++) if (test_area[i] == 0) count++;
  guarantee(is_power_of_2(count), "cache line size needs to be a power of 2");
  _L1_data_cache_line_size = count;

  // Execute code. Illegal instructions will be replaced by 0 in the signal handler.
  VM_Version::_is_determine_features_test_running = true;
  // We must align the first argument to 16 bytes because of the lqarx check.
  (*test)(align_up((address)mid_of_test_area, 16), 0);
  VM_Version::_is_determine_features_test_running = false;

  // determine which instructions are legal.
  int feature_cntr = 0;
  if (code[feature_cntr++]) features |= fsqrt_m;
  if (code[feature_cntr++]) features |= fsqrts_m;
  if (code[feature_cntr++]) features |= isel_m;
  if (code[feature_cntr++]) features |= lxarxeh_m;
  if (code[feature_cntr++]) features |= cmpb_m;
  if (code[feature_cntr++]) features |= popcntb_m;
  if (code[feature_cntr++]) features |= popcntw_m;
  if (code[feature_cntr++]) features |= fcfids_m;
  if (code[feature_cntr++]) features |= vand_m;
  if (code[feature_cntr++]) features |= lqarx_m;
  if (code[feature_cntr++]) features |= vcipher_m;
  if (code[feature_cntr++]) features |= vpmsumb_m;
  if (code[feature_cntr++]) features |= mfdscr_m;
  if (code[feature_cntr++]) features |= vsx_m;
  if (code[feature_cntr++]) features |= ldbrx_m;
  if (code[feature_cntr++]) features |= stdbrx_m;
  if (code[feature_cntr++]) features |= vshasig_m;
  // feature rtm_m is determined by OS
  if (code[feature_cntr++]) features |= darn_m;

  // Print the detection code.
  if (PrintAssembly) {
    ttyLocker ttyl;
    tty->print_cr("Decoding cpu-feature detection stub at " INTPTR_FORMAT " after execution:", p2i(code));
    Disassembler::decode((u_char*)code, (u_char*)code_end, tty);
  }

  _features = features;

#ifdef AIX
  // To enable it on AIX it's necessary POWER8 or above and at least AIX 7.2.
  // Actually, this is supported since AIX 7.1.. Unfortunately, this first
  // contained bugs, so that it can only be enabled after AIX 7.1.3.30.
  // The Java property os.version, which is used in RTM tests to decide
  // whether the feature is available, only knows major and minor versions.
  // We don't want to change this property, as user code might depend on it.
  // So the tests can not check on subversion 3.30, and we only enable RTM
  // with AIX 7.2.
  if (has_lqarx()) { // POWER8 or above
    if (os::Aix::os_version() >= 0x07020000) { // At least AIX 7.2.
      _features |= rtm_m;
    }
  }
#endif
#if defined(LINUX) && defined(VM_LITTLE_ENDIAN)
  unsigned long auxv = getauxval(AT_HWCAP2);

  if (auxv & PPC_FEATURE2_HTM_NOSC) {
    if (auxv & PPC_FEATURE2_HAS_HTM) {
      // TM on POWER8 and POWER9 in compat mode (VM) is supported by the JVM.
      // TM on POWER9 DD2.1 NV (baremetal) is not supported by the JVM (TM on
      // POWER9 DD2.1 NV has a few issues that need a couple of firmware
      // and kernel workarounds, so there is a new mode only supported
      // on non-virtualized P9 machines called HTM with no Suspend Mode).
      // TM on POWER9 D2.2+ NV is not supported at all by Linux.
      _features |= rtm_m;
    }
  }
#endif
}

// Power 8: Configure Data Stream Control Register.
void VM_Version::config_dscr() {
  // 7 InstWords for each call (function descriptor + blr instruction).
  const int code_size = (2+2*7)*BytesPerInstWord;

  // Allocate space for the code.
  ResourceMark rm;
  CodeBuffer cb("config_dscr", code_size, 0);
  MacroAssembler* a = new MacroAssembler(&cb);

  // Emit code.
  uint64_t (*get_dscr)() = (uint64_t(*)())(void *)a->function_entry();
  uint32_t *code = (uint32_t *)a->pc();
  a->mfdscr(R3);
  a->blr();

  void (*set_dscr)(long) = (void(*)(long))(void *)a->function_entry();
  a->mtdscr(R3);
  a->blr();

  uint32_t *code_end = (uint32_t *)a->pc();
  a->flush();

  // Print the detection code.
  if (PrintAssembly) {
    ttyLocker ttyl;
    tty->print_cr("Decoding dscr configuration stub at " INTPTR_FORMAT " before execution:", p2i(code));
    Disassembler::decode((u_char*)code, (u_char*)code_end, tty);
  }

  // Apply the configuration if needed.
  _dscr_val = (*get_dscr)();
  if (Verbose) {
    tty->print_cr("dscr value was 0x%lx" , _dscr_val);
  }
  bool change_requested = false;
  if (DSCR_PPC64 != (uintx)-1) {
    _dscr_val = DSCR_PPC64;
    change_requested = true;
  }
  if (DSCR_DPFD_PPC64 <= 7) {
    uint64_t mask = 0x7;
    if ((_dscr_val & mask) != DSCR_DPFD_PPC64) {
      _dscr_val = (_dscr_val & ~mask) | (DSCR_DPFD_PPC64);
      change_requested = true;
    }
  }
  if (DSCR_URG_PPC64 <= 7) {
    uint64_t mask = 0x7 << 6;
    if ((_dscr_val & mask) != DSCR_DPFD_PPC64 << 6) {
      _dscr_val = (_dscr_val & ~mask) | (DSCR_URG_PPC64 << 6);
      change_requested = true;
    }
  }
  if (change_requested) {
    (*set_dscr)(_dscr_val);
    if (Verbose) {
      tty->print_cr("dscr was set to 0x%lx" , (*get_dscr)());
    }
  }
}

static uint64_t saved_features = 0;

void VM_Version::allow_all() {
  saved_features = _features;
  _features      = all_features_m;
}

void VM_Version::revert() {
  _features = saved_features;
}<|MERGE_RESOLUTION|>--- conflicted
+++ resolved
@@ -39,11 +39,10 @@
 
 #ifndef _ALLBSD_SOURCE
 #include <sys/sysinfo.h>
-<<<<<<< HEAD
-=======
+#endif
+
 #if defined(_AIX)
 #include <libperfstat.h>
->>>>>>> f440725d
 #endif
 
 #if defined(LINUX) && defined(VM_LITTLE_ENDIAN)
