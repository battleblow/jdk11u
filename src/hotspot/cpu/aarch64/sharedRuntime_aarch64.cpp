--- conflicted
+++ resolved
@@ -431,11 +431,7 @@
           __ str(rscratch1, Address(sp, next_off));
 #ifdef ASSERT
           // Overwrite the unused slot with known junk
-<<<<<<< HEAD
-          __ mov(rscratch1, (u_int64_t)0xdeadffffdeadaaaaul);
-=======
           __ mov(rscratch1, (uint64_t)0xdeadffffdeadaaaaull);
->>>>>>> 63fc945c
           __ str(rscratch1, Address(sp, st_off));
 #endif /* ASSERT */
         } else {
@@ -454,12 +450,8 @@
         if ( sig_bt[i] == T_LONG || sig_bt[i] == T_DOUBLE) {
           // jlong/double in gpr
 #ifdef ASSERT
-<<<<<<< HEAD
           // Overwrite the unused slot with known junk
-          __ mov(rscratch1, (u_int64_t)0xdeadffffdeadaaabul);
-=======
           __ mov(rscratch1, (uint64_t)0xdeadffffdeadaaabull);
->>>>>>> 63fc945c
           __ str(rscratch1, Address(sp, st_off));
 #endif /* ASSERT */
           __ str(r, Address(sp, next_off));
@@ -475,11 +467,7 @@
       } else {
 #ifdef ASSERT
         // Overwrite the unused slot with known junk
-<<<<<<< HEAD
-        __ mov(rscratch1, (u_int64_t)0xdeadffffdeadaaacul);
-=======
         __ mov(rscratch1, (uint64_t)0xdeadffffdeadaaacull);
->>>>>>> 63fc945c
         __ str(rscratch1, Address(sp, st_off));
 #endif /* ASSERT */
         __ strd(r_1->as_FloatRegister(), Address(sp, next_off));
