/*
 * Copyright (c) 1997, 2020, Oracle and/or its affiliates. All rights reserved.
 * Copyright (c) 2014, 2020, Red Hat Inc. All rights reserved.
 * DO NOT ALTER OR REMOVE COPYRIGHT NOTICES OR THIS FILE HEADER.
 *
 * This code is free software; you can redistribute it and/or modify it
 * under the terms of the GNU General Public License version 2 only, as
 * published by the Free Software Foundation.
 *
 * This code is distributed in the hope that it will be useful, but WITHOUT
 * ANY WARRANTY; without even the implied warranty of MERCHANTABILITY or
 * FITNESS FOR A PARTICULAR PURPOSE.  See the GNU General Public License
 * version 2 for more details (a copy is included in the LICENSE file that
 * accompanied this code).
 *
 * You should have received a copy of the GNU General Public License version
 * 2 along with this work; if not, write to the Free Software Foundation,
 * Inc., 51 Franklin St, Fifth Floor, Boston, MA 02110-1301 USA.
 *
 * Please contact Oracle, 500 Oracle Parkway, Redwood Shores, CA 94065 USA
 * or visit www.oracle.com if you need additional information or have any
 * questions.
 *
 */

#include <sys/types.h>

#include "precompiled.hpp"
#include "jvm.h"
#include "asm/assembler.hpp"
#include "asm/assembler.inline.hpp"
#include "gc/shared/barrierSet.hpp"
#include "gc/shared/cardTable.hpp"
#include "gc/shared/barrierSetAssembler.hpp"
#include "gc/shared/cardTableBarrierSet.hpp"
#include "interpreter/interpreter.hpp"
#include "compiler/disassembler.hpp"
#include "memory/resourceArea.hpp"
#include "nativeInst_aarch64.hpp"
#include "oops/accessDecorators.hpp"
#include "oops/compressedOops.inline.hpp"
#include "oops/klass.inline.hpp"
#include "runtime/biasedLocking.hpp"
#include "runtime/icache.hpp"
#include "runtime/interfaceSupport.inline.hpp"
#include "runtime/jniHandles.inline.hpp"
#include "runtime/sharedRuntime.hpp"
#include "runtime/thread.hpp"
#ifdef COMPILER1
#include "c1/c1_LIRAssembler.hpp"
#endif
#ifdef COMPILER2
#include "oops/oop.hpp"
#include "opto/compile.hpp"
#include "opto/intrinsicnode.hpp"
#include "opto/node.hpp"
#endif

#ifdef PRODUCT
#define BLOCK_COMMENT(str) /* nothing */
#define STOP(error) stop(error)
#else
#define BLOCK_COMMENT(str) block_comment(str)
#define STOP(error) block_comment(error); stop(error)
#endif

#define BIND(label) bind(label); BLOCK_COMMENT(#label ":")

// Patch any kind of instruction; there may be several instructions.
// Return the total length (in bytes) of the instructions.
int MacroAssembler::pd_patch_instruction_size(address branch, address target) {
  int instructions = 1;
  assert((uint64_t)target < (1ull << 48), "48-bit overflow in address constant");
  intptr_t offset = (target - branch) >> 2;
  unsigned insn = *(unsigned*)branch;
  if ((Instruction_aarch64::extract(insn, 29, 24) & 0b111011) == 0b011000) {
    // Load register (literal)
    Instruction_aarch64::spatch(branch, 23, 5, offset);
  } else if (Instruction_aarch64::extract(insn, 30, 26) == 0b00101) {
    // Unconditional branch (immediate)
    Instruction_aarch64::spatch(branch, 25, 0, offset);
  } else if (Instruction_aarch64::extract(insn, 31, 25) == 0b0101010) {
    // Conditional branch (immediate)
    Instruction_aarch64::spatch(branch, 23, 5, offset);
  } else if (Instruction_aarch64::extract(insn, 30, 25) == 0b011010) {
    // Compare & branch (immediate)
    Instruction_aarch64::spatch(branch, 23, 5, offset);
  } else if (Instruction_aarch64::extract(insn, 30, 25) == 0b011011) {
    // Test & branch (immediate)
    Instruction_aarch64::spatch(branch, 18, 5, offset);
  } else if (Instruction_aarch64::extract(insn, 28, 24) == 0b10000) {
    // PC-rel. addressing
    offset = target-branch;
    int shift = Instruction_aarch64::extract(insn, 31, 31);
    if (shift) {
      uint64_t dest = (uint64_t)target;
      uint64_t pc_page = (uint64_t)branch >> 12;
      uint64_t adr_page = (uint64_t)target >> 12;
      unsigned offset_lo = dest & 0xfff;
      offset = adr_page - pc_page;

      // We handle 4 types of PC relative addressing
      //   1 - adrp    Rx, target_page
      //       ldr/str Ry, [Rx, #offset_in_page]
      //   2 - adrp    Rx, target_page
      //       add     Ry, Rx, #offset_in_page
      //   3 - adrp    Rx, target_page (page aligned reloc, offset == 0)
      //       movk    Rx, #imm16<<32
      //   4 - adrp    Rx, target_page (page aligned reloc, offset == 0)
      // In the first 3 cases we must check that Rx is the same in the adrp and the
      // subsequent ldr/str, add or movk instruction. Otherwise we could accidentally end
      // up treating a type 4 relocation as a type 1, 2 or 3 just because it happened
      // to be followed by a random unrelated ldr/str, add or movk instruction.
      //
      unsigned insn2 = ((unsigned*)branch)[1];
      if (Instruction_aarch64::extract(insn2, 29, 24) == 0b111001 &&
                Instruction_aarch64::extract(insn, 4, 0) ==
                        Instruction_aarch64::extract(insn2, 9, 5)) {
        // Load/store register (unsigned immediate)
        unsigned size = Instruction_aarch64::extract(insn2, 31, 30);
        Instruction_aarch64::patch(branch + sizeof (unsigned),
                                    21, 10, offset_lo >> size);
        guarantee(((dest >> size) << size) == dest, "misaligned target");
        instructions = 2;
      } else if (Instruction_aarch64::extract(insn2, 31, 22) == 0b1001000100 &&
                Instruction_aarch64::extract(insn, 4, 0) ==
                        Instruction_aarch64::extract(insn2, 4, 0)) {
        // add (immediate)
        Instruction_aarch64::patch(branch + sizeof (unsigned),
                                   21, 10, offset_lo);
        instructions = 2;
      } else if (Instruction_aarch64::extract(insn2, 31, 21) == 0b11110010110 &&
                   Instruction_aarch64::extract(insn, 4, 0) ==
                     Instruction_aarch64::extract(insn2, 4, 0)) {
        // movk #imm16<<32
        Instruction_aarch64::patch(branch + 4, 20, 5, (uint64_t)target >> 32);
        uintptr_t dest = ((uintptr_t)target & 0xffffffffULL) | ((uintptr_t)branch & 0xffff00000000ULL);
        uintptr_t pc_page = (uintptr_t)branch >> 12;
        uintptr_t adr_page = (uintptr_t)dest >> 12;
        offset = adr_page - pc_page;
        instructions = 2;
      }
    }
    int offset_lo = offset & 3;
    offset >>= 2;
    Instruction_aarch64::spatch(branch, 23, 5, offset);
    Instruction_aarch64::patch(branch, 30, 29, offset_lo);
  } else if (Instruction_aarch64::extract(insn, 31, 21) == 0b11010010100) {
    uint64_t dest = (uint64_t)target;
    // Move wide constant
    assert(nativeInstruction_at(branch+4)->is_movk(), "wrong insns in patch");
    assert(nativeInstruction_at(branch+8)->is_movk(), "wrong insns in patch");
    Instruction_aarch64::patch(branch, 20, 5, dest & 0xffff);
    Instruction_aarch64::patch(branch+4, 20, 5, (dest >>= 16) & 0xffff);
    Instruction_aarch64::patch(branch+8, 20, 5, (dest >>= 16) & 0xffff);
    assert(target_addr_for_insn(branch) == target, "should be");
    instructions = 3;
  } else if (Instruction_aarch64::extract(insn, 31, 22) == 0b1011100101 &&
             Instruction_aarch64::extract(insn, 4, 0) == 0b11111) {
    // nothing to do
    assert(target == 0, "did not expect to relocate target for polling page load");
  } else {
    ShouldNotReachHere();
  }
  return instructions * NativeInstruction::instruction_size;
}

int MacroAssembler::patch_oop(address insn_addr, address o) {
  int instructions;
  unsigned insn = *(unsigned*)insn_addr;
  assert(nativeInstruction_at(insn_addr+4)->is_movk(), "wrong insns in patch");

  // OOPs are either narrow (32 bits) or wide (48 bits).  We encode
  // narrow OOPs by setting the upper 16 bits in the first
  // instruction.
  if (Instruction_aarch64::extract(insn, 31, 21) == 0b11010010101) {
    // Move narrow OOP
    narrowOop n = CompressedOops::encode((oop)o);
    Instruction_aarch64::patch(insn_addr, 20, 5, n >> 16);
    Instruction_aarch64::patch(insn_addr+4, 20, 5, n & 0xffff);
    instructions = 2;
  } else {
    // Move wide OOP
    assert(nativeInstruction_at(insn_addr+8)->is_movk(), "wrong insns in patch");
    uintptr_t dest = (uintptr_t)o;
    Instruction_aarch64::patch(insn_addr, 20, 5, dest & 0xffff);
    Instruction_aarch64::patch(insn_addr+4, 20, 5, (dest >>= 16) & 0xffff);
    Instruction_aarch64::patch(insn_addr+8, 20, 5, (dest >>= 16) & 0xffff);
    instructions = 3;
  }
  return instructions * NativeInstruction::instruction_size;
}

int MacroAssembler::patch_narrow_klass(address insn_addr, narrowKlass n) {
  // Metatdata pointers are either narrow (32 bits) or wide (48 bits).
  // We encode narrow ones by setting the upper 16 bits in the first
  // instruction.
  NativeInstruction *insn = nativeInstruction_at(insn_addr);
  assert(Instruction_aarch64::extract(insn->encoding(), 31, 21) == 0b11010010101 &&
         nativeInstruction_at(insn_addr+4)->is_movk(), "wrong insns in patch");

  Instruction_aarch64::patch(insn_addr, 20, 5, n >> 16);
  Instruction_aarch64::patch(insn_addr+4, 20, 5, n & 0xffff);
  return 2 * NativeInstruction::instruction_size;
}

address MacroAssembler::target_addr_for_insn(address insn_addr, unsigned insn) {
  intptr_t offset = 0;
  if ((Instruction_aarch64::extract(insn, 29, 24) & 0b011011) == 0b00011000) {
    // Load register (literal)
    offset = Instruction_aarch64::sextract(insn, 23, 5);
    return address(((uint64_t)insn_addr + (offset << 2)));
  } else if (Instruction_aarch64::extract(insn, 30, 26) == 0b00101) {
    // Unconditional branch (immediate)
    offset = Instruction_aarch64::sextract(insn, 25, 0);
  } else if (Instruction_aarch64::extract(insn, 31, 25) == 0b0101010) {
    // Conditional branch (immediate)
    offset = Instruction_aarch64::sextract(insn, 23, 5);
  } else if (Instruction_aarch64::extract(insn, 30, 25) == 0b011010) {
    // Compare & branch (immediate)
    offset = Instruction_aarch64::sextract(insn, 23, 5);
   } else if (Instruction_aarch64::extract(insn, 30, 25) == 0b011011) {
    // Test & branch (immediate)
    offset = Instruction_aarch64::sextract(insn, 18, 5);
  } else if (Instruction_aarch64::extract(insn, 28, 24) == 0b10000) {
    // PC-rel. addressing
    offset = Instruction_aarch64::extract(insn, 30, 29);
    offset |= Instruction_aarch64::sextract(insn, 23, 5) << 2;
    int shift = Instruction_aarch64::extract(insn, 31, 31) ? 12 : 0;
    if (shift) {
      offset <<= shift;
      uint64_t target_page = ((uint64_t)insn_addr) + offset;
      target_page &= ((uint64_t)-1) << shift;
      // Return the target address for the following sequences
      //   1 - adrp    Rx, target_page
      //       ldr/str Ry, [Rx, #offset_in_page]
      //   2 - adrp    Rx, target_page
      //       add     Ry, Rx, #offset_in_page
      //   3 - adrp    Rx, target_page (page aligned reloc, offset == 0)
      //       movk    Rx, #imm12<<32
      //   4 - adrp    Rx, target_page (page aligned reloc, offset == 0)
      //
      // In the first two cases  we check that the register is the same and
      // return the target_page + the offset within the page.
      // Otherwise we assume it is a page aligned relocation and return
      // the target page only.
      //
      unsigned insn2 = ((unsigned*)insn_addr)[1];
      if (Instruction_aarch64::extract(insn2, 29, 24) == 0b111001 &&
                Instruction_aarch64::extract(insn, 4, 0) ==
                        Instruction_aarch64::extract(insn2, 9, 5)) {
        // Load/store register (unsigned immediate)
        unsigned int byte_offset = Instruction_aarch64::extract(insn2, 21, 10);
        unsigned int size = Instruction_aarch64::extract(insn2, 31, 30);
        return address(target_page + (byte_offset << size));
      } else if (Instruction_aarch64::extract(insn2, 31, 22) == 0b1001000100 &&
                Instruction_aarch64::extract(insn, 4, 0) ==
                        Instruction_aarch64::extract(insn2, 4, 0)) {
        // add (immediate)
        unsigned int byte_offset = Instruction_aarch64::extract(insn2, 21, 10);
        return address(target_page + byte_offset);
      } else {
        if (Instruction_aarch64::extract(insn2, 31, 21) == 0b11110010110  &&
               Instruction_aarch64::extract(insn, 4, 0) ==
                 Instruction_aarch64::extract(insn2, 4, 0)) {
          target_page = (target_page & 0xffffffff) |
                         ((uint64_t)Instruction_aarch64::extract(insn2, 20, 5) << 32);
        }
        return (address)target_page;
      }
    } else {
      ShouldNotReachHere();
    }
  } else if (Instruction_aarch64::extract(insn, 31, 23) == 0b110100101) {
    uint32_t *insns = (uint32_t *)insn_addr;
    // Move wide constant: movz, movk, movk.  See movptr().
    assert(nativeInstruction_at(insns+1)->is_movk(), "wrong insns in patch");
    assert(nativeInstruction_at(insns+2)->is_movk(), "wrong insns in patch");
    return address(uint64_t(Instruction_aarch64::extract(insns[0], 20, 5))
                   + (uint64_t(Instruction_aarch64::extract(insns[1], 20, 5)) << 16)
                   + (uint64_t(Instruction_aarch64::extract(insns[2], 20, 5)) << 32));
  } else if (Instruction_aarch64::extract(insn, 31, 22) == 0b1011100101 &&
             Instruction_aarch64::extract(insn, 4, 0) == 0b11111) {
    return 0;
  } else {
    ShouldNotReachHere();
  }
  return address(((uint64_t)insn_addr + (offset << 2)));
}

void MacroAssembler::serialize_memory(Register thread, Register tmp) {
  dsb(Assembler::SY);
}

void MacroAssembler::safepoint_poll(Label& slow_path) {
  if (SafepointMechanism::uses_thread_local_poll()) {
    ldr(rscratch1, Address(rthread, Thread::polling_page_offset()));
    tbnz(rscratch1, exact_log2(SafepointMechanism::poll_bit()), slow_path);
  } else {
    uint64_t offset;
    adrp(rscratch1, ExternalAddress(SafepointSynchronize::address_of_state()), offset);
    ldrw(rscratch1, Address(rscratch1, offset));
    assert(SafepointSynchronize::_not_synchronized == 0, "rewrite this code");
    cbnz(rscratch1, slow_path);
  }
}

// Just like safepoint_poll, but use an acquiring load for thread-
// local polling.
//
// We need an acquire here to ensure that any subsequent load of the
// global SafepointSynchronize::_state flag is ordered after this load
// of the local Thread::_polling page.  We don't want this poll to
// return false (i.e. not safepointing) and a later poll of the global
// SafepointSynchronize::_state spuriously to return true.
//
// This is to avoid a race when we're in a native->Java transition
// racing the code which wakes up from a safepoint.
//
void MacroAssembler::safepoint_poll_acquire(Label& slow_path) {
  if (SafepointMechanism::uses_thread_local_poll()) {
    lea(rscratch1, Address(rthread, Thread::polling_page_offset()));
    ldar(rscratch1, rscratch1);
    tbnz(rscratch1, exact_log2(SafepointMechanism::poll_bit()), slow_path);
  } else {
    safepoint_poll(slow_path);
  }
}

void MacroAssembler::reset_last_Java_frame(bool clear_fp) {
  // we must set sp to zero to clear frame
  str(zr, Address(rthread, JavaThread::last_Java_sp_offset()));

  // must clear fp, so that compiled frames are not confused; it is
  // possible that we need it only for debugging
  if (clear_fp) {
    str(zr, Address(rthread, JavaThread::last_Java_fp_offset()));
  }

  // Always clear the pc because it could have been set by make_walkable()
  str(zr, Address(rthread, JavaThread::last_Java_pc_offset()));
}

// Calls to C land
//
// When entering C land, the rfp, & resp of the last Java frame have to be recorded
// in the (thread-local) JavaThread object. When leaving C land, the last Java fp
// has to be reset to 0. This is required to allow proper stack traversal.
void MacroAssembler::set_last_Java_frame(Register last_java_sp,
                                         Register last_java_fp,
                                         Register last_java_pc,
                                         Register scratch) {

  if (last_java_pc->is_valid()) {
      str(last_java_pc, Address(rthread,
                                JavaThread::frame_anchor_offset()
                                + JavaFrameAnchor::last_Java_pc_offset()));
    }

  // determine last_java_sp register
  if (last_java_sp == sp) {
    mov(scratch, sp);
    last_java_sp = scratch;
  } else if (!last_java_sp->is_valid()) {
    last_java_sp = esp;
  }

  str(last_java_sp, Address(rthread, JavaThread::last_Java_sp_offset()));

  // last_java_fp is optional
  if (last_java_fp->is_valid()) {
    str(last_java_fp, Address(rthread, JavaThread::last_Java_fp_offset()));
  }
}

void MacroAssembler::set_last_Java_frame(Register last_java_sp,
                                         Register last_java_fp,
                                         address  last_java_pc,
                                         Register scratch) {
  assert(last_java_pc != NULL, "must provide a valid PC");

  adr(scratch, last_java_pc);
  str(scratch, Address(rthread,
                       JavaThread::frame_anchor_offset()
                       + JavaFrameAnchor::last_Java_pc_offset()));

  set_last_Java_frame(last_java_sp, last_java_fp, noreg, scratch);
}

void MacroAssembler::set_last_Java_frame(Register last_java_sp,
                                         Register last_java_fp,
                                         Label &L,
                                         Register scratch) {
  if (L.is_bound()) {
    set_last_Java_frame(last_java_sp, last_java_fp, target(L), scratch);
  } else {
    InstructionMark im(this);
    L.add_patch_at(code(), locator());
    set_last_Java_frame(last_java_sp, last_java_fp, pc() /* Patched later */, scratch);
  }
}

void MacroAssembler::far_call(Address entry, CodeBuffer *cbuf, Register tmp) {
  assert(ReservedCodeCacheSize < 4*G, "branch out of range");
  assert(CodeCache::find_blob(entry.target()) != NULL,
         "destination of far call not found in code cache");
  if (far_branches()) {
    uint64_t offset;
    // We can use ADRP here because we know that the total size of
    // the code cache cannot exceed 2Gb.
    adrp(tmp, entry, offset);
    add(tmp, tmp, offset);
    if (cbuf) cbuf->set_insts_mark();
    blr(tmp);
  } else {
    if (cbuf) cbuf->set_insts_mark();
    bl(entry);
  }
}

void MacroAssembler::far_jump(Address entry, CodeBuffer *cbuf, Register tmp) {
  assert(ReservedCodeCacheSize < 4*G, "branch out of range");
  assert(CodeCache::find_blob(entry.target()) != NULL,
         "destination of far call not found in code cache");
  if (far_branches()) {
    uint64_t offset;
    // We can use ADRP here because we know that the total size of
    // the code cache cannot exceed 2Gb.
    adrp(tmp, entry, offset);
    add(tmp, tmp, offset);
    if (cbuf) cbuf->set_insts_mark();
    br(tmp);
  } else {
    if (cbuf) cbuf->set_insts_mark();
    b(entry);
  }
}

void MacroAssembler::reserved_stack_check() {
    // testing if reserved zone needs to be enabled
    Label no_reserved_zone_enabling;

    ldr(rscratch1, Address(rthread, JavaThread::reserved_stack_activation_offset()));
    cmp(sp, rscratch1);
    br(Assembler::LO, no_reserved_zone_enabling);

    enter();   // LR and FP are live.
    lea(rscratch1, CAST_FROM_FN_PTR(address, SharedRuntime::enable_stack_reserved_zone));
    mov(c_rarg0, rthread);
    blr(rscratch1);
    leave();

    // We have already removed our own frame.
    // throw_delayed_StackOverflowError will think that it's been
    // called by our caller.
    lea(rscratch1, RuntimeAddress(StubRoutines::throw_delayed_StackOverflowError_entry()));
    br(rscratch1);
    should_not_reach_here();

    bind(no_reserved_zone_enabling);
}

int MacroAssembler::biased_locking_enter(Register lock_reg,
                                         Register obj_reg,
                                         Register swap_reg,
                                         Register tmp_reg,
                                         bool swap_reg_contains_mark,
                                         Label& done,
                                         Label* slow_case,
                                         BiasedLockingCounters* counters) {
  assert(UseBiasedLocking, "why call this otherwise?");
  assert_different_registers(lock_reg, obj_reg, swap_reg);

  if (PrintBiasedLockingStatistics && counters == NULL)
    counters = BiasedLocking::counters();

  assert_different_registers(lock_reg, obj_reg, swap_reg, tmp_reg, rscratch1, rscratch2, noreg);
  assert(markOopDesc::age_shift == markOopDesc::lock_bits + markOopDesc::biased_lock_bits, "biased locking makes assumptions about bit layout");
  Address mark_addr      (obj_reg, oopDesc::mark_offset_in_bytes());
  Address klass_addr     (obj_reg, oopDesc::klass_offset_in_bytes());
  Address saved_mark_addr(lock_reg, 0);

  // Biased locking
  // See whether the lock is currently biased toward our thread and
  // whether the epoch is still valid
  // Note that the runtime guarantees sufficient alignment of JavaThread
  // pointers to allow age to be placed into low bits
  // First check to see whether biasing is even enabled for this object
  Label cas_label;
  int null_check_offset = -1;
  if (!swap_reg_contains_mark) {
    null_check_offset = offset();
    ldr(swap_reg, mark_addr);
  }
  andr(tmp_reg, swap_reg, markOopDesc::biased_lock_mask_in_place);
  cmp(tmp_reg, markOopDesc::biased_lock_pattern);
  br(Assembler::NE, cas_label);
  // The bias pattern is present in the object's header. Need to check
  // whether the bias owner and the epoch are both still current.
  load_prototype_header(tmp_reg, obj_reg);
  orr(tmp_reg, tmp_reg, rthread);
  eor(tmp_reg, swap_reg, tmp_reg);
  andr(tmp_reg, tmp_reg, ~((int) markOopDesc::age_mask_in_place));
  if (counters != NULL) {
    Label around;
    cbnz(tmp_reg, around);
    atomic_incw(Address((address)counters->biased_lock_entry_count_addr()), tmp_reg, rscratch1, rscratch2);
    b(done);
    bind(around);
  } else {
    cbz(tmp_reg, done);
  }

  Label try_revoke_bias;
  Label try_rebias;

  // At this point we know that the header has the bias pattern and
  // that we are not the bias owner in the current epoch. We need to
  // figure out more details about the state of the header in order to
  // know what operations can be legally performed on the object's
  // header.

  // If the low three bits in the xor result aren't clear, that means
  // the prototype header is no longer biased and we have to revoke
  // the bias on this object.
  andr(rscratch1, tmp_reg, markOopDesc::biased_lock_mask_in_place);
  cbnz(rscratch1, try_revoke_bias);

  // Biasing is still enabled for this data type. See whether the
  // epoch of the current bias is still valid, meaning that the epoch
  // bits of the mark word are equal to the epoch bits of the
  // prototype header. (Note that the prototype header's epoch bits
  // only change at a safepoint.) If not, attempt to rebias the object
  // toward the current thread. Note that we must be absolutely sure
  // that the current epoch is invalid in order to do this because
  // otherwise the manipulations it performs on the mark word are
  // illegal.
  andr(rscratch1, tmp_reg, markOopDesc::epoch_mask_in_place);
  cbnz(rscratch1, try_rebias);

  // The epoch of the current bias is still valid but we know nothing
  // about the owner; it might be set or it might be clear. Try to
  // acquire the bias of the object using an atomic operation. If this
  // fails we will go in to the runtime to revoke the object's bias.
  // Note that we first construct the presumed unbiased header so we
  // don't accidentally blow away another thread's valid bias.
  {
    Label here;
    mov(rscratch1, markOopDesc::biased_lock_mask_in_place | markOopDesc::age_mask_in_place | markOopDesc::epoch_mask_in_place);
    andr(swap_reg, swap_reg, rscratch1);
    orr(tmp_reg, swap_reg, rthread);
    cmpxchg_obj_header(swap_reg, tmp_reg, obj_reg, rscratch1, here, slow_case);
    // If the biasing toward our thread failed, this means that
    // another thread succeeded in biasing it toward itself and we
    // need to revoke that bias. The revocation will occur in the
    // interpreter runtime in the slow case.
    bind(here);
    if (counters != NULL) {
      atomic_incw(Address((address)counters->anonymously_biased_lock_entry_count_addr()),
                  tmp_reg, rscratch1, rscratch2);
    }
  }
  b(done);

  bind(try_rebias);
  // At this point we know the epoch has expired, meaning that the
  // current "bias owner", if any, is actually invalid. Under these
  // circumstances _only_, we are allowed to use the current header's
  // value as the comparison value when doing the cas to acquire the
  // bias in the current epoch. In other words, we allow transfer of
  // the bias from one thread to another directly in this situation.
  //
  // FIXME: due to a lack of registers we currently blow away the age
  // bits in this situation. Should attempt to preserve them.
  {
    Label here;
    load_prototype_header(tmp_reg, obj_reg);
    orr(tmp_reg, rthread, tmp_reg);
    cmpxchg_obj_header(swap_reg, tmp_reg, obj_reg, rscratch1, here, slow_case);
    // If the biasing toward our thread failed, then another thread
    // succeeded in biasing it toward itself and we need to revoke that
    // bias. The revocation will occur in the runtime in the slow case.
    bind(here);
    if (counters != NULL) {
      atomic_incw(Address((address)counters->rebiased_lock_entry_count_addr()),
                  tmp_reg, rscratch1, rscratch2);
    }
  }
  b(done);

  bind(try_revoke_bias);
  // The prototype mark in the klass doesn't have the bias bit set any
  // more, indicating that objects of this data type are not supposed
  // to be biased any more. We are going to try to reset the mark of
  // this object to the prototype value and fall through to the
  // CAS-based locking scheme. Note that if our CAS fails, it means
  // that another thread raced us for the privilege of revoking the
  // bias of this particular object, so it's okay to continue in the
  // normal locking code.
  //
  // FIXME: due to a lack of registers we currently blow away the age
  // bits in this situation. Should attempt to preserve them.
  {
    Label here, nope;
    load_prototype_header(tmp_reg, obj_reg);
    cmpxchg_obj_header(swap_reg, tmp_reg, obj_reg, rscratch1, here, &nope);
    bind(here);

    // Fall through to the normal CAS-based lock, because no matter what
    // the result of the above CAS, some thread must have succeeded in
    // removing the bias bit from the object's header.
    if (counters != NULL) {
      atomic_incw(Address((address)counters->revoked_lock_entry_count_addr()), tmp_reg,
                  rscratch1, rscratch2);
    }
    bind(nope);
  }

  bind(cas_label);

  return null_check_offset;
}

void MacroAssembler::biased_locking_exit(Register obj_reg, Register temp_reg, Label& done) {
  assert(UseBiasedLocking, "why call this otherwise?");

  // Check for biased locking unlock case, which is a no-op
  // Note: we do not have to check the thread ID for two reasons.
  // First, the interpreter checks for IllegalMonitorStateException at
  // a higher level. Second, if the bias was revoked while we held the
  // lock, the object could not be rebiased toward another thread, so
  // the bias bit would be clear.
  ldr(temp_reg, Address(obj_reg, oopDesc::mark_offset_in_bytes()));
  andr(temp_reg, temp_reg, markOopDesc::biased_lock_mask_in_place);
  cmp(temp_reg, markOopDesc::biased_lock_pattern);
  br(Assembler::EQ, done);
}

static void pass_arg0(MacroAssembler* masm, Register arg) {
  if (c_rarg0 != arg ) {
    masm->mov(c_rarg0, arg);
  }
}

static void pass_arg1(MacroAssembler* masm, Register arg) {
  if (c_rarg1 != arg ) {
    masm->mov(c_rarg1, arg);
  }
}

static void pass_arg2(MacroAssembler* masm, Register arg) {
  if (c_rarg2 != arg ) {
    masm->mov(c_rarg2, arg);
  }
}

static void pass_arg3(MacroAssembler* masm, Register arg) {
  if (c_rarg3 != arg ) {
    masm->mov(c_rarg3, arg);
  }
}

void MacroAssembler::call_VM_base(Register oop_result,
                                  Register java_thread,
                                  Register last_java_sp,
                                  address  entry_point,
                                  int      number_of_arguments,
                                  bool     check_exceptions) {
   // determine java_thread register
  if (!java_thread->is_valid()) {
    java_thread = rthread;
  }

  // determine last_java_sp register
  if (!last_java_sp->is_valid()) {
    last_java_sp = esp;
  }

  // debugging support
  assert(number_of_arguments >= 0   , "cannot have negative number of arguments");
  assert(java_thread == rthread, "unexpected register");
#ifdef ASSERT
  // TraceBytecodes does not use r12 but saves it over the call, so don't verify
  // if ((UseCompressedOops || UseCompressedClassPointers) && !TraceBytecodes) verify_heapbase("call_VM_base: heap base corrupted?");
#endif // ASSERT

  assert(java_thread != oop_result  , "cannot use the same register for java_thread & oop_result");
  assert(java_thread != last_java_sp, "cannot use the same register for java_thread & last_java_sp");

  // push java thread (becomes first argument of C function)

  mov(c_rarg0, java_thread);

  // set last Java frame before call
  assert(last_java_sp != rfp, "can't use rfp");

  Label l;
  set_last_Java_frame(last_java_sp, rfp, l, rscratch1);

  // do the call, remove parameters
  MacroAssembler::call_VM_leaf_base(entry_point, number_of_arguments, &l);

  // lr could be poisoned with PAC signature during throw_pending_exception
  // if it was tail-call optimized by compiler, since lr is not callee-saved
  // reload it with proper value
  adr(lr, l);

  // reset last Java frame
  // Only interpreter should have to clear fp
  reset_last_Java_frame(true);

   // C++ interp handles this in the interpreter
  check_and_handle_popframe(java_thread);
  check_and_handle_earlyret(java_thread);

  if (check_exceptions) {
    // check for pending exceptions (java_thread is set upon return)
    ldr(rscratch1, Address(java_thread, in_bytes(Thread::pending_exception_offset())));
    Label ok;
    cbz(rscratch1, ok);
    lea(rscratch1, RuntimeAddress(StubRoutines::forward_exception_entry()));
    br(rscratch1);
    bind(ok);
  }

  // get oop result if there is one and reset the value in the thread
  if (oop_result->is_valid()) {
    get_vm_result(oop_result, java_thread);
  }
}

void MacroAssembler::call_VM_helper(Register oop_result, address entry_point, int number_of_arguments, bool check_exceptions) {
  call_VM_base(oop_result, noreg, noreg, entry_point, number_of_arguments, check_exceptions);
}

// Maybe emit a call via a trampoline.  If the code cache is small
// trampolines won't be emitted.

address MacroAssembler::trampoline_call(Address entry, CodeBuffer *cbuf) {
  assert(JavaThread::current()->is_Compiler_thread(), "just checking");
  assert(entry.rspec().type() == relocInfo::runtime_call_type
         || entry.rspec().type() == relocInfo::opt_virtual_call_type
         || entry.rspec().type() == relocInfo::static_call_type
         || entry.rspec().type() == relocInfo::virtual_call_type, "wrong reloc type");

  // We need a trampoline if branches are far.
  if (far_branches()) {
    bool in_scratch_emit_size = false;
#ifdef COMPILER2
    // We don't want to emit a trampoline if C2 is generating dummy
    // code during its branch shortening phase.
    CompileTask* task = ciEnv::current()->task();
    in_scratch_emit_size =
      (task != NULL && is_c2_compile(task->comp_level()) &&
       Compile::current()->in_scratch_emit_size());
#endif
    if (!in_scratch_emit_size) {
      address stub = emit_trampoline_stub(offset(), entry.target());
      if (stub == NULL) {
        postcond(pc() == badAddress);
        return NULL; // CodeCache is full
      }
    }
  }

  if (cbuf) cbuf->set_insts_mark();
  relocate(entry.rspec());
  if (!far_branches()) {
    bl(entry.target());
  } else {
    bl(pc());
  }
  // just need to return a non-null address
  postcond(pc() != badAddress);
  return pc();
}


// Emit a trampoline stub for a call to a target which is too far away.
//
// code sequences:
//
// call-site:
//   branch-and-link to <destination> or <trampoline stub>
//
// Related trampoline stub for this call site in the stub section:
//   load the call target from the constant pool
//   branch (LR still points to the call site above)

address MacroAssembler::emit_trampoline_stub(int insts_call_instruction_offset,
                                             address dest) {
  // Max stub size: alignment nop, TrampolineStub.
  address stub = start_a_stub(NativeInstruction::instruction_size
                   + NativeCallTrampolineStub::instruction_size);
  if (stub == NULL) {
    return NULL;  // CodeBuffer::expand failed
  }

  // Create a trampoline stub relocation which relates this trampoline stub
  // with the call instruction at insts_call_instruction_offset in the
  // instructions code-section.
  align(wordSize);
  relocate(trampoline_stub_Relocation::spec(code()->insts()->start()
                                            + insts_call_instruction_offset));
  const int stub_start_offset = offset();

  // Now, create the trampoline stub's code:
  // - load the call
  // - call
  Label target;
  ldr(rscratch1, target);
  br(rscratch1);
  bind(target);
  assert(offset() - stub_start_offset == NativeCallTrampolineStub::data_offset,
         "should be");
  emit_int64((int64_t)dest);

  const address stub_start_addr = addr_at(stub_start_offset);

  assert(is_NativeCallTrampolineStub_at(stub_start_addr), "doesn't look like a trampoline");

  end_a_stub();
  return stub_start_addr;
}

void MacroAssembler::emit_static_call_stub() {
  // CompiledDirectStaticCall::set_to_interpreted knows the
  // exact layout of this stub.

  isb();
  mov_metadata(rmethod, (Metadata*)NULL);

  // Jump to the entry point of the i2c stub.
  movptr(rscratch1, 0);
  br(rscratch1);
}

void MacroAssembler::c2bool(Register x) {
  // implements x == 0 ? 0 : 1
  // note: must only look at least-significant byte of x
  //       since C-style booleans are stored in one byte
  //       only! (was bug)
  tst(x, 0xff);
  cset(x, Assembler::NE);
}

address MacroAssembler::ic_call(address entry, jint method_index) {
  RelocationHolder rh = virtual_call_Relocation::spec(pc(), method_index);
  // address const_ptr = long_constant((jlong)Universe::non_oop_word());
  // uintptr_t offset;
  // ldr_constant(rscratch2, const_ptr);
  movptr(rscratch2, (uintptr_t)Universe::non_oop_word());
  return trampoline_call(Address(entry, rh));
}

// Implementation of call_VM versions

void MacroAssembler::call_VM(Register oop_result,
                             address entry_point,
                             bool check_exceptions) {
  call_VM_helper(oop_result, entry_point, 0, check_exceptions);
}

void MacroAssembler::call_VM(Register oop_result,
                             address entry_point,
                             Register arg_1,
                             bool check_exceptions) {
  pass_arg1(this, arg_1);
  call_VM_helper(oop_result, entry_point, 1, check_exceptions);
}

void MacroAssembler::call_VM(Register oop_result,
                             address entry_point,
                             Register arg_1,
                             Register arg_2,
                             bool check_exceptions) {
  assert(arg_1 != c_rarg2, "smashed arg");
  pass_arg2(this, arg_2);
  pass_arg1(this, arg_1);
  call_VM_helper(oop_result, entry_point, 2, check_exceptions);
}

void MacroAssembler::call_VM(Register oop_result,
                             address entry_point,
                             Register arg_1,
                             Register arg_2,
                             Register arg_3,
                             bool check_exceptions) {
  assert(arg_1 != c_rarg3, "smashed arg");
  assert(arg_2 != c_rarg3, "smashed arg");
  pass_arg3(this, arg_3);

  assert(arg_1 != c_rarg2, "smashed arg");
  pass_arg2(this, arg_2);

  pass_arg1(this, arg_1);
  call_VM_helper(oop_result, entry_point, 3, check_exceptions);
}

void MacroAssembler::call_VM(Register oop_result,
                             Register last_java_sp,
                             address entry_point,
                             int number_of_arguments,
                             bool check_exceptions) {
  call_VM_base(oop_result, rthread, last_java_sp, entry_point, number_of_arguments, check_exceptions);
}

void MacroAssembler::call_VM(Register oop_result,
                             Register last_java_sp,
                             address entry_point,
                             Register arg_1,
                             bool check_exceptions) {
  pass_arg1(this, arg_1);
  call_VM(oop_result, last_java_sp, entry_point, 1, check_exceptions);
}

void MacroAssembler::call_VM(Register oop_result,
                             Register last_java_sp,
                             address entry_point,
                             Register arg_1,
                             Register arg_2,
                             bool check_exceptions) {

  assert(arg_1 != c_rarg2, "smashed arg");
  pass_arg2(this, arg_2);
  pass_arg1(this, arg_1);
  call_VM(oop_result, last_java_sp, entry_point, 2, check_exceptions);
}

void MacroAssembler::call_VM(Register oop_result,
                             Register last_java_sp,
                             address entry_point,
                             Register arg_1,
                             Register arg_2,
                             Register arg_3,
                             bool check_exceptions) {
  assert(arg_1 != c_rarg3, "smashed arg");
  assert(arg_2 != c_rarg3, "smashed arg");
  pass_arg3(this, arg_3);
  assert(arg_1 != c_rarg2, "smashed arg");
  pass_arg2(this, arg_2);
  pass_arg1(this, arg_1);
  call_VM(oop_result, last_java_sp, entry_point, 3, check_exceptions);
}


void MacroAssembler::get_vm_result(Register oop_result, Register java_thread) {
  ldr(oop_result, Address(java_thread, JavaThread::vm_result_offset()));
  str(zr, Address(java_thread, JavaThread::vm_result_offset()));
  verify_oop(oop_result, "broken oop in call_VM_base");
}

void MacroAssembler::get_vm_result_2(Register metadata_result, Register java_thread) {
  ldr(metadata_result, Address(java_thread, JavaThread::vm_result_2_offset()));
  str(zr, Address(java_thread, JavaThread::vm_result_2_offset()));
}

void MacroAssembler::align(int modulus) {
  while (offset() % modulus != 0) nop();
}

// these are no-ops overridden by InterpreterMacroAssembler

void MacroAssembler::check_and_handle_earlyret(Register java_thread) { }

void MacroAssembler::check_and_handle_popframe(Register java_thread) { }


RegisterOrConstant MacroAssembler::delayed_value_impl(intptr_t* delayed_value_addr,
                                                      Register tmp,
                                                      int offset) {
  intptr_t value = *delayed_value_addr;
  if (value != 0)
    return RegisterOrConstant(value + offset);

  // load indirectly to solve generation ordering problem
  ldr(tmp, ExternalAddress((address) delayed_value_addr));

  if (offset != 0)
    add(tmp, tmp, offset);

  return RegisterOrConstant(tmp);
}

// Look up the method for a megamorphic invokeinterface call.
// The target method is determined by <intf_klass, itable_index>.
// The receiver klass is in recv_klass.
// On success, the result will be in method_result, and execution falls through.
// On failure, execution transfers to the given label.
void MacroAssembler::lookup_interface_method(Register recv_klass,
                                             Register intf_klass,
                                             RegisterOrConstant itable_index,
                                             Register method_result,
                                             Register scan_temp,
                                             Label& L_no_such_interface,
                         bool return_method) {
  assert_different_registers(recv_klass, intf_klass, scan_temp);
  assert_different_registers(method_result, intf_klass, scan_temp);
  assert(recv_klass != method_result || !return_method,
     "recv_klass can be destroyed when method isn't needed");
  assert(itable_index.is_constant() || itable_index.as_register() == method_result,
         "caller must use same register for non-constant itable index as for method");

  // Compute start of first itableOffsetEntry (which is at the end of the vtable)
  int vtable_base = in_bytes(Klass::vtable_start_offset());
  int itentry_off = itableMethodEntry::method_offset_in_bytes();
  int scan_step   = itableOffsetEntry::size() * wordSize;
  int vte_size    = vtableEntry::size_in_bytes();
  assert(vte_size == wordSize, "else adjust times_vte_scale");

  ldrw(scan_temp, Address(recv_klass, Klass::vtable_length_offset()));

  // %%% Could store the aligned, prescaled offset in the klassoop.
  // lea(scan_temp, Address(recv_klass, scan_temp, times_vte_scale, vtable_base));
  lea(scan_temp, Address(recv_klass, scan_temp, Address::lsl(3)));
  add(scan_temp, scan_temp, vtable_base);

  if (return_method) {
    // Adjust recv_klass by scaled itable_index, so we can free itable_index.
    assert(itableMethodEntry::size() * wordSize == wordSize, "adjust the scaling in the code below");
    // lea(recv_klass, Address(recv_klass, itable_index, Address::times_ptr, itentry_off));
    lea(recv_klass, Address(recv_klass, itable_index, Address::lsl(3)));
    if (itentry_off)
      add(recv_klass, recv_klass, itentry_off);
  }

  // for (scan = klass->itable(); scan->interface() != NULL; scan += scan_step) {
  //   if (scan->interface() == intf) {
  //     result = (klass + scan->offset() + itable_index);
  //   }
  // }
  Label search, found_method;

  ldr(method_result, Address(scan_temp, itableOffsetEntry::interface_offset_in_bytes()));
  cmp(intf_klass, method_result);
  br(Assembler::EQ, found_method);
  bind(search);
  // Check that the previous entry is non-null.  A null entry means that
  // the receiver class doesn't implement the interface, and wasn't the
  // same as when the caller was compiled.
  cbz(method_result, L_no_such_interface);
  if (itableOffsetEntry::interface_offset_in_bytes() != 0) {
    add(scan_temp, scan_temp, scan_step);
    ldr(method_result, Address(scan_temp, itableOffsetEntry::interface_offset_in_bytes()));
  } else {
    ldr(method_result, Address(pre(scan_temp, scan_step)));
  }
  cmp(intf_klass, method_result);
  br(Assembler::NE, search);

  bind(found_method);

  // Got a hit.
  if (return_method) {
    ldrw(scan_temp, Address(scan_temp, itableOffsetEntry::offset_offset_in_bytes()));
    ldr(method_result, Address(recv_klass, scan_temp, Address::uxtw(0)));
  }
}

// virtual method calling
void MacroAssembler::lookup_virtual_method(Register recv_klass,
                                           RegisterOrConstant vtable_index,
                                           Register method_result) {
  const int base = in_bytes(Klass::vtable_start_offset());
  assert(vtableEntry::size() * wordSize == 8,
         "adjust the scaling in the code below");
  int vtable_offset_in_bytes = base + vtableEntry::method_offset_in_bytes();

  if (vtable_index.is_register()) {
    lea(method_result, Address(recv_klass,
                               vtable_index.as_register(),
                               Address::lsl(LogBytesPerWord)));
    ldr(method_result, Address(method_result, vtable_offset_in_bytes));
  } else {
    vtable_offset_in_bytes += vtable_index.as_constant() * wordSize;
    ldr(method_result,
        form_address(rscratch1, recv_klass, vtable_offset_in_bytes, 0));
  }
}

void MacroAssembler::check_klass_subtype(Register sub_klass,
                           Register super_klass,
                           Register temp_reg,
                           Label& L_success) {
  Label L_failure;
  check_klass_subtype_fast_path(sub_klass, super_klass, temp_reg,        &L_success, &L_failure, NULL);
  check_klass_subtype_slow_path(sub_klass, super_klass, temp_reg, noreg, &L_success, NULL);
  bind(L_failure);
}


void MacroAssembler::check_klass_subtype_fast_path(Register sub_klass,
                                                   Register super_klass,
                                                   Register temp_reg,
                                                   Label* L_success,
                                                   Label* L_failure,
                                                   Label* L_slow_path,
                                        RegisterOrConstant super_check_offset) {
  assert_different_registers(sub_klass, super_klass, temp_reg);
  bool must_load_sco = (super_check_offset.constant_or_zero() == -1);
  if (super_check_offset.is_register()) {
    assert_different_registers(sub_klass, super_klass,
                               super_check_offset.as_register());
  } else if (must_load_sco) {
    assert(temp_reg != noreg, "supply either a temp or a register offset");
  }

  Label L_fallthrough;
  int label_nulls = 0;
  if (L_success == NULL)   { L_success   = &L_fallthrough; label_nulls++; }
  if (L_failure == NULL)   { L_failure   = &L_fallthrough; label_nulls++; }
  if (L_slow_path == NULL) { L_slow_path = &L_fallthrough; label_nulls++; }
  assert(label_nulls <= 1, "at most one NULL in the batch");

  int sc_offset = in_bytes(Klass::secondary_super_cache_offset());
  int sco_offset = in_bytes(Klass::super_check_offset_offset());
  Address super_check_offset_addr(super_klass, sco_offset);

  // Hacked jmp, which may only be used just before L_fallthrough.
#define final_jmp(label)                                                \
  if (&(label) == &L_fallthrough) { /*do nothing*/ }                    \
  else                            b(label)                /*omit semi*/

  // If the pointers are equal, we are done (e.g., String[] elements).
  // This self-check enables sharing of secondary supertype arrays among
  // non-primary types such as array-of-interface.  Otherwise, each such
  // type would need its own customized SSA.
  // We move this check to the front of the fast path because many
  // type checks are in fact trivially successful in this manner,
  // so we get a nicely predicted branch right at the start of the check.
  cmp(sub_klass, super_klass);
  br(Assembler::EQ, *L_success);

  // Check the supertype display:
  if (must_load_sco) {
    ldrw(temp_reg, super_check_offset_addr);
    super_check_offset = RegisterOrConstant(temp_reg);
  }
  Address super_check_addr(sub_klass, super_check_offset);
  ldr(rscratch1, super_check_addr);
  cmp(super_klass, rscratch1); // load displayed supertype

  // This check has worked decisively for primary supers.
  // Secondary supers are sought in the super_cache ('super_cache_addr').
  // (Secondary supers are interfaces and very deeply nested subtypes.)
  // This works in the same check above because of a tricky aliasing
  // between the super_cache and the primary super display elements.
  // (The 'super_check_addr' can address either, as the case requires.)
  // Note that the cache is updated below if it does not help us find
  // what we need immediately.
  // So if it was a primary super, we can just fail immediately.
  // Otherwise, it's the slow path for us (no success at this point).

  if (super_check_offset.is_register()) {
    br(Assembler::EQ, *L_success);
    cmp(super_check_offset.as_register(), sc_offset);
    if (L_failure == &L_fallthrough) {
      br(Assembler::EQ, *L_slow_path);
    } else {
      br(Assembler::NE, *L_failure);
      final_jmp(*L_slow_path);
    }
  } else if (super_check_offset.as_constant() == sc_offset) {
    // Need a slow path; fast failure is impossible.
    if (L_slow_path == &L_fallthrough) {
      br(Assembler::EQ, *L_success);
    } else {
      br(Assembler::NE, *L_slow_path);
      final_jmp(*L_success);
    }
  } else {
    // No slow path; it's a fast decision.
    if (L_failure == &L_fallthrough) {
      br(Assembler::EQ, *L_success);
    } else {
      br(Assembler::NE, *L_failure);
      final_jmp(*L_success);
    }
  }

  bind(L_fallthrough);

#undef final_jmp
}

// These two are taken from x86, but they look generally useful

// scans count pointer sized words at [addr] for occurence of value,
// generic
void MacroAssembler::repne_scan(Register addr, Register value, Register count,
                                Register scratch) {
  Label Lloop, Lexit;
  cbz(count, Lexit);
  bind(Lloop);
  ldr(scratch, post(addr, wordSize));
  cmp(value, scratch);
  br(EQ, Lexit);
  sub(count, count, 1);
  cbnz(count, Lloop);
  bind(Lexit);
}

// scans count 4 byte words at [addr] for occurence of value,
// generic
void MacroAssembler::repne_scanw(Register addr, Register value, Register count,
                                Register scratch) {
  Label Lloop, Lexit;
  cbz(count, Lexit);
  bind(Lloop);
  ldrw(scratch, post(addr, wordSize));
  cmpw(value, scratch);
  br(EQ, Lexit);
  sub(count, count, 1);
  cbnz(count, Lloop);
  bind(Lexit);
}

void MacroAssembler::check_klass_subtype_slow_path(Register sub_klass,
                                                   Register super_klass,
                                                   Register temp_reg,
                                                   Register temp2_reg,
                                                   Label* L_success,
                                                   Label* L_failure,
                                                   bool set_cond_codes) {
  assert_different_registers(sub_klass, super_klass, temp_reg);
  if (temp2_reg != noreg)
    assert_different_registers(sub_klass, super_klass, temp_reg, temp2_reg, rscratch1);
#define IS_A_TEMP(reg) ((reg) == temp_reg || (reg) == temp2_reg)

  Label L_fallthrough;
  int label_nulls = 0;
  if (L_success == NULL)   { L_success   = &L_fallthrough; label_nulls++; }
  if (L_failure == NULL)   { L_failure   = &L_fallthrough; label_nulls++; }
  assert(label_nulls <= 1, "at most one NULL in the batch");

  // a couple of useful fields in sub_klass:
  int ss_offset = in_bytes(Klass::secondary_supers_offset());
  int sc_offset = in_bytes(Klass::secondary_super_cache_offset());
  Address secondary_supers_addr(sub_klass, ss_offset);
  Address super_cache_addr(     sub_klass, sc_offset);

  BLOCK_COMMENT("check_klass_subtype_slow_path");

  // Do a linear scan of the secondary super-klass chain.
  // This code is rarely used, so simplicity is a virtue here.
  // The repne_scan instruction uses fixed registers, which we must spill.
  // Don't worry too much about pre-existing connections with the input regs.

  assert(sub_klass != r0, "killed reg"); // killed by mov(r0, super)
  assert(sub_klass != r2, "killed reg"); // killed by lea(r2, &pst_counter)

  RegSet pushed_registers;
  if (!IS_A_TEMP(r2))    pushed_registers += r2;
  if (!IS_A_TEMP(r5))    pushed_registers += r5;

  if (super_klass != r0 || UseCompressedOops) {
    if (!IS_A_TEMP(r0))   pushed_registers += r0;
  }

  push(pushed_registers, sp);

  // Get super_klass value into r0 (even if it was in r5 or r2).
  if (super_klass != r0) {
    mov(r0, super_klass);
  }

#ifndef PRODUCT
  mov(rscratch2, (address)&SharedRuntime::_partial_subtype_ctr);
  Address pst_counter_addr(rscratch2);
  ldr(rscratch1, pst_counter_addr);
  add(rscratch1, rscratch1, 1);
  str(rscratch1, pst_counter_addr);
#endif //PRODUCT

  // We will consult the secondary-super array.
  ldr(r5, secondary_supers_addr);
  // Load the array length.
  ldrw(r2, Address(r5, Array<Klass*>::length_offset_in_bytes()));
  // Skip to start of data.
  add(r5, r5, Array<Klass*>::base_offset_in_bytes());

  cmp(sp, zr); // Clear Z flag; SP is never zero
  // Scan R2 words at [R5] for an occurrence of R0.
  // Set NZ/Z based on last compare.
  repne_scan(r5, r0, r2, rscratch1);

  // Unspill the temp. registers:
  pop(pushed_registers, sp);

  br(Assembler::NE, *L_failure);

  // Success.  Cache the super we found and proceed in triumph.
  str(super_klass, super_cache_addr);

  if (L_success != &L_fallthrough) {
    b(*L_success);
  }

#undef IS_A_TEMP

  bind(L_fallthrough);
}


void MacroAssembler::verify_oop(Register reg, const char* s) {
  if (!VerifyOops) return;

  // Pass register number to verify_oop_subroutine
  const char* b = NULL;
  {
    ResourceMark rm;
    stringStream ss;
    ss.print("verify_oop: %s: %s", reg->name(), s);
    b = code_string(ss.as_string());
  }
  BLOCK_COMMENT("verify_oop {");

  stp(r0, rscratch1, Address(pre(sp, -2 * wordSize)));
  stp(rscratch2, lr, Address(pre(sp, -2 * wordSize)));

  mov(r0, reg);
  movptr(rscratch1, (uintptr_t)(address)b);

  // call indirectly to solve generation ordering problem
  lea(rscratch2, ExternalAddress(StubRoutines::verify_oop_subroutine_entry_address()));
  ldr(rscratch2, Address(rscratch2));
  blr(rscratch2);

  ldp(rscratch2, lr, Address(post(sp, 2 * wordSize)));
  ldp(r0, rscratch1, Address(post(sp, 2 * wordSize)));

  BLOCK_COMMENT("} verify_oop");
}

void MacroAssembler::verify_oop_addr(Address addr, const char* s) {
  if (!VerifyOops) return;

  const char* b = NULL;
  {
    ResourceMark rm;
    stringStream ss;
    ss.print("verify_oop_addr: %s", s);
    b = code_string(ss.as_string());
  }
  BLOCK_COMMENT("verify_oop_addr {");

  stp(r0, rscratch1, Address(pre(sp, -2 * wordSize)));
  stp(rscratch2, lr, Address(pre(sp, -2 * wordSize)));

  // addr may contain sp so we will have to adjust it based on the
  // pushes that we just did.
  if (addr.uses(sp)) {
    lea(r0, addr);
    ldr(r0, Address(r0, 4 * wordSize));
  } else {
    ldr(r0, addr);
  }
  movptr(rscratch1, (uintptr_t)(address)b);

  // call indirectly to solve generation ordering problem
  lea(rscratch2, ExternalAddress(StubRoutines::verify_oop_subroutine_entry_address()));
  ldr(rscratch2, Address(rscratch2));
  blr(rscratch2);

  ldp(rscratch2, lr, Address(post(sp, 2 * wordSize)));
  ldp(r0, rscratch1, Address(post(sp, 2 * wordSize)));

  BLOCK_COMMENT("} verify_oop_addr");
}

Address MacroAssembler::argument_address(RegisterOrConstant arg_slot,
                                         int extra_slot_offset) {
  // cf. TemplateTable::prepare_invoke(), if (load_receiver).
  int stackElementSize = Interpreter::stackElementSize;
  int offset = Interpreter::expr_offset_in_bytes(extra_slot_offset+0);
#ifdef ASSERT
  int offset1 = Interpreter::expr_offset_in_bytes(extra_slot_offset+1);
  assert(offset1 - offset == stackElementSize, "correct arithmetic");
#endif
  if (arg_slot.is_constant()) {
    return Address(esp, arg_slot.as_constant() * stackElementSize
                   + offset);
  } else {
    add(rscratch1, esp, arg_slot.as_register(),
        ext::uxtx, exact_log2(stackElementSize));
    return Address(rscratch1, offset);
  }
}

void MacroAssembler::call_VM_leaf_base(address entry_point,
                                       int number_of_arguments,
                                       Label *retaddr) {
  Label E, L;

  stp(rscratch1, rmethod, Address(pre(sp, -2 * wordSize)));

  mov(rscratch1, entry_point);
  blr(rscratch1);
  if (retaddr)
    bind(*retaddr);

  ldp(rscratch1, rmethod, Address(post(sp, 2 * wordSize)));
  maybe_isb();
}

void MacroAssembler::call_VM_leaf(address entry_point, int number_of_arguments) {
  call_VM_leaf_base(entry_point, number_of_arguments);
}

void MacroAssembler::call_VM_leaf(address entry_point, Register arg_0) {
  pass_arg0(this, arg_0);
  call_VM_leaf_base(entry_point, 1);
}

void MacroAssembler::call_VM_leaf(address entry_point, Register arg_0, Register arg_1) {
  pass_arg0(this, arg_0);
  pass_arg1(this, arg_1);
  call_VM_leaf_base(entry_point, 2);
}

void MacroAssembler::call_VM_leaf(address entry_point, Register arg_0,
                                  Register arg_1, Register arg_2) {
  pass_arg0(this, arg_0);
  pass_arg1(this, arg_1);
  pass_arg2(this, arg_2);
  call_VM_leaf_base(entry_point, 3);
}

void MacroAssembler::super_call_VM_leaf(address entry_point, Register arg_0) {
  pass_arg0(this, arg_0);
  MacroAssembler::call_VM_leaf_base(entry_point, 1);
}

void MacroAssembler::super_call_VM_leaf(address entry_point, Register arg_0, Register arg_1) {

  assert(arg_0 != c_rarg1, "smashed arg");
  pass_arg1(this, arg_1);
  pass_arg0(this, arg_0);
  MacroAssembler::call_VM_leaf_base(entry_point, 2);
}

void MacroAssembler::super_call_VM_leaf(address entry_point, Register arg_0, Register arg_1, Register arg_2) {
  assert(arg_0 != c_rarg2, "smashed arg");
  assert(arg_1 != c_rarg2, "smashed arg");
  pass_arg2(this, arg_2);
  assert(arg_0 != c_rarg1, "smashed arg");
  pass_arg1(this, arg_1);
  pass_arg0(this, arg_0);
  MacroAssembler::call_VM_leaf_base(entry_point, 3);
}

void MacroAssembler::super_call_VM_leaf(address entry_point, Register arg_0, Register arg_1, Register arg_2, Register arg_3) {
  assert(arg_0 != c_rarg3, "smashed arg");
  assert(arg_1 != c_rarg3, "smashed arg");
  assert(arg_2 != c_rarg3, "smashed arg");
  pass_arg3(this, arg_3);
  assert(arg_0 != c_rarg2, "smashed arg");
  assert(arg_1 != c_rarg2, "smashed arg");
  pass_arg2(this, arg_2);
  assert(arg_0 != c_rarg1, "smashed arg");
  pass_arg1(this, arg_1);
  pass_arg0(this, arg_0);
  MacroAssembler::call_VM_leaf_base(entry_point, 4);
}

void MacroAssembler::null_check(Register reg, int offset) {
  if (needs_explicit_null_check(offset)) {
    // provoke OS NULL exception if reg = NULL by
    // accessing M[reg] w/o changing any registers
    // NOTE: this is plenty to provoke a segv
    ldr(zr, Address(reg));
  } else {
    // nothing to do, (later) access of M[reg + offset]
    // will provoke OS NULL exception if reg = NULL
  }
}

// MacroAssembler protected routines needed to implement
// public methods

void MacroAssembler::mov(Register r, Address dest) {
  code_section()->relocate(pc(), dest.rspec());
  uint64_t imm64 = (uint64_t)dest.target();
  movptr(r, imm64);
}

// Move a constant pointer into r.  In AArch64 mode the virtual
// address space is 48 bits in size, so we only need three
// instructions to create a patchable instruction sequence that can
// reach anywhere.
void MacroAssembler::movptr(Register r, uintptr_t imm64) {
#ifndef PRODUCT
  {
    char buffer[64];
<<<<<<< HEAD
    snprintf(buffer, sizeof(buffer), "0x%"PRIX64, (uint64_t)imm64);
=======
    snprintf(buffer, sizeof(buffer), "0x%" PRIX64, (uint64_t)imm64);
>>>>>>> 224e1a3f
    block_comment(buffer);
  }
#endif
  assert(imm64 < (1ull << 48), "48-bit overflow in address constant");
  movz(r, imm64 & 0xffff);
  imm64 >>= 16;
  movk(r, imm64 & 0xffff, 16);
  imm64 >>= 16;
  movk(r, imm64 & 0xffff, 32);
}

// Macro to mov replicated immediate to vector register.
//  Vd will get the following values for different arrangements in T
//   imm32 == hex 000000gh  T8B:  Vd = ghghghghghghghgh
//   imm32 == hex 000000gh  T16B: Vd = ghghghghghghghghghghghghghghghgh
//   imm32 == hex 0000efgh  T4H:  Vd = efghefghefghefgh
//   imm32 == hex 0000efgh  T8H:  Vd = efghefghefghefghefghefghefghefgh
//   imm32 == hex abcdefgh  T2S:  Vd = abcdefghabcdefgh
//   imm32 == hex abcdefgh  T4S:  Vd = abcdefghabcdefghabcdefghabcdefgh
//   T1D/T2D: invalid
void MacroAssembler::mov(FloatRegister Vd, SIMD_Arrangement T, uint32_t imm32) {
  assert(T != T1D && T != T2D, "invalid arrangement");
  if (T == T8B || T == T16B) {
    assert((imm32 & ~0xff) == 0, "extraneous bits in unsigned imm32 (T8B/T16B)");
    movi(Vd, T, imm32 & 0xff, 0);
    return;
  }
  uint32_t nimm32 = ~imm32;
  if (T == T4H || T == T8H) {
    assert((imm32  & ~0xffff) == 0, "extraneous bits in unsigned imm32 (T4H/T8H)");
    imm32 &= 0xffff;
    nimm32 &= 0xffff;
  }
  uint32_t x = imm32;
  int movi_cnt = 0;
  int movn_cnt = 0;
  while (x) { if (x & 0xff) movi_cnt++; x >>= 8; }
  x = nimm32;
  while (x) { if (x & 0xff) movn_cnt++; x >>= 8; }
  if (movn_cnt < movi_cnt) imm32 = nimm32;
  unsigned lsl = 0;
  while (imm32 && (imm32 & 0xff) == 0) { lsl += 8; imm32 >>= 8; }
  if (movn_cnt < movi_cnt)
    mvni(Vd, T, imm32 & 0xff, lsl);
  else
    movi(Vd, T, imm32 & 0xff, lsl);
  imm32 >>= 8; lsl += 8;
  while (imm32) {
    while ((imm32 & 0xff) == 0) { lsl += 8; imm32 >>= 8; }
    if (movn_cnt < movi_cnt)
      bici(Vd, T, imm32 & 0xff, lsl);
    else
      orri(Vd, T, imm32 & 0xff, lsl);
    lsl += 8; imm32 >>= 8;
  }
}

void MacroAssembler::mov_immediate64(Register dst, uint64_t imm64)
{
#ifndef PRODUCT
  {
    char buffer[64];
    snprintf(buffer, sizeof(buffer), "0x%" PRIX64, imm64);
    block_comment(buffer);
  }
#endif
  if (operand_valid_for_logical_immediate(false, imm64)) {
    orr(dst, zr, imm64);
  } else {
    // we can use a combination of MOVZ or MOVN with
    // MOVK to build up the constant
    uint64_t imm_h[4];
    int zero_count = 0;
    int neg_count = 0;
    int i;
    for (i = 0; i < 4; i++) {
      imm_h[i] = ((imm64 >> (i * 16)) & 0xffffL);
      if (imm_h[i] == 0) {
        zero_count++;
      } else if (imm_h[i] == 0xffffL) {
        neg_count++;
      }
    }
    if (zero_count == 4) {
      // one MOVZ will do
      movz(dst, 0);
    } else if (neg_count == 4) {
      // one MOVN will do
      movn(dst, 0);
    } else if (zero_count == 3) {
      for (i = 0; i < 4; i++) {
        if (imm_h[i] != 0L) {
          movz(dst, (uint32_t)imm_h[i], (i << 4));
          break;
        }
      }
    } else if (neg_count == 3) {
      // one MOVN will do
      for (int i = 0; i < 4; i++) {
        if (imm_h[i] != 0xffffL) {
          movn(dst, (uint32_t)imm_h[i] ^ 0xffffL, (i << 4));
          break;
        }
      }
    } else if (zero_count == 2) {
      // one MOVZ and one MOVK will do
      for (i = 0; i < 3; i++) {
        if (imm_h[i] != 0L) {
          movz(dst, (uint32_t)imm_h[i], (i << 4));
          i++;
          break;
        }
      }
      for (;i < 4; i++) {
        if (imm_h[i] != 0L) {
          movk(dst, (uint32_t)imm_h[i], (i << 4));
        }
      }
    } else if (neg_count == 2) {
      // one MOVN and one MOVK will do
      for (i = 0; i < 4; i++) {
        if (imm_h[i] != 0xffffL) {
          movn(dst, (uint32_t)imm_h[i] ^ 0xffffL, (i << 4));
          i++;
          break;
        }
      }
      for (;i < 4; i++) {
        if (imm_h[i] != 0xffffL) {
          movk(dst, (uint32_t)imm_h[i], (i << 4));
        }
      }
    } else if (zero_count == 1) {
      // one MOVZ and two MOVKs will do
      for (i = 0; i < 4; i++) {
        if (imm_h[i] != 0L) {
          movz(dst, (uint32_t)imm_h[i], (i << 4));
          i++;
          break;
        }
      }
      for (;i < 4; i++) {
        if (imm_h[i] != 0x0L) {
          movk(dst, (uint32_t)imm_h[i], (i << 4));
        }
      }
    } else if (neg_count == 1) {
      // one MOVN and two MOVKs will do
      for (i = 0; i < 4; i++) {
        if (imm_h[i] != 0xffffL) {
          movn(dst, (uint32_t)imm_h[i] ^ 0xffffL, (i << 4));
          i++;
          break;
        }
      }
      for (;i < 4; i++) {
        if (imm_h[i] != 0xffffL) {
          movk(dst, (uint32_t)imm_h[i], (i << 4));
        }
      }
    } else {
      // use a MOVZ and 3 MOVKs (makes it easier to debug)
      movz(dst, (uint32_t)imm_h[0], 0);
      for (i = 1; i < 4; i++) {
        movk(dst, (uint32_t)imm_h[i], (i << 4));
      }
    }
  }
}

void MacroAssembler::mov_immediate32(Register dst, uint32_t imm32)
{
#ifndef PRODUCT
    {
      char buffer[64];
      snprintf(buffer, sizeof(buffer), "0x%" PRIX32, imm32);
      block_comment(buffer);
    }
#endif
  if (operand_valid_for_logical_immediate(true, imm32)) {
    orrw(dst, zr, imm32);
  } else {
    // we can use MOVZ, MOVN or two calls to MOVK to build up the
    // constant
    uint32_t imm_h[2];
    imm_h[0] = imm32 & 0xffff;
    imm_h[1] = ((imm32 >> 16) & 0xffff);
    if (imm_h[0] == 0) {
      movzw(dst, imm_h[1], 16);
    } else if (imm_h[0] == 0xffff) {
      movnw(dst, imm_h[1] ^ 0xffff, 16);
    } else if (imm_h[1] == 0) {
      movzw(dst, imm_h[0], 0);
    } else if (imm_h[1] == 0xffff) {
      movnw(dst, imm_h[0] ^ 0xffff, 0);
    } else {
      // use a MOVZ and MOVK (makes it easier to debug)
      movzw(dst, imm_h[0], 0);
      movkw(dst, imm_h[1], 16);
    }
  }
}

// Form an address from base + offset in Rd.  Rd may or may
// not actually be used: you must use the Address that is returned.
// It is up to you to ensure that the shift provided matches the size
// of your data.
Address MacroAssembler::form_address(Register Rd, Register base, int64_t byte_offset, int shift) {
  if (Address::offset_ok_for_immed(byte_offset, shift))
    // It fits; no need for any heroics
    return Address(base, byte_offset);

  // Don't do anything clever with negative or misaligned offsets
  unsigned mask = (1 << shift) - 1;
  if (byte_offset < 0 || byte_offset & mask) {
    mov(Rd, byte_offset);
    add(Rd, base, Rd);
    return Address(Rd);
  }

  // See if we can do this with two 12-bit offsets
  {
    uint64_t word_offset = byte_offset >> shift;
    uint64_t masked_offset = word_offset & 0xfff000;
    if (Address::offset_ok_for_immed(word_offset - masked_offset, 0)
        && Assembler::operand_valid_for_add_sub_immediate(masked_offset << shift)) {
      add(Rd, base, masked_offset << shift);
      word_offset -= masked_offset;
      return Address(Rd, word_offset << shift);
    }
  }

  // Do it the hard way
  mov(Rd, byte_offset);
  add(Rd, base, Rd);
  return Address(Rd);
}

void MacroAssembler::atomic_incw(Register counter_addr, Register tmp, Register tmp2) {
  if (UseLSE) {
    mov(tmp, 1);
    ldadd(Assembler::word, tmp, zr, counter_addr);
    return;
  }
  Label retry_load;
  if ((VM_Version::features() & VM_Version::CPU_STXR_PREFETCH))
    prfm(Address(counter_addr), PSTL1STRM);
  bind(retry_load);
  // flush and load exclusive from the memory location
  ldxrw(tmp, counter_addr);
  addw(tmp, tmp, 1);
  // if we store+flush with no intervening write tmp wil be zero
  stxrw(tmp2, tmp, counter_addr);
  cbnzw(tmp2, retry_load);
}


int MacroAssembler::corrected_idivl(Register result, Register ra, Register rb,
                                    bool want_remainder, Register scratch)
{
  // Full implementation of Java idiv and irem.  The function
  // returns the (pc) offset of the div instruction - may be needed
  // for implicit exceptions.
  //
  // constraint : ra/rb =/= scratch
  //         normal case
  //
  // input : ra: dividend
  //         rb: divisor
  //
  // result: either
  //         quotient  (= ra idiv rb)
  //         remainder (= ra irem rb)

  assert(ra != scratch && rb != scratch, "reg cannot be scratch");

  int idivl_offset = offset();
  if (! want_remainder) {
    sdivw(result, ra, rb);
  } else {
    sdivw(scratch, ra, rb);
    Assembler::msubw(result, scratch, rb, ra);
  }

  return idivl_offset;
}

int MacroAssembler::corrected_idivq(Register result, Register ra, Register rb,
                                    bool want_remainder, Register scratch)
{
  // Full implementation of Java ldiv and lrem.  The function
  // returns the (pc) offset of the div instruction - may be needed
  // for implicit exceptions.
  //
  // constraint : ra/rb =/= scratch
  //         normal case
  //
  // input : ra: dividend
  //         rb: divisor
  //
  // result: either
  //         quotient  (= ra idiv rb)
  //         remainder (= ra irem rb)

  assert(ra != scratch && rb != scratch, "reg cannot be scratch");

  int idivq_offset = offset();
  if (! want_remainder) {
    sdiv(result, ra, rb);
  } else {
    sdiv(scratch, ra, rb);
    Assembler::msub(result, scratch, rb, ra);
  }

  return idivq_offset;
}

void MacroAssembler::membar(Membar_mask_bits order_constraint) {
  address prev = pc() - NativeMembar::instruction_size;
  address last = code()->last_insn();
  if (last != NULL && nativeInstruction_at(last)->is_Membar() && prev == last) {
    NativeMembar *bar = NativeMembar_at(prev);
    // We are merging two memory barrier instructions.  On AArch64 we
    // can do this simply by ORing them together.
    bar->set_kind(bar->get_kind() | order_constraint);
    BLOCK_COMMENT("merged membar");
  } else {
    code()->set_last_insn(pc());
    dmb(Assembler::barrier(order_constraint));
  }
}

bool MacroAssembler::try_merge_ldst(Register rt, const Address &adr, size_t size_in_bytes, bool is_store) {
  if (ldst_can_merge(rt, adr, size_in_bytes, is_store)) {
    merge_ldst(rt, adr, size_in_bytes, is_store);
    code()->clear_last_insn();
    return true;
  } else {
    assert(size_in_bytes == 8 || size_in_bytes == 4, "only 8 bytes or 4 bytes load/store is supported.");
    const uint64_t mask = size_in_bytes - 1;
    if (adr.getMode() == Address::base_plus_offset &&
        (adr.offset() & mask) == 0) { // only supports base_plus_offset.
      code()->set_last_insn(pc());
    }
    return false;
  }
}

void MacroAssembler::ldr(Register Rx, const Address &adr) {
  // We always try to merge two adjacent loads into one ldp.
  if (!try_merge_ldst(Rx, adr, 8, false)) {
    Assembler::ldr(Rx, adr);
  }
}

void MacroAssembler::ldrw(Register Rw, const Address &adr) {
  // We always try to merge two adjacent loads into one ldp.
  if (!try_merge_ldst(Rw, adr, 4, false)) {
    Assembler::ldrw(Rw, adr);
  }
}

void MacroAssembler::str(Register Rx, const Address &adr) {
  // We always try to merge two adjacent stores into one stp.
  if (!try_merge_ldst(Rx, adr, 8, true)) {
    Assembler::str(Rx, adr);
  }
}

void MacroAssembler::strw(Register Rw, const Address &adr) {
  // We always try to merge two adjacent stores into one stp.
  if (!try_merge_ldst(Rw, adr, 4, true)) {
    Assembler::strw(Rw, adr);
  }
}

// MacroAssembler routines found actually to be needed

void MacroAssembler::push(Register src)
{
  str(src, Address(pre(esp, -1 * wordSize)));
}

void MacroAssembler::pop(Register dst)
{
  ldr(dst, Address(post(esp, 1 * wordSize)));
}

// Note: load_unsigned_short used to be called load_unsigned_word.
int MacroAssembler::load_unsigned_short(Register dst, Address src) {
  int off = offset();
  ldrh(dst, src);
  return off;
}

int MacroAssembler::load_unsigned_byte(Register dst, Address src) {
  int off = offset();
  ldrb(dst, src);
  return off;
}

int MacroAssembler::load_signed_short(Register dst, Address src) {
  int off = offset();
  ldrsh(dst, src);
  return off;
}

int MacroAssembler::load_signed_byte(Register dst, Address src) {
  int off = offset();
  ldrsb(dst, src);
  return off;
}

int MacroAssembler::load_signed_short32(Register dst, Address src) {
  int off = offset();
  ldrshw(dst, src);
  return off;
}

int MacroAssembler::load_signed_byte32(Register dst, Address src) {
  int off = offset();
  ldrsbw(dst, src);
  return off;
}

void MacroAssembler::load_sized_value(Register dst, Address src, size_t size_in_bytes, bool is_signed, Register dst2) {
  switch (size_in_bytes) {
  case  8:  ldr(dst, src); break;
  case  4:  ldrw(dst, src); break;
  case  2:  is_signed ? load_signed_short(dst, src) : load_unsigned_short(dst, src); break;
  case  1:  is_signed ? load_signed_byte( dst, src) : load_unsigned_byte( dst, src); break;
  default:  ShouldNotReachHere();
  }
}

void MacroAssembler::store_sized_value(Address dst, Register src, size_t size_in_bytes, Register src2) {
  switch (size_in_bytes) {
  case  8:  str(src, dst); break;
  case  4:  strw(src, dst); break;
  case  2:  strh(src, dst); break;
  case  1:  strb(src, dst); break;
  default:  ShouldNotReachHere();
  }
}

void MacroAssembler::decrementw(Register reg, int value)
{
  if (value < 0)  { incrementw(reg, -value);      return; }
  if (value == 0) {                               return; }
  if (value < (1 << 12)) { subw(reg, reg, value); return; }
  /* else */ {
    guarantee(reg != rscratch2, "invalid dst for register decrement");
    movw(rscratch2, (unsigned)value);
    subw(reg, reg, rscratch2);
  }
}

void MacroAssembler::decrement(Register reg, int value)
{
  if (value < 0)  { increment(reg, -value);      return; }
  if (value == 0) {                              return; }
  if (value < (1 << 12)) { sub(reg, reg, value); return; }
  /* else */ {
    assert(reg != rscratch2, "invalid dst for register decrement");
    mov(rscratch2, (uint64_t)value);
    sub(reg, reg, rscratch2);
  }
}

void MacroAssembler::decrementw(Address dst, int value)
{
  assert(!dst.uses(rscratch1), "invalid dst for address decrement");
  if (dst.getMode() == Address::literal) {
    assert(abs(value) < (1 << 12), "invalid value and address mode combination");
    lea(rscratch2, dst);
    dst = Address(rscratch2);
  }
  ldrw(rscratch1, dst);
  decrementw(rscratch1, value);
  strw(rscratch1, dst);
}

void MacroAssembler::decrement(Address dst, int value)
{
  assert(!dst.uses(rscratch1), "invalid address for decrement");
  if (dst.getMode() == Address::literal) {
    assert(abs(value) < (1 << 12), "invalid value and address mode combination");
    lea(rscratch2, dst);
    dst = Address(rscratch2);
  }
  ldr(rscratch1, dst);
  decrement(rscratch1, value);
  str(rscratch1, dst);
}

void MacroAssembler::incrementw(Register reg, int value)
{
  if (value < 0)  { decrementw(reg, -value);      return; }
  if (value == 0) {                               return; }
  if (value < (1 << 12)) { addw(reg, reg, value); return; }
  /* else */ {
    assert(reg != rscratch2, "invalid dst for register increment");
    movw(rscratch2, (unsigned)value);
    addw(reg, reg, rscratch2);
  }
}

void MacroAssembler::increment(Register reg, int value)
{
  if (value < 0)  { decrement(reg, -value);      return; }
  if (value == 0) {                              return; }
  if (value < (1 << 12)) { add(reg, reg, value); return; }
  /* else */ {
    assert(reg != rscratch2, "invalid dst for register increment");
    movw(rscratch2, (unsigned)value);
    add(reg, reg, rscratch2);
  }
}

void MacroAssembler::incrementw(Address dst, int value)
{
  assert(!dst.uses(rscratch1), "invalid dst for address increment");
  if (dst.getMode() == Address::literal) {
    assert(abs(value) < (1 << 12), "invalid value and address mode combination");
    lea(rscratch2, dst);
    dst = Address(rscratch2);
  }
  ldrw(rscratch1, dst);
  incrementw(rscratch1, value);
  strw(rscratch1, dst);
}

void MacroAssembler::increment(Address dst, int value)
{
  assert(!dst.uses(rscratch1), "invalid dst for address increment");
  if (dst.getMode() == Address::literal) {
    assert(abs(value) < (1 << 12), "invalid value and address mode combination");
    lea(rscratch2, dst);
    dst = Address(rscratch2);
  }
  ldr(rscratch1, dst);
  increment(rscratch1, value);
  str(rscratch1, dst);
}


void MacroAssembler::pusha() {
  push(RegSet::range(r0, r30), sp);
}

void MacroAssembler::popa() {
  pop(RegSet::range(r0, r17), sp);
#ifdef R18_RESERVED
  ldp(zr, r19, Address(post(sp, 2 * wordSize)));
  pop(RegSet::range(r20, r30), sp);
#else
  pop(RegSet::range(r18_tls, r30), sp);
#endif
}

// Push lots of registers in the bit set supplied.  Don't push sp.
// Return the number of words pushed
int MacroAssembler::push(unsigned int bitset, Register stack) {
  int words_pushed = 0;

  // Scan bitset to accumulate register pairs
  unsigned char regs[32];
  int count = 0;
  for (int reg = 0; reg <= 30; reg++) {
    if (1 & bitset)
      regs[count++] = reg;
    bitset >>= 1;
  }
  regs[count++] = zr->encoding_nocheck();
  count &= ~1;  // Only push an even nuber of regs

  if (count) {
    stp(as_Register(regs[0]), as_Register(regs[1]),
       Address(pre(stack, -count * wordSize)));
    words_pushed += 2;
  }
  for (int i = 2; i < count; i += 2) {
    stp(as_Register(regs[i]), as_Register(regs[i+1]),
       Address(stack, i * wordSize));
    words_pushed += 2;
  }

  assert(words_pushed == count, "oops, pushed != count");

  return count;
}

int MacroAssembler::pop(unsigned int bitset, Register stack) {
  int words_pushed = 0;

  // Scan bitset to accumulate register pairs
  unsigned char regs[32];
  int count = 0;
  for (int reg = 0; reg <= 30; reg++) {
    if (1 & bitset)
      regs[count++] = reg;
    bitset >>= 1;
  }
  regs[count++] = zr->encoding_nocheck();
  count &= ~1;

  for (int i = 2; i < count; i += 2) {
    ldp(as_Register(regs[i]), as_Register(regs[i+1]),
       Address(stack, i * wordSize));
    words_pushed += 2;
  }
  if (count) {
    ldp(as_Register(regs[0]), as_Register(regs[1]),
       Address(post(stack, count * wordSize)));
    words_pushed += 2;
  }

  assert(words_pushed == count, "oops, pushed != count");

  return count;
}
#ifdef ASSERT
void MacroAssembler::verify_heapbase(const char* msg) {
#if 0
  assert (UseCompressedOops || UseCompressedClassPointers, "should be compressed");
  assert (Universe::heap() != NULL, "java heap should be initialized");
  if (CheckCompressedOops) {
    Label ok;
    push(1 << rscratch1->encoding(), sp); // cmpptr trashes rscratch1
    cmpptr(rheapbase, ExternalAddress((address)Universe::narrow_ptrs_base_addr()));
    br(Assembler::EQ, ok);
    stop(msg);
    bind(ok);
    pop(1 << rscratch1->encoding(), sp);
  }
#endif
}
#endif

void MacroAssembler::resolve_jobject(Register value, Register thread, Register tmp) {
  Label done, not_weak;
  cbz(value, done);           // Use NULL as-is.

  STATIC_ASSERT(JNIHandles::weak_tag_mask == 1u);
  tbz(r0, 0, not_weak);    // Test for jweak tag.

  // Resolve jweak.
  access_load_at(T_OBJECT, IN_NATIVE | ON_PHANTOM_OOP_REF, value,
                 Address(value, -JNIHandles::weak_tag_value), tmp, thread);
  verify_oop(value);
  b(done);

  bind(not_weak);
  // Resolve (untagged) jobject.
  access_load_at(T_OBJECT, IN_NATIVE, value, Address(value, 0), tmp, thread);
  verify_oop(value);
  bind(done);
}

void MacroAssembler::stop(const char* msg) {
  address ip = pc();
  pusha();
  movptr(c_rarg0, (uintptr_t)(address)msg);
  movptr(c_rarg1, (uintptr_t)(address)ip);
  mov(c_rarg2, sp);
  mov(c_rarg3, CAST_FROM_FN_PTR(address, MacroAssembler::debug64));
  blr(c_rarg3);
  hlt(0);
}

void MacroAssembler::warn(const char* msg) {
  pusha();
  mov(c_rarg0, (address)msg);
  mov(lr, CAST_FROM_FN_PTR(address, warning));
  blr(lr);
  popa();
}

void MacroAssembler::unimplemented(const char* what) {
  const char* buf = NULL;
  {
    ResourceMark rm;
    stringStream ss;
    ss.print("unimplemented: %s", what);
    buf = code_string(ss.as_string());
  }
  stop(buf);
}

// If a constant does not fit in an immediate field, generate some
// number of MOV instructions and then perform the operation.
void MacroAssembler::wrap_add_sub_imm_insn(Register Rd, Register Rn, unsigned imm,
                                           add_sub_imm_insn insn1,
                                           add_sub_reg_insn insn2) {
  assert(Rd != zr, "Rd = zr and not setting flags?");
  if (operand_valid_for_add_sub_immediate((int)imm)) {
    (this->*insn1)(Rd, Rn, imm);
  } else {
    if (uabs(imm) < (1 << 24)) {
       (this->*insn1)(Rd, Rn, imm & -(1 << 12));
       (this->*insn1)(Rd, Rd, imm & ((1 << 12)-1));
    } else {
       assert_different_registers(Rd, Rn);
       mov(Rd, (uint64_t)imm);
       (this->*insn2)(Rd, Rn, Rd, LSL, 0);
    }
  }
}

// Seperate vsn which sets the flags. Optimisations are more restricted
// because we must set the flags correctly.
void MacroAssembler::wrap_adds_subs_imm_insn(Register Rd, Register Rn, unsigned imm,
                                           add_sub_imm_insn insn1,
                                           add_sub_reg_insn insn2) {
  if (operand_valid_for_add_sub_immediate((int)imm)) {
    (this->*insn1)(Rd, Rn, imm);
  } else {
    assert_different_registers(Rd, Rn);
    assert(Rd != zr, "overflow in immediate operand");
    mov(Rd, (uint64_t)imm);
    (this->*insn2)(Rd, Rn, Rd, LSL, 0);
  }
}


void MacroAssembler::add(Register Rd, Register Rn, RegisterOrConstant increment) {
  if (increment.is_register()) {
    add(Rd, Rn, increment.as_register());
  } else {
    add(Rd, Rn, increment.as_constant());
  }
}

void MacroAssembler::addw(Register Rd, Register Rn, RegisterOrConstant increment) {
  if (increment.is_register()) {
    addw(Rd, Rn, increment.as_register());
  } else {
    addw(Rd, Rn, increment.as_constant());
  }
}

void MacroAssembler::sub(Register Rd, Register Rn, RegisterOrConstant decrement) {
  if (decrement.is_register()) {
    sub(Rd, Rn, decrement.as_register());
  } else {
    sub(Rd, Rn, decrement.as_constant());
  }
}

void MacroAssembler::subw(Register Rd, Register Rn, RegisterOrConstant decrement) {
  if (decrement.is_register()) {
    subw(Rd, Rn, decrement.as_register());
  } else {
    subw(Rd, Rn, decrement.as_constant());
  }
}

void MacroAssembler::reinit_heapbase()
{
  if (UseCompressedOops) {
    if (Universe::is_fully_initialized()) {
      mov(rheapbase, Universe::narrow_ptrs_base());
    } else {
      lea(rheapbase, ExternalAddress((address)Universe::narrow_ptrs_base_addr()));
      ldr(rheapbase, Address(rheapbase));
    }
  }
}

// this simulates the behaviour of the x86 cmpxchg instruction using a
// load linked/store conditional pair. we use the acquire/release
// versions of these instructions so that we flush pending writes as
// per Java semantics.

// n.b the x86 version assumes the old value to be compared against is
// in rax and updates rax with the value located in memory if the
// cmpxchg fails. we supply a register for the old value explicitly

// the aarch64 load linked/store conditional instructions do not
// accept an offset. so, unlike x86, we must provide a plain register
// to identify the memory word to be compared/exchanged rather than a
// register+offset Address.

void MacroAssembler::cmpxchgptr(Register oldv, Register newv, Register addr, Register tmp,
                                Label &succeed, Label *fail) {
  // oldv holds comparison value
  // newv holds value to write in exchange
  // addr identifies memory word to compare against/update
  if (UseLSE) {
    mov(tmp, oldv);
    casal(Assembler::xword, oldv, newv, addr);
    cmp(tmp, oldv);
    br(Assembler::EQ, succeed);
    membar(AnyAny);
  } else {
    Label retry_load, nope;
    if ((VM_Version::features() & VM_Version::CPU_STXR_PREFETCH))
      prfm(Address(addr), PSTL1STRM);
    bind(retry_load);
    // flush and load exclusive from the memory location
    // and fail if it is not what we expect
    ldaxr(tmp, addr);
    cmp(tmp, oldv);
    br(Assembler::NE, nope);
    // if we store+flush with no intervening write tmp wil be zero
    stlxr(tmp, newv, addr);
    cbzw(tmp, succeed);
    // retry so we only ever return after a load fails to compare
    // ensures we don't return a stale value after a failed write.
    b(retry_load);
    // if the memory word differs we return it in oldv and signal a fail
    bind(nope);
    membar(AnyAny);
    mov(oldv, tmp);
  }
  if (fail)
    b(*fail);
}

void MacroAssembler::cmpxchg_obj_header(Register oldv, Register newv, Register obj, Register tmp,
                                        Label &succeed, Label *fail) {
  assert(oopDesc::mark_offset_in_bytes() == 0, "assumption");
  cmpxchgptr(oldv, newv, obj, tmp, succeed, fail);
}

void MacroAssembler::cmpxchgw(Register oldv, Register newv, Register addr, Register tmp,
                                Label &succeed, Label *fail) {
  // oldv holds comparison value
  // newv holds value to write in exchange
  // addr identifies memory word to compare against/update
  // tmp returns 0/1 for success/failure
  if (UseLSE) {
    mov(tmp, oldv);
    casal(Assembler::word, oldv, newv, addr);
    cmp(tmp, oldv);
    br(Assembler::EQ, succeed);
    membar(AnyAny);
  } else {
    Label retry_load, nope;
    if ((VM_Version::features() & VM_Version::CPU_STXR_PREFETCH))
      prfm(Address(addr), PSTL1STRM);
    bind(retry_load);
    // flush and load exclusive from the memory location
    // and fail if it is not what we expect
    ldaxrw(tmp, addr);
    cmp(tmp, oldv);
    br(Assembler::NE, nope);
    // if we store+flush with no intervening write tmp wil be zero
    stlxrw(tmp, newv, addr);
    cbzw(tmp, succeed);
    // retry so we only ever return after a load fails to compare
    // ensures we don't return a stale value after a failed write.
    b(retry_load);
    // if the memory word differs we return it in oldv and signal a fail
    bind(nope);
    membar(AnyAny);
    mov(oldv, tmp);
  }
  if (fail)
    b(*fail);
}

// A generic CAS; success or failure is in the EQ flag.  A weak CAS
// doesn't retry and may fail spuriously.  If the oldval is wanted,
// Pass a register for the result, otherwise pass noreg.

// Clobbers rscratch1
void MacroAssembler::cmpxchg(Register addr, Register expected,
                             Register new_val,
                             enum operand_size size,
                             bool acquire, bool release,
                             bool weak,
                             Register result) {
  if (result == noreg)  result = rscratch1;
  BLOCK_COMMENT("cmpxchg {");
  if (UseLSE) {
    mov(result, expected);
    lse_cas(result, new_val, addr, size, acquire, release, /*not_pair*/ true);
    compare_eq(result, expected, size);
  } else {
    Label retry_load, done;
    if ((VM_Version::features() & VM_Version::CPU_STXR_PREFETCH))
      prfm(Address(addr), PSTL1STRM);
    bind(retry_load);
    load_exclusive(result, addr, size, acquire);
    compare_eq(result, expected, size);
    br(Assembler::NE, done);
    store_exclusive(rscratch1, new_val, addr, size, release);
    if (weak) {
      cmpw(rscratch1, 0u);  // If the store fails, return NE to our caller.
    } else {
      cbnzw(rscratch1, retry_load);
    }
    bind(done);
  }
  BLOCK_COMMENT("} cmpxchg");
}

// A generic comparison. Only compares for equality, clobbers rscratch1.
void MacroAssembler::compare_eq(Register rm, Register rn, enum operand_size size) {
  if (size == xword) {
    cmp(rm, rn);
  } else if (size == word) {
    cmpw(rm, rn);
  } else if (size == halfword) {
    eorw(rscratch1, rm, rn);
    ands(zr, rscratch1, 0xffff);
  } else if (size == byte) {
    eorw(rscratch1, rm, rn);
    ands(zr, rscratch1, 0xff);
  } else {
    ShouldNotReachHere();
  }
}


static bool different(Register a, RegisterOrConstant b, Register c) {
  if (b.is_constant())
    return a != c;
  else
    return a != b.as_register() && a != c && b.as_register() != c;
}

#define ATOMIC_OP(NAME, LDXR, OP, IOP, AOP, STXR, sz)                   \
void MacroAssembler::atomic_##NAME(Register prev, RegisterOrConstant incr, Register addr) { \
  if (UseLSE) {                                                         \
    prev = prev->is_valid() ? prev : zr;                                \
    if (incr.is_register()) {                                           \
      AOP(sz, incr.as_register(), prev, addr);                          \
    } else {                                                            \
      mov(rscratch2, incr.as_constant());                               \
      AOP(sz, rscratch2, prev, addr);                                   \
    }                                                                   \
    return;                                                             \
  }                                                                     \
  Register result = rscratch2;                                          \
  if (prev->is_valid())                                                 \
    result = different(prev, incr, addr) ? prev : rscratch2;            \
                                                                        \
  Label retry_load;                                                     \
  if ((VM_Version::features() & VM_Version::CPU_STXR_PREFETCH))         \
    prfm(Address(addr), PSTL1STRM);                                     \
  bind(retry_load);                                                     \
  LDXR(result, addr);                                                   \
  OP(rscratch1, result, incr);                                          \
  STXR(rscratch2, rscratch1, addr);                                     \
  cbnzw(rscratch2, retry_load);                                         \
  if (prev->is_valid() && prev != result) {                             \
    IOP(prev, rscratch1, incr);                                         \
  }                                                                     \
}

ATOMIC_OP(add, ldxr, add, sub, ldadd, stxr, Assembler::xword)
ATOMIC_OP(addw, ldxrw, addw, subw, ldadd, stxrw, Assembler::word)
ATOMIC_OP(addal, ldaxr, add, sub, ldaddal, stlxr, Assembler::xword)
ATOMIC_OP(addalw, ldaxrw, addw, subw, ldaddal, stlxrw, Assembler::word)

#undef ATOMIC_OP

#define ATOMIC_XCHG(OP, AOP, LDXR, STXR, sz)                            \
void MacroAssembler::atomic_##OP(Register prev, Register newv, Register addr) { \
  if (UseLSE) {                                                         \
    prev = prev->is_valid() ? prev : zr;                                \
    AOP(sz, newv, prev, addr);                                          \
    return;                                                             \
  }                                                                     \
  Register result = rscratch2;                                          \
  if (prev->is_valid())                                                 \
    result = different(prev, newv, addr) ? prev : rscratch2;            \
                                                                        \
  Label retry_load;                                                     \
  if ((VM_Version::features() & VM_Version::CPU_STXR_PREFETCH))         \
    prfm(Address(addr), PSTL1STRM);                                     \
  bind(retry_load);                                                     \
  LDXR(result, addr);                                                   \
  STXR(rscratch1, newv, addr);                                          \
  cbnzw(rscratch1, retry_load);                                         \
  if (prev->is_valid() && prev != result)                               \
    mov(prev, result);                                                  \
}

ATOMIC_XCHG(xchg, swp, ldxr, stxr, Assembler::xword)
ATOMIC_XCHG(xchgw, swp, ldxrw, stxrw, Assembler::word)
ATOMIC_XCHG(xchgl, swpl, ldxr, stlxr, Assembler::xword)
ATOMIC_XCHG(xchglw, swpl, ldxrw, stlxrw, Assembler::word)
ATOMIC_XCHG(xchgal, swpal, ldaxr, stlxr, Assembler::xword)
ATOMIC_XCHG(xchgalw, swpal, ldaxrw, stlxrw, Assembler::word)

#undef ATOMIC_XCHG

#ifndef PRODUCT
extern "C" void findpc(intptr_t x);
#endif

void MacroAssembler::debug64(char* msg, int64_t pc, int64_t regs[])
{
  // In order to get locks to work, we need to fake a in_VM state
  if (ShowMessageBoxOnError ) {
    JavaThread* thread = JavaThread::current();
    JavaThreadState saved_state = thread->thread_state();
    thread->set_thread_state(_thread_in_vm);
#ifndef PRODUCT
    if (CountBytecodes || TraceBytecodes || StopInterpreterAt) {
      ttyLocker ttyl;
      BytecodeCounter::print();
    }
#endif
    if (os::message_box(msg, "Execution stopped, print registers?")) {
      ttyLocker ttyl;
      tty->print_cr(" pc = 0x%016" PRIx64, pc);
#ifndef PRODUCT
      tty->cr();
      findpc(pc);
      tty->cr();
#endif
      tty->print_cr(" r0 = 0x%016" PRIx64, regs[0]);
      tty->print_cr(" r1 = 0x%016" PRIx64, regs[1]);
      tty->print_cr(" r2 = 0x%016" PRIx64, regs[2]);
      tty->print_cr(" r3 = 0x%016" PRIx64, regs[3]);
      tty->print_cr(" r4 = 0x%016" PRIx64, regs[4]);
      tty->print_cr(" r5 = 0x%016" PRIx64, regs[5]);
      tty->print_cr(" r6 = 0x%016" PRIx64, regs[6]);
      tty->print_cr(" r7 = 0x%016" PRIx64, regs[7]);
      tty->print_cr(" r8 = 0x%016" PRIx64, regs[8]);
      tty->print_cr(" r9 = 0x%016" PRIx64, regs[9]);
      tty->print_cr("r10 = 0x%016" PRIx64, regs[10]);
      tty->print_cr("r11 = 0x%016" PRIx64, regs[11]);
      tty->print_cr("r12 = 0x%016" PRIx64, regs[12]);
      tty->print_cr("r13 = 0x%016" PRIx64, regs[13]);
      tty->print_cr("r14 = 0x%016" PRIx64, regs[14]);
      tty->print_cr("r15 = 0x%016" PRIx64, regs[15]);
      tty->print_cr("r16 = 0x%016" PRIx64, regs[16]);
      tty->print_cr("r17 = 0x%016" PRIx64, regs[17]);
      tty->print_cr("r18 = 0x%016" PRIx64, regs[18]);
      tty->print_cr("r19 = 0x%016" PRIx64, regs[19]);
      tty->print_cr("r20 = 0x%016" PRIx64, regs[20]);
      tty->print_cr("r21 = 0x%016" PRIx64, regs[21]);
      tty->print_cr("r22 = 0x%016" PRIx64, regs[22]);
      tty->print_cr("r23 = 0x%016" PRIx64, regs[23]);
      tty->print_cr("r24 = 0x%016" PRIx64, regs[24]);
      tty->print_cr("r25 = 0x%016" PRIx64, regs[25]);
      tty->print_cr("r26 = 0x%016" PRIx64, regs[26]);
      tty->print_cr("r27 = 0x%016" PRIx64, regs[27]);
      tty->print_cr("r28 = 0x%016" PRIx64, regs[28]);
      tty->print_cr("r30 = 0x%016" PRIx64, regs[30]);
      tty->print_cr("r31 = 0x%016" PRIx64, regs[31]);
      BREAKPOINT;
    }
    ThreadStateTransition::transition(thread, _thread_in_vm, saved_state);
  } else {
    ttyLocker ttyl;
    ::tty->print_cr("=============== DEBUG MESSAGE: %s ================\n",
                    msg);
    assert(false, "DEBUG MESSAGE: %s", msg);
  }
}

RegSet MacroAssembler::call_clobbered_registers() {
  RegSet regs = RegSet::range(r0, r17) - RegSet::of(rscratch1, rscratch2);
#ifndef R18_RESERVED
  regs += r18_tls;
#endif
  return regs;
}

void MacroAssembler::push_call_clobbered_registers() {
  int step = 4 * wordSize;
  push(call_clobbered_registers(), sp);
  sub(sp, sp, step);
  mov(rscratch1, -step);
  // Push v0-v7, v16-v31.
  for (int i = 31; i>= 4; i -= 4) {
    if (i <= v7->encoding() || i >= v16->encoding())
      st1(as_FloatRegister(i-3), as_FloatRegister(i-2), as_FloatRegister(i-1),
          as_FloatRegister(i), T1D, Address(post(sp, rscratch1)));
  }
  st1(as_FloatRegister(0), as_FloatRegister(1), as_FloatRegister(2),
      as_FloatRegister(3), T1D, Address(sp));
}

void MacroAssembler::pop_call_clobbered_registers() {
  for (int i = 0; i < 32; i += 4) {
    if (i <= v7->encoding() || i >= v16->encoding())
      ld1(as_FloatRegister(i), as_FloatRegister(i+1), as_FloatRegister(i+2),
          as_FloatRegister(i+3), T1D, Address(post(sp, 4 * wordSize)));
  }

  pop(call_clobbered_registers() - RegSet::of(rscratch1, rscratch2), sp);
}

void MacroAssembler::push_CPU_state(bool save_vectors) {
  int step = (save_vectors ? 8 : 4) * wordSize;
  push(RegSet::range(r0, r29), sp);         // integer registers except lr & sp
  mov(rscratch1, -step);
  sub(sp, sp, step);
  for (int i = 28; i >= 4; i -= 4) {
    st1(as_FloatRegister(i), as_FloatRegister(i+1), as_FloatRegister(i+2),
        as_FloatRegister(i+3), save_vectors ? T2D : T1D, Address(post(sp, rscratch1)));
  }
  st1(v0, v1, v2, v3, save_vectors ? T2D : T1D, sp);
}

void MacroAssembler::pop_CPU_state(bool restore_vectors) {
  int step = (restore_vectors ? 8 : 4) * wordSize;
  for (int i = 0; i <= 28; i += 4)
    ld1(as_FloatRegister(i), as_FloatRegister(i+1), as_FloatRegister(i+2),
        as_FloatRegister(i+3), restore_vectors ? T2D : T1D, Address(post(sp, step)));

  // integer registers except lr & sp
  pop(RegSet::range(r0, r17), sp);
#ifdef R18_RESERVED
  ldp(zr, r19, Address(post(sp, 2 * wordSize)));
  pop(RegSet::range(r20, r29), sp);
#else
  pop(RegSet::range(r18_tls, r29), sp);
#endif
}

/**
 * Helpers for multiply_to_len().
 */
void MacroAssembler::add2_with_carry(Register final_dest_hi, Register dest_hi, Register dest_lo,
                                     Register src1, Register src2) {
  adds(dest_lo, dest_lo, src1);
  adc(dest_hi, dest_hi, zr);
  adds(dest_lo, dest_lo, src2);
  adc(final_dest_hi, dest_hi, zr);
}

// Generate an address from (r + r1 extend offset).  "size" is the
// size of the operand.  The result may be in rscratch2.
Address MacroAssembler::offsetted_address(Register r, Register r1,
                                          Address::extend ext, int offset, int size) {
  if (offset || (ext.shift() % size != 0)) {
    lea(rscratch2, Address(r, r1, ext));
    return Address(rscratch2, offset);
  } else {
    return Address(r, r1, ext);
  }
}

Address MacroAssembler::spill_address(int size, int offset, Register tmp)
{
  assert(offset >= 0, "spill to negative address?");
  // Offset reachable ?
  //   Not aligned - 9 bits signed offset
  //   Aligned - 12 bits unsigned offset shifted
  Register base = sp;
  if ((offset & (size-1)) && offset >= (1<<8)) {
    add(tmp, base, offset & ((1<<12)-1));
    base = tmp;
    offset &= -1u<<12;
  }

  if (offset >= (1<<12) * size) {
    add(tmp, base, offset & (((1<<12)-1)<<12));
    base = tmp;
    offset &= ~(((1<<12)-1)<<12);
  }

  return Address(base, offset);
}

// Checks whether offset is aligned.
// Returns true if it is, else false.
bool MacroAssembler::merge_alignment_check(Register base,
                                           size_t size,
                                           int64_t cur_offset,
                                           int64_t prev_offset) const {
  if (AvoidUnalignedAccesses) {
    if (base == sp) {
      // Checks whether low offset if aligned to pair of registers.
      int64_t pair_mask = size * 2 - 1;
      int64_t offset = prev_offset > cur_offset ? cur_offset : prev_offset;
      return (offset & pair_mask) == 0;
    } else { // If base is not sp, we can't guarantee the access is aligned.
      return false;
    }
  } else {
    int64_t mask = size - 1;
    // Load/store pair instruction only supports element size aligned offset.
    return (cur_offset & mask) == 0 && (prev_offset & mask) == 0;
  }
}

// Checks whether current and previous loads/stores can be merged.
// Returns true if it can be merged, else false.
bool MacroAssembler::ldst_can_merge(Register rt,
                                    const Address &adr,
                                    size_t cur_size_in_bytes,
                                    bool is_store) const {
  address prev = pc() - NativeInstruction::instruction_size;
  address last = code()->last_insn();

  if (last == NULL || !nativeInstruction_at(last)->is_Imm_LdSt()) {
    return false;
  }

  if (adr.getMode() != Address::base_plus_offset || prev != last) {
    return false;
  }

  NativeLdSt* prev_ldst = NativeLdSt_at(prev);
  size_t prev_size_in_bytes = prev_ldst->size_in_bytes();

  assert(prev_size_in_bytes == 4 || prev_size_in_bytes == 8, "only supports 64/32bit merging.");
  assert(cur_size_in_bytes == 4 || cur_size_in_bytes == 8, "only supports 64/32bit merging.");

  if (cur_size_in_bytes != prev_size_in_bytes || is_store != prev_ldst->is_store()) {
    return false;
  }

  int64_t max_offset = 63 * prev_size_in_bytes;
  int64_t min_offset = -64 * prev_size_in_bytes;

  assert(prev_ldst->is_not_pre_post_index(), "pre-index or post-index is not supported to be merged.");

  // Only same base can be merged.
  if (adr.base() != prev_ldst->base()) {
    return false;
  }

  int64_t cur_offset = adr.offset();
  int64_t prev_offset = prev_ldst->offset();
  size_t diff = abs(cur_offset - prev_offset);
  if (diff != prev_size_in_bytes) {
    return false;
  }

  // Following cases can not be merged:
  // ldr x2, [x2, #8]
  // ldr x3, [x2, #16]
  // or:
  // ldr x2, [x3, #8]
  // ldr x2, [x3, #16]
  // If t1 and t2 is the same in "ldp t1, t2, [xn, #imm]", we'll get SIGILL.
  if (!is_store && (adr.base() == prev_ldst->target() || rt == prev_ldst->target())) {
    return false;
  }

  int64_t low_offset = prev_offset > cur_offset ? cur_offset : prev_offset;
  // Offset range must be in ldp/stp instruction's range.
  if (low_offset > max_offset || low_offset < min_offset) {
    return false;
  }

  if (merge_alignment_check(adr.base(), prev_size_in_bytes, cur_offset, prev_offset)) {
    return true;
  }

  return false;
}

// Merge current load/store with previous load/store into ldp/stp.
void MacroAssembler::merge_ldst(Register rt,
                                const Address &adr,
                                size_t cur_size_in_bytes,
                                bool is_store) {

  assert(ldst_can_merge(rt, adr, cur_size_in_bytes, is_store) == true, "cur and prev must be able to be merged.");

  Register rt_low, rt_high;
  address prev = pc() - NativeInstruction::instruction_size;
  NativeLdSt* prev_ldst = NativeLdSt_at(prev);

  int64_t offset;

  if (adr.offset() < prev_ldst->offset()) {
    offset = adr.offset();
    rt_low = rt;
    rt_high = prev_ldst->target();
  } else {
    offset = prev_ldst->offset();
    rt_low = prev_ldst->target();
    rt_high = rt;
  }

  Address adr_p = Address(prev_ldst->base(), offset);
  // Overwrite previous generated binary.
  code_section()->set_end(prev);

  const size_t sz = prev_ldst->size_in_bytes();
  assert(sz == 8 || sz == 4, "only supports 64/32bit merging.");
  if (!is_store) {
    BLOCK_COMMENT("merged ldr pair");
    if (sz == 8) {
      ldp(rt_low, rt_high, adr_p);
    } else {
      ldpw(rt_low, rt_high, adr_p);
    }
  } else {
    BLOCK_COMMENT("merged str pair");
    if (sz == 8) {
      stp(rt_low, rt_high, adr_p);
    } else {
      stpw(rt_low, rt_high, adr_p);
    }
  }
}

/**
 * Multiply 64 bit by 64 bit first loop.
 */
void MacroAssembler::multiply_64_x_64_loop(Register x, Register xstart, Register x_xstart,
                                           Register y, Register y_idx, Register z,
                                           Register carry, Register product,
                                           Register idx, Register kdx) {
  //
  //  jlong carry, x[], y[], z[];
  //  for (int idx=ystart, kdx=ystart+1+xstart; idx >= 0; idx-, kdx--) {
  //    huge_128 product = y[idx] * x[xstart] + carry;
  //    z[kdx] = (jlong)product;
  //    carry  = (jlong)(product >>> 64);
  //  }
  //  z[xstart] = carry;
  //

  Label L_first_loop, L_first_loop_exit;
  Label L_one_x, L_one_y, L_multiply;

  subsw(xstart, xstart, 1);
  br(Assembler::MI, L_one_x);

  lea(rscratch1, Address(x, xstart, Address::lsl(LogBytesPerInt)));
  ldr(x_xstart, Address(rscratch1));
  ror(x_xstart, x_xstart, 32); // convert big-endian to little-endian

  bind(L_first_loop);
  subsw(idx, idx, 1);
  br(Assembler::MI, L_first_loop_exit);
  subsw(idx, idx, 1);
  br(Assembler::MI, L_one_y);
  lea(rscratch1, Address(y, idx, Address::uxtw(LogBytesPerInt)));
  ldr(y_idx, Address(rscratch1));
  ror(y_idx, y_idx, 32); // convert big-endian to little-endian
  bind(L_multiply);

  // AArch64 has a multiply-accumulate instruction that we can't use
  // here because it has no way to process carries, so we have to use
  // separate add and adc instructions.  Bah.
  umulh(rscratch1, x_xstart, y_idx); // x_xstart * y_idx -> rscratch1:product
  mul(product, x_xstart, y_idx);
  adds(product, product, carry);
  adc(carry, rscratch1, zr);   // x_xstart * y_idx + carry -> carry:product

  subw(kdx, kdx, 2);
  ror(product, product, 32); // back to big-endian
  str(product, offsetted_address(z, kdx, Address::uxtw(LogBytesPerInt), 0, BytesPerLong));

  b(L_first_loop);

  bind(L_one_y);
  ldrw(y_idx, Address(y,  0));
  b(L_multiply);

  bind(L_one_x);
  ldrw(x_xstart, Address(x,  0));
  b(L_first_loop);

  bind(L_first_loop_exit);
}

/**
 * Multiply 128 bit by 128. Unrolled inner loop.
 *
 */
void MacroAssembler::multiply_128_x_128_loop(Register y, Register z,
                                             Register carry, Register carry2,
                                             Register idx, Register jdx,
                                             Register yz_idx1, Register yz_idx2,
                                             Register tmp, Register tmp3, Register tmp4,
                                             Register tmp6, Register product_hi) {

  //   jlong carry, x[], y[], z[];
  //   int kdx = ystart+1;
  //   for (int idx=ystart-2; idx >= 0; idx -= 2) { // Third loop
  //     huge_128 tmp3 = (y[idx+1] * product_hi) + z[kdx+idx+1] + carry;
  //     jlong carry2  = (jlong)(tmp3 >>> 64);
  //     huge_128 tmp4 = (y[idx]   * product_hi) + z[kdx+idx] + carry2;
  //     carry  = (jlong)(tmp4 >>> 64);
  //     z[kdx+idx+1] = (jlong)tmp3;
  //     z[kdx+idx] = (jlong)tmp4;
  //   }
  //   idx += 2;
  //   if (idx > 0) {
  //     yz_idx1 = (y[idx] * product_hi) + z[kdx+idx] + carry;
  //     z[kdx+idx] = (jlong)yz_idx1;
  //     carry  = (jlong)(yz_idx1 >>> 64);
  //   }
  //

  Label L_third_loop, L_third_loop_exit, L_post_third_loop_done;

  lsrw(jdx, idx, 2);

  bind(L_third_loop);

  subsw(jdx, jdx, 1);
  br(Assembler::MI, L_third_loop_exit);
  subw(idx, idx, 4);

  lea(rscratch1, Address(y, idx, Address::uxtw(LogBytesPerInt)));

  ldp(yz_idx2, yz_idx1, Address(rscratch1, 0));

  lea(tmp6, Address(z, idx, Address::uxtw(LogBytesPerInt)));

  ror(yz_idx1, yz_idx1, 32); // convert big-endian to little-endian
  ror(yz_idx2, yz_idx2, 32);

  ldp(rscratch2, rscratch1, Address(tmp6, 0));

  mul(tmp3, product_hi, yz_idx1);  //  yz_idx1 * product_hi -> tmp4:tmp3
  umulh(tmp4, product_hi, yz_idx1);

  ror(rscratch1, rscratch1, 32); // convert big-endian to little-endian
  ror(rscratch2, rscratch2, 32);

  mul(tmp, product_hi, yz_idx2);   //  yz_idx2 * product_hi -> carry2:tmp
  umulh(carry2, product_hi, yz_idx2);

  // propagate sum of both multiplications into carry:tmp4:tmp3
  adds(tmp3, tmp3, carry);
  adc(tmp4, tmp4, zr);
  adds(tmp3, tmp3, rscratch1);
  adcs(tmp4, tmp4, tmp);
  adc(carry, carry2, zr);
  adds(tmp4, tmp4, rscratch2);
  adc(carry, carry, zr);

  ror(tmp3, tmp3, 32); // convert little-endian to big-endian
  ror(tmp4, tmp4, 32);
  stp(tmp4, tmp3, Address(tmp6, 0));

  b(L_third_loop);
  bind (L_third_loop_exit);

  andw (idx, idx, 0x3);
  cbz(idx, L_post_third_loop_done);

  Label L_check_1;
  subsw(idx, idx, 2);
  br(Assembler::MI, L_check_1);

  lea(rscratch1, Address(y, idx, Address::uxtw(LogBytesPerInt)));
  ldr(yz_idx1, Address(rscratch1, 0));
  ror(yz_idx1, yz_idx1, 32);
  mul(tmp3, product_hi, yz_idx1);  //  yz_idx1 * product_hi -> tmp4:tmp3
  umulh(tmp4, product_hi, yz_idx1);
  lea(rscratch1, Address(z, idx, Address::uxtw(LogBytesPerInt)));
  ldr(yz_idx2, Address(rscratch1, 0));
  ror(yz_idx2, yz_idx2, 32);

  add2_with_carry(carry, tmp4, tmp3, carry, yz_idx2);

  ror(tmp3, tmp3, 32);
  str(tmp3, Address(rscratch1, 0));

  bind (L_check_1);

  andw (idx, idx, 0x1);
  subsw(idx, idx, 1);
  br(Assembler::MI, L_post_third_loop_done);
  ldrw(tmp4, Address(y, idx, Address::uxtw(LogBytesPerInt)));
  mul(tmp3, tmp4, product_hi);  //  tmp4 * product_hi -> carry2:tmp3
  umulh(carry2, tmp4, product_hi);
  ldrw(tmp4, Address(z, idx, Address::uxtw(LogBytesPerInt)));

  add2_with_carry(carry2, tmp3, tmp4, carry);

  strw(tmp3, Address(z, idx, Address::uxtw(LogBytesPerInt)));
  extr(carry, carry2, tmp3, 32);

  bind(L_post_third_loop_done);
}

/**
 * Code for BigInteger::multiplyToLen() instrinsic.
 *
 * r0: x
 * r1: xlen
 * r2: y
 * r3: ylen
 * r4:  z
 * r5: zlen
 * r10: tmp1
 * r11: tmp2
 * r12: tmp3
 * r13: tmp4
 * r14: tmp5
 * r15: tmp6
 * r16: tmp7
 *
 */
void MacroAssembler::multiply_to_len(Register x, Register xlen, Register y, Register ylen,
                                     Register z, Register zlen,
                                     Register tmp1, Register tmp2, Register tmp3, Register tmp4,
                                     Register tmp5, Register tmp6, Register product_hi) {

  assert_different_registers(x, xlen, y, ylen, z, zlen, tmp1, tmp2, tmp3, tmp4, tmp5, tmp6);

  const Register idx = tmp1;
  const Register kdx = tmp2;
  const Register xstart = tmp3;

  const Register y_idx = tmp4;
  const Register carry = tmp5;
  const Register product  = xlen;
  const Register x_xstart = zlen;  // reuse register

  // First Loop.
  //
  //  final static long LONG_MASK = 0xffffffffL;
  //  int xstart = xlen - 1;
  //  int ystart = ylen - 1;
  //  long carry = 0;
  //  for (int idx=ystart, kdx=ystart+1+xstart; idx >= 0; idx-, kdx--) {
  //    long product = (y[idx] & LONG_MASK) * (x[xstart] & LONG_MASK) + carry;
  //    z[kdx] = (int)product;
  //    carry = product >>> 32;
  //  }
  //  z[xstart] = (int)carry;
  //

  movw(idx, ylen);      // idx = ylen;
  movw(kdx, zlen);      // kdx = xlen+ylen;
  mov(carry, zr);       // carry = 0;

  Label L_done;

  movw(xstart, xlen);
  subsw(xstart, xstart, 1);
  br(Assembler::MI, L_done);

  multiply_64_x_64_loop(x, xstart, x_xstart, y, y_idx, z, carry, product, idx, kdx);

  Label L_second_loop;
  cbzw(kdx, L_second_loop);

  Label L_carry;
  subw(kdx, kdx, 1);
  cbzw(kdx, L_carry);

  strw(carry, Address(z, kdx, Address::uxtw(LogBytesPerInt)));
  lsr(carry, carry, 32);
  subw(kdx, kdx, 1);

  bind(L_carry);
  strw(carry, Address(z, kdx, Address::uxtw(LogBytesPerInt)));

  // Second and third (nested) loops.
  //
  // for (int i = xstart-1; i >= 0; i--) { // Second loop
  //   carry = 0;
  //   for (int jdx=ystart, k=ystart+1+i; jdx >= 0; jdx--, k--) { // Third loop
  //     long product = (y[jdx] & LONG_MASK) * (x[i] & LONG_MASK) +
  //                    (z[k] & LONG_MASK) + carry;
  //     z[k] = (int)product;
  //     carry = product >>> 32;
  //   }
  //   z[i] = (int)carry;
  // }
  //
  // i = xlen, j = tmp1, k = tmp2, carry = tmp5, x[i] = product_hi

  const Register jdx = tmp1;

  bind(L_second_loop);
  mov(carry, zr);                // carry = 0;
  movw(jdx, ylen);               // j = ystart+1

  subsw(xstart, xstart, 1);      // i = xstart-1;
  br(Assembler::MI, L_done);

  str(z, Address(pre(sp, -4 * wordSize)));

  Label L_last_x;
  lea(z, offsetted_address(z, xstart, Address::uxtw(LogBytesPerInt), 4, BytesPerInt)); // z = z + k - j
  subsw(xstart, xstart, 1);       // i = xstart-1;
  br(Assembler::MI, L_last_x);

  lea(rscratch1, Address(x, xstart, Address::uxtw(LogBytesPerInt)));
  ldr(product_hi, Address(rscratch1));
  ror(product_hi, product_hi, 32);  // convert big-endian to little-endian

  Label L_third_loop_prologue;
  bind(L_third_loop_prologue);

  str(ylen, Address(sp, wordSize));
  stp(x, xstart, Address(sp, 2 * wordSize));
  multiply_128_x_128_loop(y, z, carry, x, jdx, ylen, product,
                          tmp2, x_xstart, tmp3, tmp4, tmp6, product_hi);
  ldp(z, ylen, Address(post(sp, 2 * wordSize)));
  ldp(x, xlen, Address(post(sp, 2 * wordSize)));   // copy old xstart -> xlen

  addw(tmp3, xlen, 1);
  strw(carry, Address(z, tmp3, Address::uxtw(LogBytesPerInt)));
  subsw(tmp3, tmp3, 1);
  br(Assembler::MI, L_done);

  lsr(carry, carry, 32);
  strw(carry, Address(z, tmp3, Address::uxtw(LogBytesPerInt)));
  b(L_second_loop);

  // Next infrequent code is moved outside loops.
  bind(L_last_x);
  ldrw(product_hi, Address(x,  0));
  b(L_third_loop_prologue);

  bind(L_done);
}

// Code for BigInteger::mulAdd instrinsic
// out     = r0
// in      = r1
// offset  = r2  (already out.length-offset)
// len     = r3
// k       = r4
//
// pseudo code from java implementation:
// carry = 0;
// offset = out.length-offset - 1;
// for (int j=len-1; j >= 0; j--) {
//     product = (in[j] & LONG_MASK) * kLong + (out[offset] & LONG_MASK) + carry;
//     out[offset--] = (int)product;
//     carry = product >>> 32;
// }
// return (int)carry;
void MacroAssembler::mul_add(Register out, Register in, Register offset,
      Register len, Register k) {
    Label LOOP, END;
    // pre-loop
    cmp(len, zr); // cmp, not cbz/cbnz: to use condition twice => less branches
    csel(out, zr, out, Assembler::EQ);
    br(Assembler::EQ, END);
    add(in, in, len, LSL, 2); // in[j+1] address
    add(offset, out, offset, LSL, 2); // out[offset + 1] address
    mov(out, zr); // used to keep carry now
    BIND(LOOP);
    ldrw(rscratch1, Address(pre(in, -4)));
    madd(rscratch1, rscratch1, k, out);
    ldrw(rscratch2, Address(pre(offset, -4)));
    add(rscratch1, rscratch1, rscratch2);
    strw(rscratch1, Address(offset));
    lsr(out, rscratch1, 32);
    subs(len, len, 1);
    br(Assembler::NE, LOOP);
    BIND(END);
}

/**
 * Emits code to update CRC-32 with a byte value according to constants in table
 *
 * @param [in,out]crc   Register containing the crc.
 * @param [in]val       Register containing the byte to fold into the CRC.
 * @param [in]table     Register containing the table of crc constants.
 *
 * uint32_t crc;
 * val = crc_table[(val ^ crc) & 0xFF];
 * crc = val ^ (crc >> 8);
 *
 */
void MacroAssembler::update_byte_crc32(Register crc, Register val, Register table) {
  eor(val, val, crc);
  andr(val, val, 0xff);
  ldrw(val, Address(table, val, Address::lsl(2)));
  eor(crc, val, crc, Assembler::LSR, 8);
}

/**
 * Emits code to update CRC-32 with a 32-bit value according to tables 0 to 3
 *
 * @param [in,out]crc   Register containing the crc.
 * @param [in]v         Register containing the 32-bit to fold into the CRC.
 * @param [in]table0    Register containing table 0 of crc constants.
 * @param [in]table1    Register containing table 1 of crc constants.
 * @param [in]table2    Register containing table 2 of crc constants.
 * @param [in]table3    Register containing table 3 of crc constants.
 *
 * uint32_t crc;
 *   v = crc ^ v
 *   crc = table3[v&0xff]^table2[(v>>8)&0xff]^table1[(v>>16)&0xff]^table0[v>>24]
 *
 */
void MacroAssembler::update_word_crc32(Register crc, Register v, Register tmp,
        Register table0, Register table1, Register table2, Register table3,
        bool upper) {
  eor(v, crc, v, upper ? LSR:LSL, upper ? 32:0);
  uxtb(tmp, v);
  ldrw(crc, Address(table3, tmp, Address::lsl(2)));
  ubfx(tmp, v, 8, 8);
  ldrw(tmp, Address(table2, tmp, Address::lsl(2)));
  eor(crc, crc, tmp);
  ubfx(tmp, v, 16, 8);
  ldrw(tmp, Address(table1, tmp, Address::lsl(2)));
  eor(crc, crc, tmp);
  ubfx(tmp, v, 24, 8);
  ldrw(tmp, Address(table0, tmp, Address::lsl(2)));
  eor(crc, crc, tmp);
}

void MacroAssembler::kernel_crc32_using_crc32(Register crc, Register buf,
        Register len, Register tmp0, Register tmp1, Register tmp2,
        Register tmp3) {
    Label CRC_by64_loop, CRC_by4_loop, CRC_by1_loop, CRC_less64, CRC_by64_pre, CRC_by32_loop, CRC_less32, L_exit;
    assert_different_registers(crc, buf, len, tmp0, tmp1, tmp2, tmp3);

    mvnw(crc, crc);

    subs(len, len, 128);
    br(Assembler::GE, CRC_by64_pre);
  BIND(CRC_less64);
    adds(len, len, 128-32);
    br(Assembler::GE, CRC_by32_loop);
  BIND(CRC_less32);
    adds(len, len, 32-4);
    br(Assembler::GE, CRC_by4_loop);
    adds(len, len, 4);
    br(Assembler::GT, CRC_by1_loop);
    b(L_exit);

  BIND(CRC_by32_loop);
    ldp(tmp0, tmp1, Address(post(buf, 16)));
    subs(len, len, 32);
    crc32x(crc, crc, tmp0);
    ldr(tmp2, Address(post(buf, 8)));
    crc32x(crc, crc, tmp1);
    ldr(tmp3, Address(post(buf, 8)));
    crc32x(crc, crc, tmp2);
    crc32x(crc, crc, tmp3);
    br(Assembler::GE, CRC_by32_loop);
    cmn(len, 32);
    br(Assembler::NE, CRC_less32);
    b(L_exit);

  BIND(CRC_by4_loop);
    ldrw(tmp0, Address(post(buf, 4)));
    subs(len, len, 4);
    crc32w(crc, crc, tmp0);
    br(Assembler::GE, CRC_by4_loop);
    adds(len, len, 4);
    br(Assembler::LE, L_exit);
  BIND(CRC_by1_loop);
    ldrb(tmp0, Address(post(buf, 1)));
    subs(len, len, 1);
    crc32b(crc, crc, tmp0);
    br(Assembler::GT, CRC_by1_loop);
    b(L_exit);

  BIND(CRC_by64_pre);
    sub(buf, buf, 8);
    ldp(tmp0, tmp1, Address(buf, 8));
    crc32x(crc, crc, tmp0);
    ldr(tmp2, Address(buf, 24));
    crc32x(crc, crc, tmp1);
    ldr(tmp3, Address(buf, 32));
    crc32x(crc, crc, tmp2);
    ldr(tmp0, Address(buf, 40));
    crc32x(crc, crc, tmp3);
    ldr(tmp1, Address(buf, 48));
    crc32x(crc, crc, tmp0);
    ldr(tmp2, Address(buf, 56));
    crc32x(crc, crc, tmp1);
    ldr(tmp3, Address(pre(buf, 64)));

    b(CRC_by64_loop);

    align(CodeEntryAlignment);
  BIND(CRC_by64_loop);
    subs(len, len, 64);
    crc32x(crc, crc, tmp2);
    ldr(tmp0, Address(buf, 8));
    crc32x(crc, crc, tmp3);
    ldr(tmp1, Address(buf, 16));
    crc32x(crc, crc, tmp0);
    ldr(tmp2, Address(buf, 24));
    crc32x(crc, crc, tmp1);
    ldr(tmp3, Address(buf, 32));
    crc32x(crc, crc, tmp2);
    ldr(tmp0, Address(buf, 40));
    crc32x(crc, crc, tmp3);
    ldr(tmp1, Address(buf, 48));
    crc32x(crc, crc, tmp0);
    ldr(tmp2, Address(buf, 56));
    crc32x(crc, crc, tmp1);
    ldr(tmp3, Address(pre(buf, 64)));
    br(Assembler::GE, CRC_by64_loop);

    // post-loop
    crc32x(crc, crc, tmp2);
    crc32x(crc, crc, tmp3);

    sub(len, len, 64);
    add(buf, buf, 8);
    cmn(len, 128);
    br(Assembler::NE, CRC_less64);
  BIND(L_exit);
    mvnw(crc, crc);
}

/**
 * @param crc   register containing existing CRC (32-bit)
 * @param buf   register pointing to input byte buffer (byte*)
 * @param len   register containing number of bytes
 * @param table register that will contain address of CRC table
 * @param tmp   scratch register
 */
void MacroAssembler::kernel_crc32(Register crc, Register buf, Register len,
        Register table0, Register table1, Register table2, Register table3,
        Register tmp, Register tmp2, Register tmp3) {
  Label L_by16, L_by16_loop, L_by4, L_by4_loop, L_by1, L_by1_loop, L_exit;
  uint64_t offset;

  if (UseCRC32) {
      kernel_crc32_using_crc32(crc, buf, len, table0, table1, table2, table3);
      return;
  }

    mvnw(crc, crc);

    adrp(table0, ExternalAddress(StubRoutines::crc_table_addr()), offset);
    if (offset) add(table0, table0, offset);
    add(table1, table0, 1*256*sizeof(juint));
    add(table2, table0, 2*256*sizeof(juint));
    add(table3, table0, 3*256*sizeof(juint));

  if (UseNeon) {
      cmp(len, 64);
      br(Assembler::LT, L_by16);
      eor(v16, T16B, v16, v16);

    Label L_fold;

      add(tmp, table0, 4*256*sizeof(juint)); // Point at the Neon constants

      ld1(v0, v1, T2D, post(buf, 32));
      ld1r(v4, T2D, post(tmp, 8));
      ld1r(v5, T2D, post(tmp, 8));
      ld1r(v6, T2D, post(tmp, 8));
      ld1r(v7, T2D, post(tmp, 8));
      mov(v16, T4S, 0, crc);

      eor(v0, T16B, v0, v16);
      sub(len, len, 64);

    BIND(L_fold);
      pmull(v22, T8H, v0, v5, T8B);
      pmull(v20, T8H, v0, v7, T8B);
      pmull(v23, T8H, v0, v4, T8B);
      pmull(v21, T8H, v0, v6, T8B);

      pmull2(v18, T8H, v0, v5, T16B);
      pmull2(v16, T8H, v0, v7, T16B);
      pmull2(v19, T8H, v0, v4, T16B);
      pmull2(v17, T8H, v0, v6, T16B);

      uzp1(v24, T8H, v20, v22);
      uzp2(v25, T8H, v20, v22);
      eor(v20, T16B, v24, v25);

      uzp1(v26, T8H, v16, v18);
      uzp2(v27, T8H, v16, v18);
      eor(v16, T16B, v26, v27);

      ushll2(v22, T4S, v20, T8H, 8);
      ushll(v20, T4S, v20, T4H, 8);

      ushll2(v18, T4S, v16, T8H, 8);
      ushll(v16, T4S, v16, T4H, 8);

      eor(v22, T16B, v23, v22);
      eor(v18, T16B, v19, v18);
      eor(v20, T16B, v21, v20);
      eor(v16, T16B, v17, v16);

      uzp1(v17, T2D, v16, v20);
      uzp2(v21, T2D, v16, v20);
      eor(v17, T16B, v17, v21);

      ushll2(v20, T2D, v17, T4S, 16);
      ushll(v16, T2D, v17, T2S, 16);

      eor(v20, T16B, v20, v22);
      eor(v16, T16B, v16, v18);

      uzp1(v17, T2D, v20, v16);
      uzp2(v21, T2D, v20, v16);
      eor(v28, T16B, v17, v21);

      pmull(v22, T8H, v1, v5, T8B);
      pmull(v20, T8H, v1, v7, T8B);
      pmull(v23, T8H, v1, v4, T8B);
      pmull(v21, T8H, v1, v6, T8B);

      pmull2(v18, T8H, v1, v5, T16B);
      pmull2(v16, T8H, v1, v7, T16B);
      pmull2(v19, T8H, v1, v4, T16B);
      pmull2(v17, T8H, v1, v6, T16B);

      ld1(v0, v1, T2D, post(buf, 32));

      uzp1(v24, T8H, v20, v22);
      uzp2(v25, T8H, v20, v22);
      eor(v20, T16B, v24, v25);

      uzp1(v26, T8H, v16, v18);
      uzp2(v27, T8H, v16, v18);
      eor(v16, T16B, v26, v27);

      ushll2(v22, T4S, v20, T8H, 8);
      ushll(v20, T4S, v20, T4H, 8);

      ushll2(v18, T4S, v16, T8H, 8);
      ushll(v16, T4S, v16, T4H, 8);

      eor(v22, T16B, v23, v22);
      eor(v18, T16B, v19, v18);
      eor(v20, T16B, v21, v20);
      eor(v16, T16B, v17, v16);

      uzp1(v17, T2D, v16, v20);
      uzp2(v21, T2D, v16, v20);
      eor(v16, T16B, v17, v21);

      ushll2(v20, T2D, v16, T4S, 16);
      ushll(v16, T2D, v16, T2S, 16);

      eor(v20, T16B, v22, v20);
      eor(v16, T16B, v16, v18);

      uzp1(v17, T2D, v20, v16);
      uzp2(v21, T2D, v20, v16);
      eor(v20, T16B, v17, v21);

      shl(v16, T2D, v28, 1);
      shl(v17, T2D, v20, 1);

      eor(v0, T16B, v0, v16);
      eor(v1, T16B, v1, v17);

      subs(len, len, 32);
      br(Assembler::GE, L_fold);

      mov(crc, 0);
      mov(tmp, v0, T1D, 0);
      update_word_crc32(crc, tmp, tmp2, table0, table1, table2, table3, false);
      update_word_crc32(crc, tmp, tmp2, table0, table1, table2, table3, true);
      mov(tmp, v0, T1D, 1);
      update_word_crc32(crc, tmp, tmp2, table0, table1, table2, table3, false);
      update_word_crc32(crc, tmp, tmp2, table0, table1, table2, table3, true);
      mov(tmp, v1, T1D, 0);
      update_word_crc32(crc, tmp, tmp2, table0, table1, table2, table3, false);
      update_word_crc32(crc, tmp, tmp2, table0, table1, table2, table3, true);
      mov(tmp, v1, T1D, 1);
      update_word_crc32(crc, tmp, tmp2, table0, table1, table2, table3, false);
      update_word_crc32(crc, tmp, tmp2, table0, table1, table2, table3, true);

      add(len, len, 32);
  }

  BIND(L_by16);
    subs(len, len, 16);
    br(Assembler::GE, L_by16_loop);
    adds(len, len, 16-4);
    br(Assembler::GE, L_by4_loop);
    adds(len, len, 4);
    br(Assembler::GT, L_by1_loop);
    b(L_exit);

  BIND(L_by4_loop);
    ldrw(tmp, Address(post(buf, 4)));
    update_word_crc32(crc, tmp, tmp2, table0, table1, table2, table3);
    subs(len, len, 4);
    br(Assembler::GE, L_by4_loop);
    adds(len, len, 4);
    br(Assembler::LE, L_exit);
  BIND(L_by1_loop);
    subs(len, len, 1);
    ldrb(tmp, Address(post(buf, 1)));
    update_byte_crc32(crc, tmp, table0);
    br(Assembler::GT, L_by1_loop);
    b(L_exit);

    align(CodeEntryAlignment);
  BIND(L_by16_loop);
    subs(len, len, 16);
    ldp(tmp, tmp3, Address(post(buf, 16)));
    update_word_crc32(crc, tmp, tmp2, table0, table1, table2, table3, false);
    update_word_crc32(crc, tmp, tmp2, table0, table1, table2, table3, true);
    update_word_crc32(crc, tmp3, tmp2, table0, table1, table2, table3, false);
    update_word_crc32(crc, tmp3, tmp2, table0, table1, table2, table3, true);
    br(Assembler::GE, L_by16_loop);
    adds(len, len, 16-4);
    br(Assembler::GE, L_by4_loop);
    adds(len, len, 4);
    br(Assembler::GT, L_by1_loop);
  BIND(L_exit);
    mvnw(crc, crc);
}

void MacroAssembler::kernel_crc32c_using_crc32c(Register crc, Register buf,
        Register len, Register tmp0, Register tmp1, Register tmp2,
        Register tmp3) {
    Label CRC_by64_loop, CRC_by4_loop, CRC_by1_loop, CRC_less64, CRC_by64_pre, CRC_by32_loop, CRC_less32, L_exit;
    assert_different_registers(crc, buf, len, tmp0, tmp1, tmp2, tmp3);

    subs(len, len, 128);
    br(Assembler::GE, CRC_by64_pre);
  BIND(CRC_less64);
    adds(len, len, 128-32);
    br(Assembler::GE, CRC_by32_loop);
  BIND(CRC_less32);
    adds(len, len, 32-4);
    br(Assembler::GE, CRC_by4_loop);
    adds(len, len, 4);
    br(Assembler::GT, CRC_by1_loop);
    b(L_exit);

  BIND(CRC_by32_loop);
    ldp(tmp0, tmp1, Address(post(buf, 16)));
    subs(len, len, 32);
    crc32cx(crc, crc, tmp0);
    ldr(tmp2, Address(post(buf, 8)));
    crc32cx(crc, crc, tmp1);
    ldr(tmp3, Address(post(buf, 8)));
    crc32cx(crc, crc, tmp2);
    crc32cx(crc, crc, tmp3);
    br(Assembler::GE, CRC_by32_loop);
    cmn(len, 32);
    br(Assembler::NE, CRC_less32);
    b(L_exit);

  BIND(CRC_by4_loop);
    ldrw(tmp0, Address(post(buf, 4)));
    subs(len, len, 4);
    crc32cw(crc, crc, tmp0);
    br(Assembler::GE, CRC_by4_loop);
    adds(len, len, 4);
    br(Assembler::LE, L_exit);
  BIND(CRC_by1_loop);
    ldrb(tmp0, Address(post(buf, 1)));
    subs(len, len, 1);
    crc32cb(crc, crc, tmp0);
    br(Assembler::GT, CRC_by1_loop);
    b(L_exit);

  BIND(CRC_by64_pre);
    sub(buf, buf, 8);
    ldp(tmp0, tmp1, Address(buf, 8));
    crc32cx(crc, crc, tmp0);
    ldr(tmp2, Address(buf, 24));
    crc32cx(crc, crc, tmp1);
    ldr(tmp3, Address(buf, 32));
    crc32cx(crc, crc, tmp2);
    ldr(tmp0, Address(buf, 40));
    crc32cx(crc, crc, tmp3);
    ldr(tmp1, Address(buf, 48));
    crc32cx(crc, crc, tmp0);
    ldr(tmp2, Address(buf, 56));
    crc32cx(crc, crc, tmp1);
    ldr(tmp3, Address(pre(buf, 64)));

    b(CRC_by64_loop);

    align(CodeEntryAlignment);
  BIND(CRC_by64_loop);
    subs(len, len, 64);
    crc32cx(crc, crc, tmp2);
    ldr(tmp0, Address(buf, 8));
    crc32cx(crc, crc, tmp3);
    ldr(tmp1, Address(buf, 16));
    crc32cx(crc, crc, tmp0);
    ldr(tmp2, Address(buf, 24));
    crc32cx(crc, crc, tmp1);
    ldr(tmp3, Address(buf, 32));
    crc32cx(crc, crc, tmp2);
    ldr(tmp0, Address(buf, 40));
    crc32cx(crc, crc, tmp3);
    ldr(tmp1, Address(buf, 48));
    crc32cx(crc, crc, tmp0);
    ldr(tmp2, Address(buf, 56));
    crc32cx(crc, crc, tmp1);
    ldr(tmp3, Address(pre(buf, 64)));
    br(Assembler::GE, CRC_by64_loop);

    // post-loop
    crc32cx(crc, crc, tmp2);
    crc32cx(crc, crc, tmp3);

    sub(len, len, 64);
    add(buf, buf, 8);
    cmn(len, 128);
    br(Assembler::NE, CRC_less64);
  BIND(L_exit);
}

/**
 * @param crc   register containing existing CRC (32-bit)
 * @param buf   register pointing to input byte buffer (byte*)
 * @param len   register containing number of bytes
 * @param table register that will contain address of CRC table
 * @param tmp   scratch register
 */
void MacroAssembler::kernel_crc32c(Register crc, Register buf, Register len,
        Register table0, Register table1, Register table2, Register table3,
        Register tmp, Register tmp2, Register tmp3) {
  kernel_crc32c_using_crc32c(crc, buf, len, table0, table1, table2, table3);
}


SkipIfEqual::SkipIfEqual(
    MacroAssembler* masm, const bool* flag_addr, bool value) {
  _masm = masm;
  uint64_t offset;
  _masm->adrp(rscratch1, ExternalAddress((address)flag_addr), offset);
  _masm->ldrb(rscratch1, Address(rscratch1, offset));
  _masm->cbzw(rscratch1, _label);
}

SkipIfEqual::~SkipIfEqual() {
  _masm->bind(_label);
}

void MacroAssembler::addptr(const Address &dst, int32_t src) {
  Address adr;
  switch(dst.getMode()) {
  case Address::base_plus_offset:
    // This is the expected mode, although we allow all the other
    // forms below.
    adr = form_address(rscratch2, dst.base(), dst.offset(), LogBytesPerWord);
    break;
  default:
    lea(rscratch2, dst);
    adr = Address(rscratch2);
    break;
  }
  ldr(rscratch1, adr);
  add(rscratch1, rscratch1, src);
  str(rscratch1, adr);
}

void MacroAssembler::cmpptr(Register src1, Address src2) {
  uint64_t offset;
  adrp(rscratch1, src2, offset);
  ldr(rscratch1, Address(rscratch1, offset));
  cmp(src1, rscratch1);
}

void MacroAssembler::cmpoop(Register obj1, Register obj2) {
  BarrierSetAssembler* bs = BarrierSet::barrier_set()->barrier_set_assembler();
  bs->obj_equals(this, obj1, obj2);
}

void MacroAssembler::load_klass(Register dst, Register src) {
  if (UseCompressedClassPointers) {
    ldrw(dst, Address(src, oopDesc::klass_offset_in_bytes()));
    decode_klass_not_null(dst);
  } else {
    ldr(dst, Address(src, oopDesc::klass_offset_in_bytes()));
  }
}

// ((OopHandle)result).resolve();
void MacroAssembler::resolve_oop_handle(Register result, Register tmp) {
  // OopHandle::resolve is an indirection.
  access_load_at(T_OBJECT, IN_NATIVE, result, Address(result, 0), tmp, noreg);
}

void MacroAssembler::load_mirror(Register dst, Register method, Register tmp) {
  const int mirror_offset = in_bytes(Klass::java_mirror_offset());
  ldr(dst, Address(rmethod, Method::const_offset()));
  ldr(dst, Address(dst, ConstMethod::constants_offset()));
  ldr(dst, Address(dst, ConstantPool::pool_holder_offset_in_bytes()));
  ldr(dst, Address(dst, mirror_offset));
  resolve_oop_handle(dst, tmp);
}

void MacroAssembler::cmp_klass(Register oop, Register trial_klass, Register tmp) {
  if (UseCompressedClassPointers) {
    ldrw(tmp, Address(oop, oopDesc::klass_offset_in_bytes()));
    if (Universe::narrow_klass_base() == NULL) {
      cmp(trial_klass, tmp, LSL, Universe::narrow_klass_shift());
      return;
    } else if (((uint64_t)Universe::narrow_klass_base() & 0xffffffff) == 0
               && Universe::narrow_klass_shift() == 0) {
      // Only the bottom 32 bits matter
      cmpw(trial_klass, tmp);
      return;
    }
    decode_klass_not_null(tmp);
  } else {
    ldr(tmp, Address(oop, oopDesc::klass_offset_in_bytes()));
  }
  cmp(trial_klass, tmp);
}

void MacroAssembler::load_prototype_header(Register dst, Register src) {
  load_klass(dst, src);
  ldr(dst, Address(dst, Klass::prototype_header_offset()));
}

void MacroAssembler::store_klass(Register dst, Register src) {
  // FIXME: Should this be a store release?  concurrent gcs assumes
  // klass length is valid if klass field is not null.
  if (UseCompressedClassPointers) {
    encode_klass_not_null(src);
    strw(src, Address(dst, oopDesc::klass_offset_in_bytes()));
  } else {
    str(src, Address(dst, oopDesc::klass_offset_in_bytes()));
  }
}

void MacroAssembler::store_klass_gap(Register dst, Register src) {
  if (UseCompressedClassPointers) {
    // Store to klass gap in destination
    strw(src, Address(dst, oopDesc::klass_gap_offset_in_bytes()));
  }
}

// Algorithm must match CompressedOops::encode.
void MacroAssembler::encode_heap_oop(Register d, Register s) {
#ifdef ASSERT
  verify_heapbase("MacroAssembler::encode_heap_oop: heap base corrupted?");
#endif
  verify_oop(s, "broken oop in encode_heap_oop");
  if (Universe::narrow_oop_base() == NULL) {
    if (Universe::narrow_oop_shift() != 0) {
      assert (LogMinObjAlignmentInBytes == Universe::narrow_oop_shift(), "decode alg wrong");
      lsr(d, s, LogMinObjAlignmentInBytes);
    } else {
      mov(d, s);
    }
  } else {
    subs(d, s, rheapbase);
    csel(d, d, zr, Assembler::HS);
    lsr(d, d, LogMinObjAlignmentInBytes);

    /*  Old algorithm: is this any worse?
    Label nonnull;
    cbnz(r, nonnull);
    sub(r, r, rheapbase);
    bind(nonnull);
    lsr(r, r, LogMinObjAlignmentInBytes);
    */
  }
}

void MacroAssembler::encode_heap_oop_not_null(Register r) {
#ifdef ASSERT
  verify_heapbase("MacroAssembler::encode_heap_oop_not_null: heap base corrupted?");
  if (CheckCompressedOops) {
    Label ok;
    cbnz(r, ok);
    stop("null oop passed to encode_heap_oop_not_null");
    bind(ok);
  }
#endif
  verify_oop(r, "broken oop in encode_heap_oop_not_null");
  if (Universe::narrow_oop_base() != NULL) {
    sub(r, r, rheapbase);
  }
  if (Universe::narrow_oop_shift() != 0) {
    assert (LogMinObjAlignmentInBytes == Universe::narrow_oop_shift(), "decode alg wrong");
    lsr(r, r, LogMinObjAlignmentInBytes);
  }
}

void MacroAssembler::encode_heap_oop_not_null(Register dst, Register src) {
#ifdef ASSERT
  verify_heapbase("MacroAssembler::encode_heap_oop_not_null2: heap base corrupted?");
  if (CheckCompressedOops) {
    Label ok;
    cbnz(src, ok);
    stop("null oop passed to encode_heap_oop_not_null2");
    bind(ok);
  }
#endif
  verify_oop(src, "broken oop in encode_heap_oop_not_null2");

  Register data = src;
  if (Universe::narrow_oop_base() != NULL) {
    sub(dst, src, rheapbase);
    data = dst;
  }
  if (Universe::narrow_oop_shift() != 0) {
    assert (LogMinObjAlignmentInBytes == Universe::narrow_oop_shift(), "decode alg wrong");
    lsr(dst, data, LogMinObjAlignmentInBytes);
    data = dst;
  }
  if (data == src)
    mov(dst, src);
}

void  MacroAssembler::decode_heap_oop(Register d, Register s) {
#ifdef ASSERT
  verify_heapbase("MacroAssembler::decode_heap_oop: heap base corrupted?");
#endif
  if (Universe::narrow_oop_base() == NULL) {
    if (Universe::narrow_oop_shift() != 0 || d != s) {
      lsl(d, s, Universe::narrow_oop_shift());
    }
  } else {
    Label done;
    if (d != s)
      mov(d, s);
    cbz(s, done);
    add(d, rheapbase, s, Assembler::LSL, LogMinObjAlignmentInBytes);
    bind(done);
  }
  verify_oop(d, "broken oop in decode_heap_oop");
}

void  MacroAssembler::decode_heap_oop_not_null(Register r) {
  assert (UseCompressedOops, "should only be used for compressed headers");
  assert (Universe::heap() != NULL, "java heap should be initialized");
  // Cannot assert, unverified entry point counts instructions (see .ad file)
  // vtableStubs also counts instructions in pd_code_size_limit.
  // Also do not verify_oop as this is called by verify_oop.
  if (Universe::narrow_oop_shift() != 0) {
    assert(LogMinObjAlignmentInBytes == Universe::narrow_oop_shift(), "decode alg wrong");
    if (Universe::narrow_oop_base() != NULL) {
      add(r, rheapbase, r, Assembler::LSL, LogMinObjAlignmentInBytes);
    } else {
      add(r, zr, r, Assembler::LSL, LogMinObjAlignmentInBytes);
    }
  } else {
    assert (Universe::narrow_oop_base() == NULL, "sanity");
  }
}

void  MacroAssembler::decode_heap_oop_not_null(Register dst, Register src) {
  assert (UseCompressedOops, "should only be used for compressed headers");
  assert (Universe::heap() != NULL, "java heap should be initialized");
  // Cannot assert, unverified entry point counts instructions (see .ad file)
  // vtableStubs also counts instructions in pd_code_size_limit.
  // Also do not verify_oop as this is called by verify_oop.
  if (Universe::narrow_oop_shift() != 0) {
    assert(LogMinObjAlignmentInBytes == Universe::narrow_oop_shift(), "decode alg wrong");
    if (Universe::narrow_oop_base() != NULL) {
      add(dst, rheapbase, src, Assembler::LSL, LogMinObjAlignmentInBytes);
    } else {
      add(dst, zr, src, Assembler::LSL, LogMinObjAlignmentInBytes);
    }
  } else {
    assert (Universe::narrow_oop_base() == NULL, "sanity");
    if (dst != src) {
      mov(dst, src);
    }
  }
}

void MacroAssembler::encode_klass_not_null(Register dst, Register src) {
  if (Universe::narrow_klass_base() == NULL) {
    if (Universe::narrow_klass_shift() != 0) {
      assert (LogKlassAlignmentInBytes == Universe::narrow_klass_shift(), "decode alg wrong");
      lsr(dst, src, LogKlassAlignmentInBytes);
    } else {
      if (dst != src) mov(dst, src);
    }
    return;
  }

  if (use_XOR_for_compressed_class_base) {
    if (Universe::narrow_klass_shift() != 0) {
      eor(dst, src, (uint64_t)Universe::narrow_klass_base());
      lsr(dst, dst, LogKlassAlignmentInBytes);
    } else {
      eor(dst, src, (uint64_t)Universe::narrow_klass_base());
    }
    return;
  }

  if (((uint64_t)Universe::narrow_klass_base() & 0xffffffff) == 0
      && Universe::narrow_klass_shift() == 0) {
    movw(dst, src);
    return;
  }

#ifdef ASSERT
  verify_heapbase("MacroAssembler::encode_klass_not_null2: heap base corrupted?");
#endif

  Register rbase = dst;
  if (dst == src) rbase = rheapbase;
  mov(rbase, (uint64_t)Universe::narrow_klass_base());
  sub(dst, src, rbase);
  if (Universe::narrow_klass_shift() != 0) {
    assert (LogKlassAlignmentInBytes == Universe::narrow_klass_shift(), "decode alg wrong");
    lsr(dst, dst, LogKlassAlignmentInBytes);
  }
  if (dst == src) reinit_heapbase();
}

void MacroAssembler::encode_klass_not_null(Register r) {
  encode_klass_not_null(r, r);
}

void  MacroAssembler::decode_klass_not_null(Register dst, Register src) {
  Register rbase = dst;
  assert (UseCompressedClassPointers, "should only be used for compressed headers");

  if (Universe::narrow_klass_base() == NULL) {
    if (Universe::narrow_klass_shift() != 0) {
      assert(LogKlassAlignmentInBytes == Universe::narrow_klass_shift(), "decode alg wrong");
      lsl(dst, src, LogKlassAlignmentInBytes);
    } else {
      if (dst != src) mov(dst, src);
    }
    return;
  }

  if (use_XOR_for_compressed_class_base) {
    if (Universe::narrow_klass_shift() != 0) {
      lsl(dst, src, LogKlassAlignmentInBytes);
      eor(dst, dst, (uint64_t)Universe::narrow_klass_base());
    } else {
      eor(dst, src, (uint64_t)Universe::narrow_klass_base());
    }
    return;
  }

  if (((uint64_t)Universe::narrow_klass_base() & 0xffffffff) == 0
      && Universe::narrow_klass_shift() == 0) {
    if (dst != src)
      movw(dst, src);
    movk(dst, (uint64_t)Universe::narrow_klass_base() >> 32, 32);
    return;
  }

  // Cannot assert, unverified entry point counts instructions (see .ad file)
  // vtableStubs also counts instructions in pd_code_size_limit.
  // Also do not verify_oop as this is called by verify_oop.
  if (dst == src) rbase = rheapbase;
  mov(rbase, (uint64_t)Universe::narrow_klass_base());
  if (Universe::narrow_klass_shift() != 0) {
    assert(LogKlassAlignmentInBytes == Universe::narrow_klass_shift(), "decode alg wrong");
    add(dst, rbase, src, Assembler::LSL, LogKlassAlignmentInBytes);
  } else {
    add(dst, rbase, src);
  }
  if (dst == src) reinit_heapbase();
}

void  MacroAssembler::decode_klass_not_null(Register r) {
  decode_klass_not_null(r, r);
}

void  MacroAssembler::set_narrow_oop(Register dst, jobject obj) {
#ifdef ASSERT
  {
    ThreadInVMfromUnknown tiv;
    assert (UseCompressedOops, "should only be used for compressed oops");
    assert (Universe::heap() != NULL, "java heap should be initialized");
    assert (oop_recorder() != NULL, "this assembler needs an OopRecorder");
    assert(Universe::heap()->is_in_reserved(JNIHandles::resolve(obj)), "should be real oop");
  }
#endif
  int oop_index = oop_recorder()->find_index(obj);
  InstructionMark im(this);
  RelocationHolder rspec = oop_Relocation::spec(oop_index);
  code_section()->relocate(inst_mark(), rspec);
  movz(dst, 0xDEAD, 16);
  movk(dst, 0xBEEF);
}

void  MacroAssembler::set_narrow_klass(Register dst, Klass* k) {
  assert (UseCompressedClassPointers, "should only be used for compressed headers");
  assert (oop_recorder() != NULL, "this assembler needs an OopRecorder");
  int index = oop_recorder()->find_index(k);
  assert(! Universe::heap()->is_in_reserved(k), "should not be an oop");

  InstructionMark im(this);
  RelocationHolder rspec = metadata_Relocation::spec(index);
  code_section()->relocate(inst_mark(), rspec);
  narrowKlass nk = Klass::encode_klass(k);
  movz(dst, (nk >> 16), 16);
  movk(dst, nk & 0xffff);
}

void MacroAssembler::access_load_at(BasicType type, DecoratorSet decorators,
                                    Register dst, Address src,
                                    Register tmp1, Register thread_tmp) {
  BarrierSetAssembler *bs = BarrierSet::barrier_set()->barrier_set_assembler();
  decorators = AccessInternal::decorator_fixup(decorators);
  bool as_raw = (decorators & AS_RAW) != 0;
  if (as_raw) {
    bs->BarrierSetAssembler::load_at(this, decorators, type, dst, src, tmp1, thread_tmp);
  } else {
    bs->load_at(this, decorators, type, dst, src, tmp1, thread_tmp);
  }
}

void MacroAssembler::access_store_at(BasicType type, DecoratorSet decorators,
                                     Address dst, Register src,
                                     Register tmp1, Register thread_tmp) {
  BarrierSetAssembler *bs = BarrierSet::barrier_set()->barrier_set_assembler();
  decorators = AccessInternal::decorator_fixup(decorators);
  bool as_raw = (decorators & AS_RAW) != 0;
  if (as_raw) {
    bs->BarrierSetAssembler::store_at(this, decorators, type, dst, src, tmp1, thread_tmp);
  } else {
    bs->store_at(this, decorators, type, dst, src, tmp1, thread_tmp);
  }
}

void MacroAssembler::load_heap_oop(Register dst, Address src, Register tmp1,
                                   Register thread_tmp, DecoratorSet decorators) {
  access_load_at(T_OBJECT, IN_HEAP | decorators, dst, src, tmp1, thread_tmp);
}

void MacroAssembler::load_heap_oop_not_null(Register dst, Address src, Register tmp1,
                                            Register thread_tmp, DecoratorSet decorators) {
  access_load_at(T_OBJECT, IN_HEAP | IS_NOT_NULL | decorators, dst, src, tmp1, thread_tmp);
}

void MacroAssembler::store_heap_oop(Address dst, Register src, Register tmp1,
                                    Register thread_tmp, DecoratorSet decorators) {
  access_store_at(T_OBJECT, IN_HEAP | decorators, dst, src, tmp1, thread_tmp);
}

// Used for storing NULLs.
void MacroAssembler::store_heap_oop_null(Address dst) {
  access_store_at(T_OBJECT, IN_HEAP, dst, noreg, noreg, noreg);
}

Address MacroAssembler::allocate_metadata_address(Metadata* obj) {
  assert(oop_recorder() != NULL, "this assembler needs a Recorder");
  int index = oop_recorder()->allocate_metadata_index(obj);
  RelocationHolder rspec = metadata_Relocation::spec(index);
  return Address((address)obj, rspec);
}

// Move an oop into a register.  immediate is true if we want
// immediate instrcutions, i.e. we are not going to patch this
// instruction while the code is being executed by another thread.  In
// that case we can use move immediates rather than the constant pool.
void MacroAssembler::movoop(Register dst, jobject obj, bool immediate) {
  int oop_index;
  if (obj == NULL) {
    oop_index = oop_recorder()->allocate_oop_index(obj);
  } else {
#ifdef ASSERT
    {
      ThreadInVMfromUnknown tiv;
      assert(Universe::heap()->is_in_reserved(JNIHandles::resolve(obj)), "should be real oop");
    }
#endif
    oop_index = oop_recorder()->find_index(obj);
  }
  RelocationHolder rspec = oop_Relocation::spec(oop_index);
  if (! immediate) {
    address dummy = address(uintptr_t(pc()) & -wordSize); // A nearby aligned address
    ldr_constant(dst, Address(dummy, rspec));
  } else
    mov(dst, Address((address)obj, rspec));
}

// Move a metadata address into a register.
void MacroAssembler::mov_metadata(Register dst, Metadata* obj) {
  int oop_index;
  if (obj == NULL) {
    oop_index = oop_recorder()->allocate_metadata_index(obj);
  } else {
    oop_index = oop_recorder()->find_index(obj);
  }
  RelocationHolder rspec = metadata_Relocation::spec(oop_index);
  mov(dst, Address((address)obj, rspec));
}

Address MacroAssembler::constant_oop_address(jobject obj) {
#ifdef ASSERT
  {
    ThreadInVMfromUnknown tiv;
    assert(oop_recorder() != NULL, "this assembler needs an OopRecorder");
    assert(Universe::heap()->is_in_reserved(JNIHandles::resolve(obj)), "not an oop");
  }
#endif
  int oop_index = oop_recorder()->find_index(obj);
  return Address((address)obj, oop_Relocation::spec(oop_index));
}

// Defines obj, preserves var_size_in_bytes, okay for t2 == var_size_in_bytes.
void MacroAssembler::tlab_allocate(Register obj,
                                   Register var_size_in_bytes,
                                   int con_size_in_bytes,
                                   Register t1,
                                   Register t2,
                                   Label& slow_case) {
  BarrierSetAssembler *bs = BarrierSet::barrier_set()->barrier_set_assembler();
  bs->tlab_allocate(this, obj, var_size_in_bytes, con_size_in_bytes, t1, t2, slow_case);
}

// Defines obj, preserves var_size_in_bytes
void MacroAssembler::eden_allocate(Register obj,
                                   Register var_size_in_bytes,
                                   int con_size_in_bytes,
                                   Register t1,
                                   Label& slow_case) {
  BarrierSetAssembler *bs = BarrierSet::barrier_set()->barrier_set_assembler();
  bs->eden_allocate(this, obj, var_size_in_bytes, con_size_in_bytes, t1, slow_case);
}

// Zero words; len is in bytes
// Destroys all registers except addr
// len must be a nonzero multiple of wordSize
void MacroAssembler::zero_memory(Register addr, Register len, Register t1) {
  assert_different_registers(addr, len, t1, rscratch1, rscratch2);

#ifdef ASSERT
  { Label L;
    tst(len, BytesPerWord - 1);
    br(Assembler::EQ, L);
    stop("len is not a multiple of BytesPerWord");
    bind(L);
  }
#endif

#ifndef PRODUCT
  block_comment("zero memory");
#endif

  Label loop;
  Label entry;

//  Algorithm:
//
//    scratch1 = cnt & 7;
//    cnt -= scratch1;
//    p += scratch1;
//    switch (scratch1) {
//      do {
//        cnt -= 8;
//          p[-8] = 0;
//        case 7:
//          p[-7] = 0;
//        case 6:
//          p[-6] = 0;
//          // ...
//        case 1:
//          p[-1] = 0;
//        case 0:
//          p += 8;
//      } while (cnt);
//    }

  const int unroll = 8; // Number of str(zr) instructions we'll unroll

  lsr(len, len, LogBytesPerWord);
  andr(rscratch1, len, unroll - 1);  // tmp1 = cnt % unroll
  sub(len, len, rscratch1);      // cnt -= unroll
  // t1 always points to the end of the region we're about to zero
  add(t1, addr, rscratch1, Assembler::LSL, LogBytesPerWord);
  adr(rscratch2, entry);
  sub(rscratch2, rscratch2, rscratch1, Assembler::LSL, 2);
  br(rscratch2);
  bind(loop);
  sub(len, len, unroll);
  for (int i = -unroll; i < 0; i++)
    Assembler::str(zr, Address(t1, i * wordSize));
  bind(entry);
  add(t1, t1, unroll * wordSize);
  cbnz(len, loop);
}

void MacroAssembler::verify_tlab() {
#ifdef ASSERT
  if (UseTLAB && VerifyOops) {
    Label next, ok;

    stp(rscratch2, rscratch1, Address(pre(sp, -16)));

    ldr(rscratch2, Address(rthread, in_bytes(JavaThread::tlab_top_offset())));
    ldr(rscratch1, Address(rthread, in_bytes(JavaThread::tlab_start_offset())));
    cmp(rscratch2, rscratch1);
    br(Assembler::HS, next);
    STOP("assert(top >= start)");
    should_not_reach_here();

    bind(next);
    ldr(rscratch2, Address(rthread, in_bytes(JavaThread::tlab_end_offset())));
    ldr(rscratch1, Address(rthread, in_bytes(JavaThread::tlab_top_offset())));
    cmp(rscratch2, rscratch1);
    br(Assembler::HS, ok);
    STOP("assert(top <= end)");
    should_not_reach_here();

    bind(ok);
    ldp(rscratch2, rscratch1, Address(post(sp, 16)));
  }
#endif
}

// Writes to stack successive pages until offset reached to check for
// stack overflow + shadow pages.  This clobbers tmp.
void MacroAssembler::bang_stack_size(Register size, Register tmp) {
  assert_different_registers(tmp, size, rscratch1);
  mov(tmp, sp);
  // Bang stack for total size given plus shadow page size.
  // Bang one page at a time because large size can bang beyond yellow and
  // red zones.
  Label loop;
  mov(rscratch1, os::vm_page_size());
  bind(loop);
  lea(tmp, Address(tmp, -os::vm_page_size()));
  subsw(size, size, rscratch1);
  str(size, Address(tmp));
  br(Assembler::GT, loop);

  // Bang down shadow pages too.
  // At this point, (tmp-0) is the last address touched, so don't
  // touch it again.  (It was touched as (tmp-pagesize) but then tmp
  // was post-decremented.)  Skip this address by starting at i=1, and
  // touch a few more pages below.  N.B.  It is important to touch all
  // the way down to and including i=StackShadowPages.
  for (int i = 0; i < (int)(JavaThread::stack_shadow_zone_size() / os::vm_page_size()) - 1; i++) {
    // this could be any sized move but this is can be a debugging crumb
    // so the bigger the better.
    lea(tmp, Address(tmp, -os::vm_page_size()));
    str(size, Address(tmp));
  }
}


// Move the address of the polling page into dest.
void MacroAssembler::get_polling_page(Register dest, address page, relocInfo::relocType rtype) {
  if (SafepointMechanism::uses_thread_local_poll()) {
    ldr(dest, Address(rthread, Thread::polling_page_offset()));
  } else {
    uint64_t off;
    adrp(dest, Address(page, rtype), off);
    assert(off == 0, "polling page must be page aligned");
  }
}

// Move the address of the polling page into r, then read the polling
// page.
address MacroAssembler::read_polling_page(Register r, address page, relocInfo::relocType rtype) {
  get_polling_page(r, page, rtype);
  return read_polling_page(r, rtype);
}

// Read the polling page.  The address of the polling page must
// already be in r.
address MacroAssembler::read_polling_page(Register r, relocInfo::relocType rtype) {
  InstructionMark im(this);
  code_section()->relocate(inst_mark(), rtype);
  ldrw(zr, Address(r, 0));
  return inst_mark();
}

void MacroAssembler::adrp(Register reg1, const Address &dest, uint64_t &byte_offset) {
  uint64_t low_page = (uint64_t)CodeCache::low_bound() >> 12;
  uint64_t high_page = (uint64_t)(CodeCache::high_bound()-1) >> 12;
  uint64_t dest_page = (uint64_t)dest.target() >> 12;
  int64_t offset_low = dest_page - low_page;
  int64_t offset_high = dest_page - high_page;

  assert(is_valid_AArch64_address(dest.target()), "bad address");
  assert(dest.getMode() == Address::literal, "ADRP must be applied to a literal address");

  InstructionMark im(this);
  code_section()->relocate(inst_mark(), dest.rspec());
  // 8143067: Ensure that the adrp can reach the dest from anywhere within
  // the code cache so that if it is relocated we know it will still reach
  if (offset_high >= -(1<<20) && offset_low < (1<<20)) {
    _adrp(reg1, dest.target());
  } else {
    uint64_t target = (uint64_t)dest.target();
    uint64_t adrp_target
      = (target & 0xffffffffULL) | ((uint64_t)pc() & 0xffff00000000ULL);

    _adrp(reg1, (address)adrp_target);
    movk(reg1, target >> 32, 32);
  }
  byte_offset = (uint64_t)dest.target() & 0xfff;
}

void MacroAssembler::load_byte_map_base(Register reg) {
  jbyte *byte_map_base =
    ((CardTableBarrierSet*)(BarrierSet::barrier_set()))->card_table()->byte_map_base();

  // Strictly speaking the byte_map_base isn't an address at all, and it might
  // even be negative. It is thus materialised as a constant.
  mov(reg, (uint64_t)byte_map_base);
}

void MacroAssembler::build_frame(int framesize) {
  assert(framesize > 0, "framesize must be > 0");
  if (framesize < ((1 << 9) + 2 * wordSize)) {
    sub(sp, sp, framesize);
    stp(rfp, lr, Address(sp, framesize - 2 * wordSize));
    if (PreserveFramePointer) add(rfp, sp, framesize - 2 * wordSize);
  } else {
    stp(rfp, lr, Address(pre(sp, -2 * wordSize)));
    if (PreserveFramePointer) mov(rfp, sp);
    if (framesize < ((1 << 12) + 2 * wordSize))
      sub(sp, sp, framesize - 2 * wordSize);
    else {
      mov(rscratch1, framesize - 2 * wordSize);
      sub(sp, sp, rscratch1);
    }
  }
}

void MacroAssembler::remove_frame(int framesize) {
  assert(framesize > 0, "framesize must be > 0");
  if (framesize < ((1 << 9) + 2 * wordSize)) {
    ldp(rfp, lr, Address(sp, framesize - 2 * wordSize));
    add(sp, sp, framesize);
  } else {
    if (framesize < ((1 << 12) + 2 * wordSize))
      add(sp, sp, framesize - 2 * wordSize);
    else {
      mov(rscratch1, framesize - 2 * wordSize);
      add(sp, sp, rscratch1);
    }
    ldp(rfp, lr, Address(post(sp, 2 * wordSize)));
  }
}

#ifdef COMPILER2
typedef void (MacroAssembler::* chr_insn)(Register Rt, const Address &adr);

// Search for str1 in str2 and return index or -1
void MacroAssembler::string_indexof(Register str2, Register str1,
                                    Register cnt2, Register cnt1,
                                    Register tmp1, Register tmp2,
                                    Register tmp3, Register tmp4,
                                    Register tmp5, Register tmp6,
                                    int icnt1, Register result, int ae) {
  // NOTE: tmp5, tmp6 can be zr depending on specific method version
  Label LINEARSEARCH, LINEARSTUB, LINEAR_MEDIUM, DONE, NOMATCH, MATCH;

  Register ch1 = rscratch1;
  Register ch2 = rscratch2;
  Register cnt1tmp = tmp1;
  Register cnt2tmp = tmp2;
  Register cnt1_neg = cnt1;
  Register cnt2_neg = cnt2;
  Register result_tmp = tmp4;

  bool isL = ae == StrIntrinsicNode::LL;

  bool str1_isL = ae == StrIntrinsicNode::LL || ae == StrIntrinsicNode::UL;
  bool str2_isL = ae == StrIntrinsicNode::LL || ae == StrIntrinsicNode::LU;
  int str1_chr_shift = str1_isL ? 0:1;
  int str2_chr_shift = str2_isL ? 0:1;
  int str1_chr_size = str1_isL ? 1:2;
  int str2_chr_size = str2_isL ? 1:2;
  chr_insn str1_load_1chr = str1_isL ? (chr_insn)&MacroAssembler::ldrb :
                                      (chr_insn)&MacroAssembler::ldrh;
  chr_insn str2_load_1chr = str2_isL ? (chr_insn)&MacroAssembler::ldrb :
                                      (chr_insn)&MacroAssembler::ldrh;
  chr_insn load_2chr = isL ? (chr_insn)&MacroAssembler::ldrh : (chr_insn)&MacroAssembler::ldrw;
  chr_insn load_4chr = isL ? (chr_insn)&MacroAssembler::ldrw : (chr_insn)&MacroAssembler::ldr;

  // Note, inline_string_indexOf() generates checks:
  // if (substr.count > string.count) return -1;
  // if (substr.count == 0) return 0;

  // We have two strings, a source string in str2, cnt2 and a pattern string
  // in str1, cnt1. Find the 1st occurence of pattern in source or return -1.

  // For larger pattern and source we use a simplified Boyer Moore algorithm.
  // With a small pattern and source we use linear scan.

  if (icnt1 == -1) {
    sub(result_tmp, cnt2, cnt1);
    cmp(cnt1, 8);             // Use Linear Scan if cnt1 < 8 || cnt1 >= 256
    br(LT, LINEARSEARCH);
    dup(v0, T16B, cnt1); // done in separate FPU pipeline. Almost no penalty
    cmp(cnt1, 256);
    lsr(tmp1, cnt2, 2);
    ccmp(cnt1, tmp1, 0b0000, LT); // Source must be 4 * pattern for BM
    br(GE, LINEARSTUB);
  }

// The Boyer Moore alogorithm is based on the description here:-
//
// http://en.wikipedia.org/wiki/Boyer%E2%80%93Moore_string_search_algorithm
//
// This describes and algorithm with 2 shift rules. The 'Bad Character' rule
// and the 'Good Suffix' rule.
//
// These rules are essentially heuristics for how far we can shift the
// pattern along the search string.
//
// The implementation here uses the 'Bad Character' rule only because of the
// complexity of initialisation for the 'Good Suffix' rule.
//
// This is also known as the Boyer-Moore-Horspool algorithm:-
//
// http://en.wikipedia.org/wiki/Boyer-Moore-Horspool_algorithm
//
// This particular implementation has few java-specific optimizations.
//
// #define ASIZE 256
//
//    int bm(unsigned char *x, int m, unsigned char *y, int n) {
//       int i, j;
//       unsigned c;
//       unsigned char bc[ASIZE];
//
//       /* Preprocessing */
//       for (i = 0; i < ASIZE; ++i)
//          bc[i] = m;
//       for (i = 0; i < m - 1; ) {
//          c = x[i];
//          ++i;
//          // c < 256 for Latin1 string, so, no need for branch
//          #ifdef PATTERN_STRING_IS_LATIN1
//          bc[c] = m - i;
//          #else
//          if (c < ASIZE) bc[c] = m - i;
//          #endif
//       }
//
//       /* Searching */
//       j = 0;
//       while (j <= n - m) {
//          c = y[i+j];
//          if (x[m-1] == c)
//            for (i = m - 2; i >= 0 && x[i] == y[i + j]; --i);
//          if (i < 0) return j;
//          // c < 256 for Latin1 string, so, no need for branch
//          #ifdef SOURCE_STRING_IS_LATIN1
//          // LL case: (c< 256) always true. Remove branch
//          j += bc[y[j+m-1]];
//          #endif
//          #ifndef PATTERN_STRING_IS_UTF
//          // UU case: need if (c<ASIZE) check. Skip 1 character if not.
//          if (c < ASIZE)
//            j += bc[y[j+m-1]];
//          else
//            j += 1
//          #endif
//          #ifdef PATTERN_IS_LATIN1_AND_SOURCE_IS_UTF
//          // UL case: need if (c<ASIZE) check. Skip <pattern length> if not.
//          if (c < ASIZE)
//            j += bc[y[j+m-1]];
//          else
//            j += m
//          #endif
//       }
//    }

  if (icnt1 == -1) {
    Label BCLOOP, BCSKIP, BMLOOPSTR2, BMLOOPSTR1, BMSKIP, BMADV, BMMATCH,
        BMLOOPSTR1_LASTCMP, BMLOOPSTR1_CMP, BMLOOPSTR1_AFTER_LOAD, BM_INIT_LOOP;
    Register cnt1end = tmp2;
    Register str2end = cnt2;
    Register skipch = tmp2;

    // str1 length is >=8, so, we can read at least 1 register for cases when
    // UTF->Latin1 conversion is not needed(8 LL or 4UU) and half register for
    // UL case. We'll re-read last character in inner pre-loop code to have
    // single outer pre-loop load
    const int firstStep = isL ? 7 : 3;

    const int ASIZE = 256;
    const int STORED_BYTES = 32; // amount of bytes stored per instruction
    sub(sp, sp, ASIZE);
    mov(tmp5, ASIZE/STORED_BYTES); // loop iterations
    mov(ch1, sp);
    BIND(BM_INIT_LOOP);
      stpq(v0, v0, Address(post(ch1, STORED_BYTES)));
      subs(tmp5, tmp5, 1);
      br(GT, BM_INIT_LOOP);

      sub(cnt1tmp, cnt1, 1);
      mov(tmp5, str2);
      add(str2end, str2, result_tmp, LSL, str2_chr_shift);
      sub(ch2, cnt1, 1);
      mov(tmp3, str1);
    BIND(BCLOOP);
      (this->*str1_load_1chr)(ch1, Address(post(tmp3, str1_chr_size)));
      if (!str1_isL) {
        cmp(ch1, ASIZE);
        br(HS, BCSKIP);
      }
      strb(ch2, Address(sp, ch1));
    BIND(BCSKIP);
      subs(ch2, ch2, 1);
      br(GT, BCLOOP);

      add(tmp6, str1, cnt1, LSL, str1_chr_shift); // address after str1
      if (str1_isL == str2_isL) {
        // load last 8 bytes (8LL/4UU symbols)
        ldr(tmp6, Address(tmp6, -wordSize));
      } else {
        ldrw(tmp6, Address(tmp6, -wordSize/2)); // load last 4 bytes(4 symbols)
        // convert Latin1 to UTF. We'll have to wait until load completed, but
        // it's still faster than per-character loads+checks
        lsr(tmp3, tmp6, BitsPerByte * (wordSize/2 - str1_chr_size)); // str1[N-1]
        ubfx(ch1, tmp6, 8, 8); // str1[N-2]
        ubfx(ch2, tmp6, 16, 8); // str1[N-3]
        andr(tmp6, tmp6, 0xFF); // str1[N-4]
        orr(ch2, ch1, ch2, LSL, 16);
        orr(tmp6, tmp6, tmp3, LSL, 48);
        orr(tmp6, tmp6, ch2, LSL, 16);
      }
    BIND(BMLOOPSTR2);
      (this->*str2_load_1chr)(skipch, Address(str2, cnt1tmp, Address::lsl(str2_chr_shift)));
      sub(cnt1tmp, cnt1tmp, firstStep); // cnt1tmp is positive here, because cnt1 >= 8
      if (str1_isL == str2_isL) {
        // re-init tmp3. It's for free because it's executed in parallel with
        // load above. Alternative is to initialize it before loop, but it'll
        // affect performance on in-order systems with 2 or more ld/st pipelines
        lsr(tmp3, tmp6, BitsPerByte * (wordSize - str1_chr_size));
      }
      if (!isL) { // UU/UL case
        lsl(ch2, cnt1tmp, 1); // offset in bytes
      }
      cmp(tmp3, skipch);
      br(NE, BMSKIP);
      ldr(ch2, Address(str2, isL ? cnt1tmp : ch2));
      mov(ch1, tmp6);
      if (isL) {
        b(BMLOOPSTR1_AFTER_LOAD);
      } else {
        sub(cnt1tmp, cnt1tmp, 1); // no need to branch for UU/UL case. cnt1 >= 8
        b(BMLOOPSTR1_CMP);
      }
    BIND(BMLOOPSTR1);
      (this->*str1_load_1chr)(ch1, Address(str1, cnt1tmp, Address::lsl(str1_chr_shift)));
      (this->*str2_load_1chr)(ch2, Address(str2, cnt1tmp, Address::lsl(str2_chr_shift)));
    BIND(BMLOOPSTR1_AFTER_LOAD);
      subs(cnt1tmp, cnt1tmp, 1);
      br(LT, BMLOOPSTR1_LASTCMP);
    BIND(BMLOOPSTR1_CMP);
      cmp(ch1, ch2);
      br(EQ, BMLOOPSTR1);
    BIND(BMSKIP);
      if (!isL) {
        // if we've met UTF symbol while searching Latin1 pattern, then we can
        // skip cnt1 symbols
        if (str1_isL != str2_isL) {
          mov(result_tmp, cnt1);
        } else {
          mov(result_tmp, 1);
        }
        cmp(skipch, ASIZE);
        br(HS, BMADV);
      }
      ldrb(result_tmp, Address(sp, skipch)); // load skip distance
    BIND(BMADV);
      sub(cnt1tmp, cnt1, 1);
      add(str2, str2, result_tmp, LSL, str2_chr_shift);
      cmp(str2, str2end);
      br(LE, BMLOOPSTR2);
      add(sp, sp, ASIZE);
      b(NOMATCH);
    BIND(BMLOOPSTR1_LASTCMP);
      cmp(ch1, ch2);
      br(NE, BMSKIP);
    BIND(BMMATCH);
      sub(result, str2, tmp5);
      if (!str2_isL) lsr(result, result, 1);
      add(sp, sp, ASIZE);
      b(DONE);

    BIND(LINEARSTUB);
    cmp(cnt1, 16); // small patterns still should be handled by simple algorithm
    br(LT, LINEAR_MEDIUM);
    mov(result, zr);
    RuntimeAddress stub = NULL;
    if (isL) {
      stub = RuntimeAddress(StubRoutines::aarch64::string_indexof_linear_ll());
      assert(stub.target() != NULL, "string_indexof_linear_ll stub has not been generated");
    } else if (str1_isL) {
      stub = RuntimeAddress(StubRoutines::aarch64::string_indexof_linear_ul());
       assert(stub.target() != NULL, "string_indexof_linear_ul stub has not been generated");
    } else {
      stub = RuntimeAddress(StubRoutines::aarch64::string_indexof_linear_uu());
      assert(stub.target() != NULL, "string_indexof_linear_uu stub has not been generated");
    }
    trampoline_call(stub);
    b(DONE);
  }

  BIND(LINEARSEARCH);
  {
    Label DO1, DO2, DO3;

    Register str2tmp = tmp2;
    Register first = tmp3;

    if (icnt1 == -1)
    {
        Label DOSHORT, FIRST_LOOP, STR2_NEXT, STR1_LOOP, STR1_NEXT;

        cmp(cnt1, str1_isL == str2_isL ? 4 : 2);
        br(LT, DOSHORT);
      BIND(LINEAR_MEDIUM);
        (this->*str1_load_1chr)(first, Address(str1));
        lea(str1, Address(str1, cnt1, Address::lsl(str1_chr_shift)));
        sub(cnt1_neg, zr, cnt1, LSL, str1_chr_shift);
        lea(str2, Address(str2, result_tmp, Address::lsl(str2_chr_shift)));
        sub(cnt2_neg, zr, result_tmp, LSL, str2_chr_shift);

      BIND(FIRST_LOOP);
        (this->*str2_load_1chr)(ch2, Address(str2, cnt2_neg));
        cmp(first, ch2);
        br(EQ, STR1_LOOP);
      BIND(STR2_NEXT);
        adds(cnt2_neg, cnt2_neg, str2_chr_size);
        br(LE, FIRST_LOOP);
        b(NOMATCH);

      BIND(STR1_LOOP);
        adds(cnt1tmp, cnt1_neg, str1_chr_size);
        add(cnt2tmp, cnt2_neg, str2_chr_size);
        br(GE, MATCH);

      BIND(STR1_NEXT);
        (this->*str1_load_1chr)(ch1, Address(str1, cnt1tmp));
        (this->*str2_load_1chr)(ch2, Address(str2, cnt2tmp));
        cmp(ch1, ch2);
        br(NE, STR2_NEXT);
        adds(cnt1tmp, cnt1tmp, str1_chr_size);
        add(cnt2tmp, cnt2tmp, str2_chr_size);
        br(LT, STR1_NEXT);
        b(MATCH);

      BIND(DOSHORT);
      if (str1_isL == str2_isL) {
        cmp(cnt1, 2);
        br(LT, DO1);
        br(GT, DO3);
      }
    }

    if (icnt1 == 4) {
      Label CH1_LOOP;

        (this->*load_4chr)(ch1, str1);
        sub(result_tmp, cnt2, 4);
        lea(str2, Address(str2, result_tmp, Address::lsl(str2_chr_shift)));
        sub(cnt2_neg, zr, result_tmp, LSL, str2_chr_shift);

      BIND(CH1_LOOP);
        (this->*load_4chr)(ch2, Address(str2, cnt2_neg));
        cmp(ch1, ch2);
        br(EQ, MATCH);
        adds(cnt2_neg, cnt2_neg, str2_chr_size);
        br(LE, CH1_LOOP);
        b(NOMATCH);
      }

    if ((icnt1 == -1 && str1_isL == str2_isL) || icnt1 == 2) {
      Label CH1_LOOP;

      BIND(DO2);
        (this->*load_2chr)(ch1, str1);
        if (icnt1 == 2) {
          sub(result_tmp, cnt2, 2);
        }
        lea(str2, Address(str2, result_tmp, Address::lsl(str2_chr_shift)));
        sub(cnt2_neg, zr, result_tmp, LSL, str2_chr_shift);
      BIND(CH1_LOOP);
        (this->*load_2chr)(ch2, Address(str2, cnt2_neg));
        cmp(ch1, ch2);
        br(EQ, MATCH);
        adds(cnt2_neg, cnt2_neg, str2_chr_size);
        br(LE, CH1_LOOP);
        b(NOMATCH);
    }

    if ((icnt1 == -1 && str1_isL == str2_isL) || icnt1 == 3) {
      Label FIRST_LOOP, STR2_NEXT, STR1_LOOP;

      BIND(DO3);
        (this->*load_2chr)(first, str1);
        (this->*str1_load_1chr)(ch1, Address(str1, 2*str1_chr_size));
        if (icnt1 == 3) {
          sub(result_tmp, cnt2, 3);
        }
        lea(str2, Address(str2, result_tmp, Address::lsl(str2_chr_shift)));
        sub(cnt2_neg, zr, result_tmp, LSL, str2_chr_shift);
      BIND(FIRST_LOOP);
        (this->*load_2chr)(ch2, Address(str2, cnt2_neg));
        cmpw(first, ch2);
        br(EQ, STR1_LOOP);
      BIND(STR2_NEXT);
        adds(cnt2_neg, cnt2_neg, str2_chr_size);
        br(LE, FIRST_LOOP);
        b(NOMATCH);

      BIND(STR1_LOOP);
        add(cnt2tmp, cnt2_neg, 2*str2_chr_size);
        (this->*str2_load_1chr)(ch2, Address(str2, cnt2tmp));
        cmp(ch1, ch2);
        br(NE, STR2_NEXT);
        b(MATCH);
    }

    if (icnt1 == -1 || icnt1 == 1) {
      Label CH1_LOOP, HAS_ZERO, DO1_SHORT, DO1_LOOP;

      BIND(DO1);
        (this->*str1_load_1chr)(ch1, str1);
        cmp(cnt2, 8);
        br(LT, DO1_SHORT);

        sub(result_tmp, cnt2, 8/str2_chr_size);
        sub(cnt2_neg, zr, result_tmp, LSL, str2_chr_shift);
        mov(tmp3, str2_isL ? 0x0101010101010101 : 0x0001000100010001);
        lea(str2, Address(str2, result_tmp, Address::lsl(str2_chr_shift)));

        if (str2_isL) {
          orr(ch1, ch1, ch1, LSL, 8);
        }
        orr(ch1, ch1, ch1, LSL, 16);
        orr(ch1, ch1, ch1, LSL, 32);
      BIND(CH1_LOOP);
        ldr(ch2, Address(str2, cnt2_neg));
        eor(ch2, ch1, ch2);
        sub(tmp1, ch2, tmp3);
        orr(tmp2, ch2, str2_isL ? 0x7f7f7f7f7f7f7f7f : 0x7fff7fff7fff7fff);
        bics(tmp1, tmp1, tmp2);
        br(NE, HAS_ZERO);
        adds(cnt2_neg, cnt2_neg, 8);
        br(LT, CH1_LOOP);

        cmp(cnt2_neg, 8);
        mov(cnt2_neg, 0);
        br(LT, CH1_LOOP);
        b(NOMATCH);

      BIND(HAS_ZERO);
        rev(tmp1, tmp1);
        clz(tmp1, tmp1);
        add(cnt2_neg, cnt2_neg, tmp1, LSR, 3);
        b(MATCH);

      BIND(DO1_SHORT);
        mov(result_tmp, cnt2);
        lea(str2, Address(str2, cnt2, Address::lsl(str2_chr_shift)));
        sub(cnt2_neg, zr, cnt2, LSL, str2_chr_shift);
      BIND(DO1_LOOP);
        (this->*str2_load_1chr)(ch2, Address(str2, cnt2_neg));
        cmpw(ch1, ch2);
        br(EQ, MATCH);
        adds(cnt2_neg, cnt2_neg, str2_chr_size);
        br(LT, DO1_LOOP);
    }
  }
  BIND(NOMATCH);
    mov(result, -1);
    b(DONE);
  BIND(MATCH);
    add(result, result_tmp, cnt2_neg, ASR, str2_chr_shift);
  BIND(DONE);
}

typedef void (MacroAssembler::* chr_insn)(Register Rt, const Address &adr);
typedef void (MacroAssembler::* uxt_insn)(Register Rd, Register Rn);

void MacroAssembler::string_indexof_char(Register str1, Register cnt1,
                                         Register ch, Register result,
                                         Register tmp1, Register tmp2, Register tmp3)
{
  Label CH1_LOOP, HAS_ZERO, DO1_SHORT, DO1_LOOP, MATCH, NOMATCH, DONE;
  Register cnt1_neg = cnt1;
  Register ch1 = rscratch1;
  Register result_tmp = rscratch2;

  cbz(cnt1, NOMATCH);

  cmp(cnt1, 4);
  br(LT, DO1_SHORT);

  orr(ch, ch, ch, LSL, 16);
  orr(ch, ch, ch, LSL, 32);

  sub(cnt1, cnt1, 4);
  mov(result_tmp, cnt1);
  lea(str1, Address(str1, cnt1, Address::uxtw(1)));
  sub(cnt1_neg, zr, cnt1, LSL, 1);

  mov(tmp3, 0x0001000100010001);

  BIND(CH1_LOOP);
    ldr(ch1, Address(str1, cnt1_neg));
    eor(ch1, ch, ch1);
    sub(tmp1, ch1, tmp3);
    orr(tmp2, ch1, 0x7fff7fff7fff7fff);
    bics(tmp1, tmp1, tmp2);
    br(NE, HAS_ZERO);
    adds(cnt1_neg, cnt1_neg, 8);
    br(LT, CH1_LOOP);

    cmp(cnt1_neg, 8);
    mov(cnt1_neg, 0);
    br(LT, CH1_LOOP);
    b(NOMATCH);

  BIND(HAS_ZERO);
    rev(tmp1, tmp1);
    clz(tmp1, tmp1);
    add(cnt1_neg, cnt1_neg, tmp1, LSR, 3);
    b(MATCH);

  BIND(DO1_SHORT);
    mov(result_tmp, cnt1);
    lea(str1, Address(str1, cnt1, Address::uxtw(1)));
    sub(cnt1_neg, zr, cnt1, LSL, 1);
  BIND(DO1_LOOP);
    ldrh(ch1, Address(str1, cnt1_neg));
    cmpw(ch, ch1);
    br(EQ, MATCH);
    adds(cnt1_neg, cnt1_neg, 2);
    br(LT, DO1_LOOP);
  BIND(NOMATCH);
    mov(result, -1);
    b(DONE);
  BIND(MATCH);
    add(result, result_tmp, cnt1_neg, ASR, 1);
  BIND(DONE);
}

// Compare strings.
void MacroAssembler::string_compare(Register str1, Register str2,
    Register cnt1, Register cnt2, Register result, Register tmp1, Register tmp2,
    FloatRegister vtmp1, FloatRegister vtmp2, FloatRegister vtmp3, int ae) {
  Label DONE, SHORT_LOOP, SHORT_STRING, SHORT_LAST, TAIL, STUB,
      DIFF, NEXT_WORD, SHORT_LOOP_TAIL, SHORT_LAST2, SHORT_LAST_INIT,
      SHORT_LOOP_START, TAIL_CHECK;

  const int STUB_THRESHOLD = 64 + 8;
  bool isLL = ae == StrIntrinsicNode::LL;
  bool isLU = ae == StrIntrinsicNode::LU;
  bool isUL = ae == StrIntrinsicNode::UL;

  bool str1_isL = isLL || isLU;
  bool str2_isL = isLL || isUL;

  int str1_chr_shift = str1_isL ? 0 : 1;
  int str2_chr_shift = str2_isL ? 0 : 1;
  int str1_chr_size = str1_isL ? 1 : 2;
  int str2_chr_size = str2_isL ? 1 : 2;
  int minCharsInWord = isLL ? wordSize : wordSize/2;

  FloatRegister vtmpZ = vtmp1, vtmp = vtmp2;
  chr_insn str1_load_chr = str1_isL ? (chr_insn)&MacroAssembler::ldrb :
                                      (chr_insn)&MacroAssembler::ldrh;
  chr_insn str2_load_chr = str2_isL ? (chr_insn)&MacroAssembler::ldrb :
                                      (chr_insn)&MacroAssembler::ldrh;
  uxt_insn ext_chr = isLL ? (uxt_insn)&MacroAssembler::uxtbw :
                            (uxt_insn)&MacroAssembler::uxthw;

  BLOCK_COMMENT("string_compare {");

  // Bizzarely, the counts are passed in bytes, regardless of whether they
  // are L or U strings, however the result is always in characters.
  if (!str1_isL) asrw(cnt1, cnt1, 1);
  if (!str2_isL) asrw(cnt2, cnt2, 1);

  // Compute the minimum of the string lengths and save the difference.
  subsw(result, cnt1, cnt2);
  cselw(cnt2, cnt1, cnt2, Assembler::LE); // min

  // A very short string
  cmpw(cnt2, minCharsInWord);
  br(Assembler::LE, SHORT_STRING);

  // Compare longwords
  // load first parts of strings and finish initialization while loading
  {
    if (str1_isL == str2_isL) { // LL or UU
      ldr(tmp1, Address(str1));
      cmp(str1, str2);
      br(Assembler::EQ, DONE);
      ldr(tmp2, Address(str2));
      cmp(cnt2, STUB_THRESHOLD);
      br(GE, STUB);
      subsw(cnt2, cnt2, minCharsInWord);
      br(EQ, TAIL_CHECK);
      lea(str2, Address(str2, cnt2, Address::uxtw(str2_chr_shift)));
      lea(str1, Address(str1, cnt2, Address::uxtw(str1_chr_shift)));
      sub(cnt2, zr, cnt2, LSL, str2_chr_shift);
    } else if (isLU) {
      ldrs(vtmp, Address(str1));
      ldr(tmp2, Address(str2));
      cmp(cnt2, STUB_THRESHOLD);
      br(GE, STUB);
      subw(cnt2, cnt2, 4);
      eor(vtmpZ, T16B, vtmpZ, vtmpZ);
      lea(str1, Address(str1, cnt2, Address::uxtw(str1_chr_shift)));
      lea(str2, Address(str2, cnt2, Address::uxtw(str2_chr_shift)));
      zip1(vtmp, T8B, vtmp, vtmpZ);
      sub(cnt1, zr, cnt2, LSL, str1_chr_shift);
      sub(cnt2, zr, cnt2, LSL, str2_chr_shift);
      add(cnt1, cnt1, 4);
      fmovd(tmp1, vtmp);
    } else { // UL case
      ldr(tmp1, Address(str1));
      ldrs(vtmp, Address(str2));
      cmp(cnt2, STUB_THRESHOLD);
      br(GE, STUB);
      subw(cnt2, cnt2, 4);
      lea(str1, Address(str1, cnt2, Address::uxtw(str1_chr_shift)));
      eor(vtmpZ, T16B, vtmpZ, vtmpZ);
      lea(str2, Address(str2, cnt2, Address::uxtw(str2_chr_shift)));
      sub(cnt1, zr, cnt2, LSL, str1_chr_shift);
      zip1(vtmp, T8B, vtmp, vtmpZ);
      sub(cnt2, zr, cnt2, LSL, str2_chr_shift);
      add(cnt1, cnt1, 8);
      fmovd(tmp2, vtmp);
    }
    adds(cnt2, cnt2, isUL ? 4 : 8);
    br(GE, TAIL);
    eor(rscratch2, tmp1, tmp2);
    cbnz(rscratch2, DIFF);
    // main loop
    bind(NEXT_WORD);
    if (str1_isL == str2_isL) {
      ldr(tmp1, Address(str1, cnt2));
      ldr(tmp2, Address(str2, cnt2));
      adds(cnt2, cnt2, 8);
    } else if (isLU) {
      ldrs(vtmp, Address(str1, cnt1));
      ldr(tmp2, Address(str2, cnt2));
      add(cnt1, cnt1, 4);
      zip1(vtmp, T8B, vtmp, vtmpZ);
      fmovd(tmp1, vtmp);
      adds(cnt2, cnt2, 8);
    } else { // UL
      ldrs(vtmp, Address(str2, cnt2));
      ldr(tmp1, Address(str1, cnt1));
      zip1(vtmp, T8B, vtmp, vtmpZ);
      add(cnt1, cnt1, 8);
      fmovd(tmp2, vtmp);
      adds(cnt2, cnt2, 4);
    }
    br(GE, TAIL);

    eor(rscratch2, tmp1, tmp2);
    cbz(rscratch2, NEXT_WORD);
    b(DIFF);
    bind(TAIL);
    eor(rscratch2, tmp1, tmp2);
    cbnz(rscratch2, DIFF);
    // Last longword.  In the case where length == 4 we compare the
    // same longword twice, but that's still faster than another
    // conditional branch.
    if (str1_isL == str2_isL) {
      ldr(tmp1, Address(str1));
      ldr(tmp2, Address(str2));
    } else if (isLU) {
      ldrs(vtmp, Address(str1));
      ldr(tmp2, Address(str2));
      zip1(vtmp, T8B, vtmp, vtmpZ);
      fmovd(tmp1, vtmp);
    } else { // UL
      ldrs(vtmp, Address(str2));
      ldr(tmp1, Address(str1));
      zip1(vtmp, T8B, vtmp, vtmpZ);
      fmovd(tmp2, vtmp);
    }
    bind(TAIL_CHECK);
    eor(rscratch2, tmp1, tmp2);
    cbz(rscratch2, DONE);

    // Find the first different characters in the longwords and
    // compute their difference.
    bind(DIFF);
    rev(rscratch2, rscratch2);
    clz(rscratch2, rscratch2);
    andr(rscratch2, rscratch2, isLL ? -8 : -16);
    lsrv(tmp1, tmp1, rscratch2);
    (this->*ext_chr)(tmp1, tmp1);
    lsrv(tmp2, tmp2, rscratch2);
    (this->*ext_chr)(tmp2, tmp2);
    subw(result, tmp1, tmp2);
    b(DONE);
  }

  bind(STUB);
    RuntimeAddress stub = NULL;
    switch(ae) {
      case StrIntrinsicNode::LL:
        stub = RuntimeAddress(StubRoutines::aarch64::compare_long_string_LL());
        break;
      case StrIntrinsicNode::UU:
        stub = RuntimeAddress(StubRoutines::aarch64::compare_long_string_UU());
        break;
      case StrIntrinsicNode::LU:
        stub = RuntimeAddress(StubRoutines::aarch64::compare_long_string_LU());
        break;
      case StrIntrinsicNode::UL:
        stub = RuntimeAddress(StubRoutines::aarch64::compare_long_string_UL());
        break;
      default:
        ShouldNotReachHere();
     }
    assert(stub.target() != NULL, "compare_long_string stub has not been generated");
    trampoline_call(stub);
    b(DONE);

  bind(SHORT_STRING);
  // Is the minimum length zero?
  cbz(cnt2, DONE);
  // arrange code to do most branches while loading and loading next characters
  // while comparing previous
  (this->*str1_load_chr)(tmp1, Address(post(str1, str1_chr_size)));
  subs(cnt2, cnt2, 1);
  br(EQ, SHORT_LAST_INIT);
  (this->*str2_load_chr)(cnt1, Address(post(str2, str2_chr_size)));
  b(SHORT_LOOP_START);
  bind(SHORT_LOOP);
  subs(cnt2, cnt2, 1);
  br(EQ, SHORT_LAST);
  bind(SHORT_LOOP_START);
  (this->*str1_load_chr)(tmp2, Address(post(str1, str1_chr_size)));
  (this->*str2_load_chr)(rscratch1, Address(post(str2, str2_chr_size)));
  cmp(tmp1, cnt1);
  br(NE, SHORT_LOOP_TAIL);
  subs(cnt2, cnt2, 1);
  br(EQ, SHORT_LAST2);
  (this->*str1_load_chr)(tmp1, Address(post(str1, str1_chr_size)));
  (this->*str2_load_chr)(cnt1, Address(post(str2, str2_chr_size)));
  cmp(tmp2, rscratch1);
  br(EQ, SHORT_LOOP);
  sub(result, tmp2, rscratch1);
  b(DONE);
  bind(SHORT_LOOP_TAIL);
  sub(result, tmp1, cnt1);
  b(DONE);
  bind(SHORT_LAST2);
  cmp(tmp2, rscratch1);
  br(EQ, DONE);
  sub(result, tmp2, rscratch1);

  b(DONE);
  bind(SHORT_LAST_INIT);
  (this->*str2_load_chr)(cnt1, Address(post(str2, str2_chr_size)));
  bind(SHORT_LAST);
  cmp(tmp1, cnt1);
  br(EQ, DONE);
  sub(result, tmp1, cnt1);

  bind(DONE);

  BLOCK_COMMENT("} string_compare");
}
#endif // COMPILER2

// This method checks if provided byte array contains byte with highest bit set.
address MacroAssembler::has_negatives(Register ary1, Register len, Register result) {
    // Simple and most common case of aligned small array which is not at the
    // end of memory page is placed here. All other cases are in stub.
    Label LOOP, END, STUB, STUB_LONG, SET_RESULT, DONE;
    const uint64_t UPPER_BIT_MASK=0x8080808080808080;
    assert_different_registers(ary1, len, result);

    cmpw(len, 0);
    br(LE, SET_RESULT);
    cmpw(len, 4 * wordSize);
    br(GE, STUB_LONG); // size > 32 then go to stub

    int shift = 64 - exact_log2(os::vm_page_size());
    lsl(rscratch1, ary1, shift);
    mov(rscratch2, (u_int64_t)(4 * wordSize) << shift);
    adds(rscratch2, rscratch1, rscratch2);  // At end of page?
    br(CS, STUB); // at the end of page then go to stub
    subs(len, len, wordSize);
    br(LT, END);

  BIND(LOOP);
    ldr(rscratch1, Address(post(ary1, wordSize)));
    tst(rscratch1, UPPER_BIT_MASK);
    br(NE, SET_RESULT);
    subs(len, len, wordSize);
    br(GE, LOOP);
    cmpw(len, -wordSize);
    br(EQ, SET_RESULT);

  BIND(END);
    ldr(result, Address(ary1));
    sub(len, zr, len, LSL, 3); // LSL 3 is to get bits from bytes
    lslv(result, result, len);
    tst(result, UPPER_BIT_MASK);
    b(SET_RESULT);

  BIND(STUB);
    RuntimeAddress has_neg = RuntimeAddress(StubRoutines::aarch64::has_negatives());
    assert(has_neg.target() != NULL, "has_negatives stub has not been generated");
    address tpc1 = trampoline_call(has_neg);
    if (tpc1 == NULL) {
      DEBUG_ONLY(reset_labels3(STUB_LONG, SET_RESULT, DONE));
      postcond(pc() == badAddress);
      return NULL;
    }
    b(DONE);

  BIND(STUB_LONG);
    RuntimeAddress has_neg_long = RuntimeAddress(StubRoutines::aarch64::has_negatives_long());
    assert(has_neg_long.target() != NULL, "has_negatives stub has not been generated");
    address tpc2 = trampoline_call(has_neg_long);
    if (tpc2 == NULL) {
      DEBUG_ONLY(reset_labels2(SET_RESULT, DONE));
      postcond(pc() == badAddress);
      return NULL;
    }
    b(DONE);

  BIND(SET_RESULT);
    cset(result, NE); // set true or false

  BIND(DONE);
  postcond(pc() != badAddress);
  return pc();
}

address MacroAssembler::arrays_equals(Register a1, Register a2, Register tmp3,
                                      Register tmp4, Register tmp5, Register result,
                                      Register cnt1, int elem_size) {
  Label DONE, SAME;
  Register tmp1 = rscratch1;
  Register tmp2 = rscratch2;
  Register cnt2 = tmp2;  // cnt2 only used in array length compare
  int elem_per_word = wordSize/elem_size;
  int log_elem_size = exact_log2(elem_size);
  int length_offset = arrayOopDesc::length_offset_in_bytes();
  int base_offset
    = arrayOopDesc::base_offset_in_bytes(elem_size == 2 ? T_CHAR : T_BYTE);
  int stubBytesThreshold = 3 * 64 + (UseSIMDForArrayEquals ? 0 : 16);

  assert(elem_size == 1 || elem_size == 2, "must be char or byte");
  assert_different_registers(a1, a2, result, cnt1, rscratch1, rscratch2);

#ifndef PRODUCT
  {
    const char kind = (elem_size == 2) ? 'U' : 'L';
    char comment[64];
    snprintf(comment, sizeof comment, "array_equals%c{", kind);
    BLOCK_COMMENT(comment);
  }
#endif

  // if (a1 == a2)
  //     return true;
  cmpoop(a1, a2); // May have read barriers for a1 and a2.
  br(EQ, SAME);

  if (UseSimpleArrayEquals) {
    Label NEXT_WORD, SHORT, TAIL03, TAIL01, A_MIGHT_BE_NULL, A_IS_NOT_NULL;
    // if (a1 == null || a2 == null)
    //     return false;
    // a1 & a2 == 0 means (some-pointer is null) or
    // (very-rare-or-even-probably-impossible-pointer-values)
    // so, we can save one branch in most cases
    tst(a1, a2);
    mov(result, false);
    br(EQ, A_MIGHT_BE_NULL);
    // if (a1.length != a2.length)
    //      return false;
    bind(A_IS_NOT_NULL);
    ldrw(cnt1, Address(a1, length_offset));
    ldrw(cnt2, Address(a2, length_offset));
    eorw(tmp5, cnt1, cnt2);
    cbnzw(tmp5, DONE);
    lea(a1, Address(a1, base_offset));
    lea(a2, Address(a2, base_offset));
    // Check for short strings, i.e. smaller than wordSize.
    subs(cnt1, cnt1, elem_per_word);
    br(Assembler::LT, SHORT);
    // Main 8 byte comparison loop.
    bind(NEXT_WORD); {
      ldr(tmp1, Address(post(a1, wordSize)));
      ldr(tmp2, Address(post(a2, wordSize)));
      subs(cnt1, cnt1, elem_per_word);
      eor(tmp5, tmp1, tmp2);
      cbnz(tmp5, DONE);
    } br(GT, NEXT_WORD);
    // Last longword.  In the case where length == 4 we compare the
    // same longword twice, but that's still faster than another
    // conditional branch.
    // cnt1 could be 0, -1, -2, -3, -4 for chars; -4 only happens when
    // length == 4.
    if (log_elem_size > 0)
      lsl(cnt1, cnt1, log_elem_size);
    ldr(tmp3, Address(a1, cnt1));
    ldr(tmp4, Address(a2, cnt1));
    eor(tmp5, tmp3, tmp4);
    cbnz(tmp5, DONE);
    b(SAME);
    bind(A_MIGHT_BE_NULL);
    // in case both a1 and a2 are not-null, proceed with loads
    cbz(a1, DONE);
    cbz(a2, DONE);
    b(A_IS_NOT_NULL);
    bind(SHORT);

    tbz(cnt1, 2 - log_elem_size, TAIL03); // 0-7 bytes left.
    {
      ldrw(tmp1, Address(post(a1, 4)));
      ldrw(tmp2, Address(post(a2, 4)));
      eorw(tmp5, tmp1, tmp2);
      cbnzw(tmp5, DONE);
    }
    bind(TAIL03);
    tbz(cnt1, 1 - log_elem_size, TAIL01); // 0-3 bytes left.
    {
      ldrh(tmp3, Address(post(a1, 2)));
      ldrh(tmp4, Address(post(a2, 2)));
      eorw(tmp5, tmp3, tmp4);
      cbnzw(tmp5, DONE);
    }
    bind(TAIL01);
    if (elem_size == 1) { // Only needed when comparing byte arrays.
      tbz(cnt1, 0, SAME); // 0-1 bytes left.
      {
        ldrb(tmp1, a1);
        ldrb(tmp2, a2);
        eorw(tmp5, tmp1, tmp2);
        cbnzw(tmp5, DONE);
      }
    }
  } else {
    Label NEXT_DWORD, SHORT, TAIL, TAIL2, STUB,
        CSET_EQ, LAST_CHECK;
    mov(result, false);
    cbz(a1, DONE);
    ldrw(cnt1, Address(a1, length_offset));
    cbz(a2, DONE);
    ldrw(cnt2, Address(a2, length_offset));
    // on most CPUs a2 is still "locked"(surprisingly) in ldrw and it's
    // faster to perform another branch before comparing a1 and a2
    cmp(cnt1, elem_per_word);
    br(LE, SHORT); // short or same
    ldr(tmp3, Address(pre(a1, base_offset)));
    cmp(cnt1, stubBytesThreshold);
    br(GE, STUB);
    ldr(tmp4, Address(pre(a2, base_offset)));
    sub(tmp5, zr, cnt1, LSL, 3 + log_elem_size);
    cmp(cnt2, cnt1);
    br(NE, DONE);

    // Main 16 byte comparison loop with 2 exits
    bind(NEXT_DWORD); {
      ldr(tmp1, Address(pre(a1, wordSize)));
      ldr(tmp2, Address(pre(a2, wordSize)));
      subs(cnt1, cnt1, 2 * elem_per_word);
      br(LE, TAIL);
      eor(tmp4, tmp3, tmp4);
      cbnz(tmp4, DONE);
      ldr(tmp3, Address(pre(a1, wordSize)));
      ldr(tmp4, Address(pre(a2, wordSize)));
      cmp(cnt1, elem_per_word);
      br(LE, TAIL2);
      cmp(tmp1, tmp2);
    } br(EQ, NEXT_DWORD);
    b(DONE);

    bind(TAIL);
    eor(tmp4, tmp3, tmp4);
    eor(tmp2, tmp1, tmp2);
    lslv(tmp2, tmp2, tmp5);
    orr(tmp5, tmp4, tmp2);
    cmp(tmp5, zr);
    b(CSET_EQ);

    bind(TAIL2);
    eor(tmp2, tmp1, tmp2);
    cbnz(tmp2, DONE);
    b(LAST_CHECK);

    bind(STUB);
    ldr(tmp4, Address(pre(a2, base_offset)));
    cmp(cnt2, cnt1);
    br(NE, DONE);
    if (elem_size == 2) { // convert to byte counter
      lsl(cnt1, cnt1, 1);
    }
    eor(tmp5, tmp3, tmp4);
    cbnz(tmp5, DONE);
    RuntimeAddress stub = RuntimeAddress(StubRoutines::aarch64::large_array_equals());
    assert(stub.target() != NULL, "array_equals_long stub has not been generated");
    address tpc = trampoline_call(stub);
    if (tpc == NULL) {
      DEBUG_ONLY(reset_labels5(SHORT, LAST_CHECK, CSET_EQ, SAME, DONE));
      postcond(pc() == badAddress);
      return NULL;
    }
    b(DONE);

    // (a1 != null && a2 == null) || (a1 != null && a2 != null && a1 == a2)
    // so, if a2 == null => return false(0), else return true, so we can return a2
    mov(result, a2);
    b(DONE);
    bind(SHORT);
    cmp(cnt2, cnt1);
    br(NE, DONE);
    cbz(cnt1, SAME);
    sub(tmp5, zr, cnt1, LSL, 3 + log_elem_size);
    ldr(tmp3, Address(a1, base_offset));
    ldr(tmp4, Address(a2, base_offset));
    bind(LAST_CHECK);
    eor(tmp4, tmp3, tmp4);
    lslv(tmp5, tmp4, tmp5);
    cmp(tmp5, zr);
    bind(CSET_EQ);
    cset(result, EQ);
    b(DONE);
  }

  bind(SAME);
  mov(result, true);
  // That's it.
  bind(DONE);

  BLOCK_COMMENT("} array_equals");
  postcond(pc() != badAddress);
  return pc();
}

// Compare Strings

// For Strings we're passed the address of the first characters in a1
// and a2 and the length in cnt1.
// elem_size is the element size in bytes: either 1 or 2.
// There are two implementations.  For arrays >= 8 bytes, all
// comparisons (including the final one, which may overlap) are
// performed 8 bytes at a time.  For strings < 8 bytes, we compare a
// halfword, then a short, and then a byte.

void MacroAssembler::string_equals(Register a1, Register a2,
                                   Register result, Register cnt1, int elem_size)
{
  Label SAME, DONE, SHORT, NEXT_WORD;
  Register tmp1 = rscratch1;
  Register tmp2 = rscratch2;
  Register cnt2 = tmp2;  // cnt2 only used in array length compare

  assert(elem_size == 1 || elem_size == 2, "must be 2 or 1 byte");
  assert_different_registers(a1, a2, result, cnt1, rscratch1, rscratch2);

#ifndef PRODUCT
  {
    const char kind = (elem_size == 2) ? 'U' : 'L';
    char comment[64];
    snprintf(comment, sizeof comment, "{string_equals%c", kind);
    BLOCK_COMMENT(comment);
  }
#endif

  mov(result, false);

  // Check for short strings, i.e. smaller than wordSize.
  subs(cnt1, cnt1, wordSize);
  br(Assembler::LT, SHORT);
  // Main 8 byte comparison loop.
  bind(NEXT_WORD); {
    ldr(tmp1, Address(post(a1, wordSize)));
    ldr(tmp2, Address(post(a2, wordSize)));
    subs(cnt1, cnt1, wordSize);
    eor(tmp1, tmp1, tmp2);
    cbnz(tmp1, DONE);
  } br(GT, NEXT_WORD);
  // Last longword.  In the case where length == 4 we compare the
  // same longword twice, but that's still faster than another
  // conditional branch.
  // cnt1 could be 0, -1, -2, -3, -4 for chars; -4 only happens when
  // length == 4.
  ldr(tmp1, Address(a1, cnt1));
  ldr(tmp2, Address(a2, cnt1));
  eor(tmp2, tmp1, tmp2);
  cbnz(tmp2, DONE);
  b(SAME);

  bind(SHORT);
  Label TAIL03, TAIL01;

  tbz(cnt1, 2, TAIL03); // 0-7 bytes left.
  {
    ldrw(tmp1, Address(post(a1, 4)));
    ldrw(tmp2, Address(post(a2, 4)));
    eorw(tmp1, tmp1, tmp2);
    cbnzw(tmp1, DONE);
  }
  bind(TAIL03);
  tbz(cnt1, 1, TAIL01); // 0-3 bytes left.
  {
    ldrh(tmp1, Address(post(a1, 2)));
    ldrh(tmp2, Address(post(a2, 2)));
    eorw(tmp1, tmp1, tmp2);
    cbnzw(tmp1, DONE);
  }
  bind(TAIL01);
  if (elem_size == 1) { // Only needed when comparing 1-byte elements
    tbz(cnt1, 0, SAME); // 0-1 bytes left.
    {
      ldrb(tmp1, a1);
      ldrb(tmp2, a2);
      eorw(tmp1, tmp1, tmp2);
      cbnzw(tmp1, DONE);
    }
  }
  // Arrays are equal.
  bind(SAME);
  mov(result, true);

  // That's it.
  bind(DONE);
  BLOCK_COMMENT("} string_equals");
}


// The size of the blocks erased by the zero_blocks stub.  We must
// handle anything smaller than this ourselves in zero_words().
const int MacroAssembler::zero_words_block_size = 8;

// zero_words() is used by C2 ClearArray patterns.  It is as small as
// possible, handling small word counts locally and delegating
// anything larger to the zero_blocks stub.  It is expanded many times
// in compiled code, so it is important to keep it short.

// ptr:   Address of a buffer to be zeroed.
// cnt:   Count in HeapWords.
//
// ptr, cnt, rscratch1, and rscratch2 are clobbered.
address MacroAssembler::zero_words(Register ptr, Register cnt)
{
  assert(is_power_of_2(zero_words_block_size), "adjust this");
  assert(ptr == r10 && cnt == r11, "mismatch in register usage");

  BLOCK_COMMENT("zero_words {");
  cmp(cnt, zero_words_block_size);
  Label around, done, done16;
  br(LO, around);
  {
    RuntimeAddress zero_blocks = RuntimeAddress(StubRoutines::aarch64::zero_blocks());
    assert(zero_blocks.target() != NULL, "zero_blocks stub has not been generated");
    if (StubRoutines::aarch64::complete()) {
      address tpc = trampoline_call(zero_blocks);
      if (tpc == NULL) {
        DEBUG_ONLY(reset_labels1(around));
        postcond(pc() == badAddress);
        return NULL;
      }
    } else {
      bl(zero_blocks);
    }
  }
  bind(around);
  for (int i = zero_words_block_size >> 1; i > 1; i >>= 1) {
    Label l;
    tbz(cnt, exact_log2(i), l);
    for (int j = 0; j < i; j += 2) {
      stp(zr, zr, post(ptr, 16));
    }
    bind(l);
  }
  {
    Label l;
    tbz(cnt, 0, l);
    str(zr, Address(ptr));
    bind(l);
  }
  BLOCK_COMMENT("} zero_words");
  postcond(pc() != badAddress);
  return pc();
}

// base:         Address of a buffer to be zeroed, 8 bytes aligned.
// cnt:          Immediate count in HeapWords.
#define SmallArraySize (18 * BytesPerLong)
void MacroAssembler::zero_words(Register base, uint64_t cnt)
{
  BLOCK_COMMENT("zero_words {");
  int i = cnt & 1;  // store any odd word to start
  if (i) str(zr, Address(base));

  if (cnt <= SmallArraySize / BytesPerLong) {
    for (; i < (int)cnt; i += 2) {
      stp(zr, zr, Address(base, i * wordSize));
    }
  } else {
    const int unroll = 4; // Number of stp(zr, zr) instructions we'll unroll
    int remainder = cnt % (2 * unroll);
    for (; i < remainder; i += 2) {
      stp(zr, zr, Address(base, i * wordSize));
    }
    Label loop;
    Register cnt_reg = rscratch1;
    Register loop_base = rscratch2;
    cnt = cnt - remainder;
    mov(cnt_reg, cnt);
    // adjust base and prebias by -2 * wordSize so we can pre-increment
    add(loop_base, base, (remainder - 2) * wordSize);
    bind(loop);
    sub(cnt_reg, cnt_reg, 2 * unroll);
    for (i = 1; i < unroll; i++) {
      stp(zr, zr, Address(loop_base, 2 * i * wordSize));
    }
    stp(zr, zr, Address(pre(loop_base, 2 * unroll * wordSize)));
    cbnz(cnt_reg, loop);
  }
  BLOCK_COMMENT("} zero_words");
}

// Zero blocks of memory by using DC ZVA.
//
// Aligns the base address first sufficently for DC ZVA, then uses
// DC ZVA repeatedly for every full block.  cnt is the size to be
// zeroed in HeapWords.  Returns the count of words left to be zeroed
// in cnt.
//
// NOTE: This is intended to be used in the zero_blocks() stub.  If
// you want to use it elsewhere, note that cnt must be >= 2*zva_length.
void MacroAssembler::zero_dcache_blocks(Register base, Register cnt) {
  Register tmp = rscratch1;
  Register tmp2 = rscratch2;
  int zva_length = VM_Version::zva_length();
  Label initial_table_end, loop_zva;
  Label fini;

  // Base must be 16 byte aligned. If not just return and let caller handle it
  tst(base, 0x0f);
  br(Assembler::NE, fini);
  // Align base with ZVA length.
  neg(tmp, base);
  andr(tmp, tmp, zva_length - 1);

  // tmp: the number of bytes to be filled to align the base with ZVA length.
  add(base, base, tmp);
  sub(cnt, cnt, tmp, Assembler::ASR, 3);
  adr(tmp2, initial_table_end);
  sub(tmp2, tmp2, tmp, Assembler::LSR, 2);
  br(tmp2);

  for (int i = -zva_length + 16; i < 0; i += 16)
    stp(zr, zr, Address(base, i));
  bind(initial_table_end);

  sub(cnt, cnt, zva_length >> 3);
  bind(loop_zva);
  dc(Assembler::ZVA, base);
  subs(cnt, cnt, zva_length >> 3);
  add(base, base, zva_length);
  br(Assembler::GE, loop_zva);
  add(cnt, cnt, zva_length >> 3); // count not zeroed by DC ZVA
  bind(fini);
}

// base:   Address of a buffer to be filled, 8 bytes aligned.
// cnt:    Count in 8-byte unit.
// value:  Value to be filled with.
// base will point to the end of the buffer after filling.
void MacroAssembler::fill_words(Register base, Register cnt, Register value)
{
//  Algorithm:
//
//    scratch1 = cnt & 7;
//    cnt -= scratch1;
//    p += scratch1;
//    switch (scratch1) {
//      do {
//        cnt -= 8;
//          p[-8] = v;
//        case 7:
//          p[-7] = v;
//        case 6:
//          p[-6] = v;
//          // ...
//        case 1:
//          p[-1] = v;
//        case 0:
//          p += 8;
//      } while (cnt);
//    }

  assert_different_registers(base, cnt, value, rscratch1, rscratch2);

  Label fini, skip, entry, loop;
  const int unroll = 8; // Number of stp instructions we'll unroll

  cbz(cnt, fini);
  tbz(base, 3, skip);
  str(value, Address(post(base, 8)));
  sub(cnt, cnt, 1);
  bind(skip);

  andr(rscratch1, cnt, (unroll-1) * 2);
  sub(cnt, cnt, rscratch1);
  add(base, base, rscratch1, Assembler::LSL, 3);
  adr(rscratch2, entry);
  sub(rscratch2, rscratch2, rscratch1, Assembler::LSL, 1);
  br(rscratch2);

  bind(loop);
  add(base, base, unroll * 16);
  for (int i = -unroll; i < 0; i++)
    stp(value, value, Address(base, i * 16));
  bind(entry);
  subs(cnt, cnt, unroll * 2);
  br(Assembler::GE, loop);

  tbz(cnt, 0, fini);
  str(value, Address(post(base, 8)));
  bind(fini);
}

// Intrinsic for sun/nio/cs/ISO_8859_1$Encoder.implEncodeISOArray and
// java/lang/StringUTF16.compress.
void MacroAssembler::encode_iso_array(Register src, Register dst,
                      Register len, Register result,
                      FloatRegister Vtmp1, FloatRegister Vtmp2,
                      FloatRegister Vtmp3, FloatRegister Vtmp4)
{
    Label DONE, SET_RESULT, NEXT_32, NEXT_32_PRFM, LOOP_8, NEXT_8, LOOP_1, NEXT_1,
        NEXT_32_START, NEXT_32_PRFM_START;
    Register tmp1 = rscratch1, tmp2 = rscratch2;

      mov(result, len); // Save initial len

      cmp(len, 8); // handle shortest strings first
      br(LT, LOOP_1);
      cmp(len, 32);
      br(LT, NEXT_8);
      // The following code uses the SIMD 'uzp1' and 'uzp2' instructions
      // to convert chars to bytes
      if (SoftwarePrefetchHintDistance >= 0) {
        ld1(Vtmp1, Vtmp2, Vtmp3, Vtmp4, T8H, src);
        cmp(len, SoftwarePrefetchHintDistance/2 + 16);
        br(LE, NEXT_32_START);
        b(NEXT_32_PRFM_START);
        BIND(NEXT_32_PRFM);
          ld1(Vtmp1, Vtmp2, Vtmp3, Vtmp4, T8H, src);
        BIND(NEXT_32_PRFM_START);
          prfm(Address(src, SoftwarePrefetchHintDistance));
          orr(v4, T16B, Vtmp1, Vtmp2);
          orr(v5, T16B, Vtmp3, Vtmp4);
          uzp1(Vtmp1, T16B, Vtmp1, Vtmp2);
          uzp1(Vtmp3, T16B, Vtmp3, Vtmp4);
          uzp2(v5, T16B, v4, v5); // high bytes
          umov(tmp2, v5, D, 1);
          fmovd(tmp1, v5);
          orr(tmp1, tmp1, tmp2);
          cbnz(tmp1, LOOP_8);
          stpq(Vtmp1, Vtmp3, dst);
          sub(len, len, 32);
          add(dst, dst, 32);
          add(src, src, 64);
          cmp(len, SoftwarePrefetchHintDistance/2 + 16);
          br(GE, NEXT_32_PRFM);
          cmp(len, 32);
          br(LT, LOOP_8);
        BIND(NEXT_32);
          ld1(Vtmp1, Vtmp2, Vtmp3, Vtmp4, T8H, src);
        BIND(NEXT_32_START);
      } else {
        BIND(NEXT_32);
          ld1(Vtmp1, Vtmp2, Vtmp3, Vtmp4, T8H, src);
      }
      prfm(Address(src, SoftwarePrefetchHintDistance));
      uzp1(v4, T16B, Vtmp1, Vtmp2);
      uzp1(v5, T16B, Vtmp3, Vtmp4);
      orr(Vtmp1, T16B, Vtmp1, Vtmp2);
      orr(Vtmp3, T16B, Vtmp3, Vtmp4);
      uzp2(Vtmp1, T16B, Vtmp1, Vtmp3); // high bytes
      umov(tmp2, Vtmp1, D, 1);
      fmovd(tmp1, Vtmp1);
      orr(tmp1, tmp1, tmp2);
      cbnz(tmp1, LOOP_8);
      stpq(v4, v5, dst);
      sub(len, len, 32);
      add(dst, dst, 32);
      add(src, src, 64);
      cmp(len, 32);
      br(GE, NEXT_32);
      cbz(len, DONE);

    BIND(LOOP_8);
      cmp(len, 8);
      br(LT, LOOP_1);
    BIND(NEXT_8);
      ld1(Vtmp1, T8H, src);
      uzp1(Vtmp2, T16B, Vtmp1, Vtmp1); // low bytes
      uzp2(Vtmp3, T16B, Vtmp1, Vtmp1); // high bytes
      fmovd(tmp1, Vtmp3);
      cbnz(tmp1, NEXT_1);
      strd(Vtmp2, dst);

      sub(len, len, 8);
      add(dst, dst, 8);
      add(src, src, 16);
      cmp(len, 8);
      br(GE, NEXT_8);

    BIND(LOOP_1);

    cbz(len, DONE);
    BIND(NEXT_1);
      ldrh(tmp1, Address(post(src, 2)));
      tst(tmp1, 0xff00);
      br(NE, SET_RESULT);
      strb(tmp1, Address(post(dst, 1)));
      subs(len, len, 1);
      br(GT, NEXT_1);

    BIND(SET_RESULT);
      sub(result, result, len); // Return index where we stopped
                                // Return len == 0 if we processed all
                                // characters
    BIND(DONE);
}


// Inflate byte[] array to char[].
address MacroAssembler::byte_array_inflate(Register src, Register dst, Register len,
                                           FloatRegister vtmp1, FloatRegister vtmp2,
                                           FloatRegister vtmp3, Register tmp4) {
  Label big, done, after_init, to_stub;

  assert_different_registers(src, dst, len, tmp4, rscratch1);

  fmovd(vtmp1, zr);
  lsrw(tmp4, len, 3);
  bind(after_init);
  cbnzw(tmp4, big);
  // Short string: less than 8 bytes.
  {
    Label loop, tiny;

    cmpw(len, 4);
    br(LT, tiny);
    // Use SIMD to do 4 bytes.
    ldrs(vtmp2, post(src, 4));
    zip1(vtmp3, T8B, vtmp2, vtmp1);
    subw(len, len, 4);
    strd(vtmp3, post(dst, 8));

    cbzw(len, done);

    // Do the remaining bytes by steam.
    bind(loop);
    ldrb(tmp4, post(src, 1));
    strh(tmp4, post(dst, 2));
    subw(len, len, 1);

    bind(tiny);
    cbnz(len, loop);

    b(done);
  }

  if (SoftwarePrefetchHintDistance >= 0) {
    bind(to_stub);
      RuntimeAddress stub = RuntimeAddress(StubRoutines::aarch64::large_byte_array_inflate());
      assert(stub.target() != NULL, "large_byte_array_inflate stub has not been generated");
      address tpc = trampoline_call(stub);
      if (tpc == NULL) {
        DEBUG_ONLY(reset_labels2(big, done));
        postcond(pc() == badAddress);
        return NULL;
      }
      b(after_init);
  }

  // Unpack the bytes 8 at a time.
  bind(big);
  {
    Label loop, around, loop_last, loop_start;

    if (SoftwarePrefetchHintDistance >= 0) {
      const int large_loop_threshold = (64 + 16)/8;
      ldrd(vtmp2, post(src, 8));
      andw(len, len, 7);
      cmp(tmp4, large_loop_threshold);
      br(GE, to_stub);
      b(loop_start);

      bind(loop);
      ldrd(vtmp2, post(src, 8));
      bind(loop_start);
      subs(tmp4, tmp4, 1);
      br(EQ, loop_last);
      zip1(vtmp2, T16B, vtmp2, vtmp1);
      ldrd(vtmp3, post(src, 8));
      st1(vtmp2, T8H, post(dst, 16));
      subs(tmp4, tmp4, 1);
      zip1(vtmp3, T16B, vtmp3, vtmp1);
      st1(vtmp3, T8H, post(dst, 16));
      br(NE, loop);
      b(around);
      bind(loop_last);
      zip1(vtmp2, T16B, vtmp2, vtmp1);
      st1(vtmp2, T8H, post(dst, 16));
      bind(around);
      cbz(len, done);
    } else {
      andw(len, len, 7);
      bind(loop);
      ldrd(vtmp2, post(src, 8));
      sub(tmp4, tmp4, 1);
      zip1(vtmp3, T16B, vtmp2, vtmp1);
      st1(vtmp3, T8H, post(dst, 16));
      cbnz(tmp4, loop);
    }
  }

  // Do the tail of up to 8 bytes.
  add(src, src, len);
  ldrd(vtmp3, Address(src, -8));
  add(dst, dst, len, ext::uxtw, 1);
  zip1(vtmp3, T16B, vtmp3, vtmp1);
  strq(vtmp3, Address(dst, -16));

  bind(done);
  postcond(pc() != badAddress);
  return pc();
}

// Compress char[] array to byte[].
void MacroAssembler::char_array_compress(Register src, Register dst, Register len,
                                         FloatRegister tmp1Reg, FloatRegister tmp2Reg,
                                         FloatRegister tmp3Reg, FloatRegister tmp4Reg,
                                         Register result) {
  encode_iso_array(src, dst, len, result,
                   tmp1Reg, tmp2Reg, tmp3Reg, tmp4Reg);
  cmp(len, zr);
  csel(result, result, zr, EQ);
}

#ifdef __OpenBSD__
// OpenBSD uses emulated tls so it can't use aarch64_get_thread_helper().
// Save whatever non-callee save context might get clobbered by
// Thread::current.
void MacroAssembler::get_thread(Register dst) {
  RegSet saved_regs = RegSet::range(r0, r18_tls) + lr - dst;
  push(saved_regs, sp);

  MacroAssembler::call_VM_leaf_base(CAST_FROM_FN_PTR(address, Thread::current), 0);
  if (dst != c_rarg0) {
    mov(dst, c_rarg0);
  }

  pop(saved_regs, sp);
}
#else
// get_thread() can be called anywhere inside generated code so we
// need to save whatever non-callee save context might get clobbered
// by the call to JavaThread::aarch64_get_thread_helper() or, indeed,
// the call setup code.
//
// On Linux, aarch64_get_thread_helper() clobbers only r0, r1, and flags.
// On other systems, the helper is a usual C function.
//
void MacroAssembler::get_thread(Register dst) {
  RegSet saved_regs =
    LINUX_ONLY(RegSet::range(r0, r1)  + lr - dst)
    NOT_LINUX (RegSet::range(r0, r17) + lr - dst);

  push(saved_regs, sp);

  mov(lr, CAST_FROM_FN_PTR(address, JavaThread::aarch64_get_thread_helper));
  blr(lr);
  if (dst != c_rarg0) {
    mov(dst, c_rarg0);
  }

  pop(saved_regs, sp);
}
#endif<|MERGE_RESOLUTION|>--- conflicted
+++ resolved
@@ -1492,11 +1492,7 @@
 #ifndef PRODUCT
   {
     char buffer[64];
-<<<<<<< HEAD
-    snprintf(buffer, sizeof(buffer), "0x%"PRIX64, (uint64_t)imm64);
-=======
     snprintf(buffer, sizeof(buffer), "0x%" PRIX64, (uint64_t)imm64);
->>>>>>> 224e1a3f
     block_comment(buffer);
   }
 #endif
