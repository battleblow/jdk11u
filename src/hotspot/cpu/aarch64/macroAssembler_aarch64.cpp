--- conflicted
+++ resolved
@@ -1957,11 +1957,7 @@
   if (value < (1 << 12)) { sub(reg, reg, value); return; }
   /* else */ {
     assert(reg != rscratch2, "invalid dst for register decrement");
-<<<<<<< HEAD
-    mov(rscratch2, (u_int64_t)value);
-=======
     mov(rscratch2, (uint64_t)value);
->>>>>>> 63fc945c
     sub(reg, reg, rscratch2);
   }
 }
