/*
 * Copyright (c) 1997, 2020, Oracle and/or its affiliates. All rights reserved.
 * Copyright (c) 2015, Red Hat Inc. All rights reserved.
 * DO NOT ALTER OR REMOVE COPYRIGHT NOTICES OR THIS FILE HEADER.
 *
 * This code is free software; you can redistribute it and/or modify it
 * under the terms of the GNU General Public License version 2 only, as
 * published by the Free Software Foundation.
 *
 * This code is distributed in the hope that it will be useful, but WITHOUT
 * ANY WARRANTY; without even the implied warranty of MERCHANTABILITY or
 * FITNESS FOR A PARTICULAR PURPOSE.  See the GNU General Public License
 * version 2 for more details (a copy is included in the LICENSE file that
 * accompanied this code).
 *
 * You should have received a copy of the GNU General Public License version
 * 2 along with this work; if not, write to the Free Software Foundation,
 * Inc., 51 Franklin St, Fifth Floor, Boston, MA 02110-1301 USA.
 *
 * Please contact Oracle, 500 Oracle Parkway, Redwood Shores, CA 94065 USA
 * or visit www.oracle.com if you need additional information or have any
 * questions.
 *
 */

#include "precompiled.hpp"
#include "asm/macroAssembler.hpp"
#include "asm/macroAssembler.inline.hpp"
#include "memory/resourceArea.hpp"
#include "runtime/java.hpp"
#include "runtime/stubCodeGenerator.hpp"
#include "runtime/vm_version.hpp"
#include "utilities/macros.hpp"

#include OS_HEADER_INLINE(os)

#if defined (__linux__)
#include <sys/auxv.h>
#include <asm/hwcap.h>
#elif defined (__FreeBSD__)
#include <machine/elf.h>
#endif

#ifndef HWCAP_ASIMD
#define HWCAP_ASIMD (1<<1)
#endif

#ifndef HWCAP_AES
#define HWCAP_AES   (1<<3)
#endif

#ifndef HWCAP_PMULL
#define HWCAP_PMULL (1<<4)
#endif

#ifndef HWCAP_SHA1
#define HWCAP_SHA1  (1<<5)
#endif

#ifndef HWCAP_SHA2
#define HWCAP_SHA2  (1<<6)
#endif

#ifndef HWCAP_CRC32
#define HWCAP_CRC32 (1<<7)
#endif

#ifndef HWCAP_ATOMICS
#define HWCAP_ATOMICS (1<<8)
#endif

int VM_Version::_cpu;
int VM_Version::_model;
int VM_Version::_model2;
int VM_Version::_variant;
int VM_Version::_revision;
int VM_Version::_stepping;
VM_Version::PsrInfo VM_Version::_psr_info   = { 0, };

static BufferBlob* stub_blob;
static const int stub_size = 550;

extern "C" {
  typedef void (*getPsrInfo_stub_t)(void*);
}
static getPsrInfo_stub_t getPsrInfo_stub = NULL;


class VM_Version_StubGenerator: public StubCodeGenerator {
 public:

  VM_Version_StubGenerator(CodeBuffer *c) : StubCodeGenerator(c) {}

  address generate_getPsrInfo() {
    StubCodeMark mark(this, "VM_Version", "getPsrInfo_stub");
#   define __ _masm->
    address start = __ pc();

    // void getPsrInfo(VM_Version::PsrInfo* psr_info);

    address entry = __ pc();

    __ enter();

    __ get_dczid_el0(rscratch1);
    __ strw(rscratch1, Address(c_rarg0, in_bytes(VM_Version::dczid_el0_offset())));

    __ get_ctr_el0(rscratch1);
    __ strw(rscratch1, Address(c_rarg0, in_bytes(VM_Version::ctr_el0_offset())));

    __ leave();
    __ ret(lr);

#   undef __

    return start;
  }
};


void VM_Version::get_processor_features() {
  _supports_cx8 = true;
  _supports_atomic_getset4 = true;
  _supports_atomic_getadd4 = true;
  _supports_atomic_getset8 = true;
  _supports_atomic_getadd8 = true;

  getPsrInfo_stub(&_psr_info);

  int dcache_line = VM_Version::dcache_line_size();

  // Limit AllocatePrefetchDistance so that it does not exceed the
  // constraint in AllocatePrefetchDistanceConstraintFunc.
  if (FLAG_IS_DEFAULT(AllocatePrefetchDistance))
    FLAG_SET_DEFAULT(AllocatePrefetchDistance, MIN2(512, 3*dcache_line));

  if (FLAG_IS_DEFAULT(AllocatePrefetchStepSize))
    FLAG_SET_DEFAULT(AllocatePrefetchStepSize, dcache_line);
  if (FLAG_IS_DEFAULT(PrefetchScanIntervalInBytes))
    FLAG_SET_DEFAULT(PrefetchScanIntervalInBytes, 3*dcache_line);
  if (FLAG_IS_DEFAULT(PrefetchCopyIntervalInBytes))
    FLAG_SET_DEFAULT(PrefetchCopyIntervalInBytes, 3*dcache_line);
  if (FLAG_IS_DEFAULT(SoftwarePrefetchHintDistance))
    FLAG_SET_DEFAULT(SoftwarePrefetchHintDistance, 3*dcache_line);

  if (PrefetchCopyIntervalInBytes != -1 &&
       ((PrefetchCopyIntervalInBytes & 7) || (PrefetchCopyIntervalInBytes >= 32768))) {
    warning("PrefetchCopyIntervalInBytes must be -1, or a multiple of 8 and < 32768");
    PrefetchCopyIntervalInBytes &= ~7;
    if (PrefetchCopyIntervalInBytes >= 32768)
      PrefetchCopyIntervalInBytes = 32760;
  }

  if (AllocatePrefetchDistance !=-1 && (AllocatePrefetchDistance & 7)) {
    warning("AllocatePrefetchDistance must be multiple of 8");
    AllocatePrefetchDistance &= ~7;
  }

  if (AllocatePrefetchStepSize & 7) {
    warning("AllocatePrefetchStepSize must be multiple of 8");
    AllocatePrefetchStepSize &= ~7;
  }

  if (SoftwarePrefetchHintDistance != -1 &&
       (SoftwarePrefetchHintDistance & 7)) {
    warning("SoftwarePrefetchHintDistance must be -1, or a multiple of 8");
    SoftwarePrefetchHintDistance &= ~7;
  }

<<<<<<< HEAD
#if defined(__linux__)
=======
  if (FLAG_IS_DEFAULT(ContendedPaddingWidth) && (dcache_line > ContendedPaddingWidth)) {
    ContendedPaddingWidth = dcache_line;
  }

>>>>>>> b86cb42d
  unsigned long auxv = getauxval(AT_HWCAP);

  char buf[512];

  _features = auxv;

  int cpu_lines = 0;
  if (FILE *f = fopen("/proc/cpuinfo", "r")) {
    char buf[128], *p;
    while (fgets(buf, sizeof (buf), f) != NULL) {
      if ((p = strchr(buf, ':')) != NULL) {
        long v = strtol(p+1, NULL, 0);
        if (strncmp(buf, "CPU implementer", sizeof "CPU implementer" - 1) == 0) {
          _cpu = v;
          cpu_lines++;
        } else if (strncmp(buf, "CPU variant", sizeof "CPU variant" - 1) == 0) {
          _variant = v;
        } else if (strncmp(buf, "CPU part", sizeof "CPU part" - 1) == 0) {
          if (_model != v)  _model2 = _model;
          _model = v;
        } else if (strncmp(buf, "CPU revision", sizeof "CPU revision" - 1) == 0) {
          _revision = v;
        }
      }
    }
    fclose(f);
  }
#elif defined(__FreeBSD__) || defined(__OpenBSD__)
  char buf[512];
  int cpu_lines = 0;
  unsigned long auxv = os_get_processor_features();
#endif

  // Enable vendor specific features

  // ThunderX
  if (_cpu == CPU_CAVIUM && (_model == 0xA1)) {
    if (_variant == 0) _features |= CPU_DMB_ATOMICS;
    if (FLAG_IS_DEFAULT(AvoidUnalignedAccesses)) {
      FLAG_SET_DEFAULT(AvoidUnalignedAccesses, true);
    }
    if (FLAG_IS_DEFAULT(UseSIMDForMemoryOps)) {
      FLAG_SET_DEFAULT(UseSIMDForMemoryOps, (_variant > 0));
    }
    if (FLAG_IS_DEFAULT(UseSIMDForArrayEquals)) {
      FLAG_SET_DEFAULT(UseSIMDForArrayEquals, false);
    }
  }

  // ThunderX2
  if ((_cpu == CPU_CAVIUM && (_model == 0xAF)) ||
      (_cpu == CPU_BROADCOM && (_model == 0x516))) {
    if (FLAG_IS_DEFAULT(AvoidUnalignedAccesses)) {
      FLAG_SET_DEFAULT(AvoidUnalignedAccesses, true);
    }
    if (FLAG_IS_DEFAULT(UseSIMDForMemoryOps)) {
      FLAG_SET_DEFAULT(UseSIMDForMemoryOps, true);
    }
#ifdef COMPILER2
    if (FLAG_IS_DEFAULT(UseFPUForSpilling)) {
      FLAG_SET_DEFAULT(UseFPUForSpilling, true);
    }
#endif
  }

  // Cortex A53
  if (_cpu == CPU_ARM && (_model == 0xd03 || _model2 == 0xd03)) {
    _features |= CPU_A53MAC;
    if (FLAG_IS_DEFAULT(UseSIMDForArrayEquals)) {
      FLAG_SET_DEFAULT(UseSIMDForArrayEquals, false);
    }
  }

  // Cortex A73
  if (_cpu == CPU_ARM && (_model == 0xd09 || _model2 == 0xd09)) {
    if (FLAG_IS_DEFAULT(SoftwarePrefetchHintDistance)) {
      FLAG_SET_DEFAULT(SoftwarePrefetchHintDistance, -1);
    }
    // A73 is faster with short-and-easy-for-speculative-execution-loop
    if (FLAG_IS_DEFAULT(UseSimpleArrayEquals)) {
      FLAG_SET_DEFAULT(UseSimpleArrayEquals, true);
    }
  }

  // Neoverse N1
  if (_cpu == CPU_ARM && (_model == 0xd0c || _model2 == 0xd0c)) {
    if (FLAG_IS_DEFAULT(UseSIMDForMemoryOps)) {
      FLAG_SET_DEFAULT(UseSIMDForMemoryOps, true);
    }
  }

  if (_cpu == CPU_ARM) {
    if (FLAG_IS_DEFAULT(UseSignumIntrinsic)) {
      FLAG_SET_DEFAULT(UseSignumIntrinsic, true);
    }
  }

  if (_cpu == CPU_ARM && (_model == 0xd07 || _model2 == 0xd07)) _features |= CPU_STXR_PREFETCH;

#ifdef _BSDONLY_SOURCE
  // A53 can be combined with A57 and A72 at least. Let's be more
  // conservative and enable CPU_A53MAC work-around for all ARM boards
  if (_cpu == CPU_ARM) _features |= CPU_A53MAC;
#else
  // If an olde style /proc/cpuinfo (cpu_lines == 1) then if _model is an A57 (0xd07)
  // we assume the worst and assume we could be on a big little system and have
  // undisclosed A53 cores which we could be swapped to at any stage
  if (_cpu == CPU_ARM && cpu_lines == 1 && _model == 0xd07) _features |= CPU_A53MAC;
#endif

  sprintf(buf, "0x%02x:0x%x:0x%03x:%d", _cpu, _variant, _model, _revision);
  if (_model2) sprintf(buf+strlen(buf), "(0x%03x)", _model2);
  if (auxv & HWCAP_ASIMD) strcat(buf, ", simd");
  if (auxv & HWCAP_CRC32) strcat(buf, ", crc");
  if (auxv & HWCAP_AES)   strcat(buf, ", aes");
  if (auxv & HWCAP_SHA1)  strcat(buf, ", sha1");
  if (auxv & HWCAP_SHA2)  strcat(buf, ", sha256");
  if (auxv & HWCAP_ATOMICS) strcat(buf, ", lse");

  _features_string = os::strdup(buf);

  if (FLAG_IS_DEFAULT(UseCRC32)) {
    UseCRC32 = (auxv & HWCAP_CRC32) != 0;
  }

  if (UseCRC32 && (auxv & HWCAP_CRC32) == 0) {
    warning("UseCRC32 specified, but not supported on this CPU");
    FLAG_SET_DEFAULT(UseCRC32, false);
  }

  if (FLAG_IS_DEFAULT(UseAdler32Intrinsics)) {
    FLAG_SET_DEFAULT(UseAdler32Intrinsics, true);
  }

  if (UseVectorizedMismatchIntrinsic) {
    warning("UseVectorizedMismatchIntrinsic specified, but not available on this CPU.");
    FLAG_SET_DEFAULT(UseVectorizedMismatchIntrinsic, false);
  }

  if (auxv & HWCAP_ATOMICS) {
    if (FLAG_IS_DEFAULT(UseLSE))
      FLAG_SET_DEFAULT(UseLSE, true);
  } else {
    if (UseLSE) {
      warning("UseLSE specified, but not supported on this CPU");
      FLAG_SET_DEFAULT(UseLSE, false);
    }
  }

  if (auxv & HWCAP_AES) {
    UseAES = UseAES || FLAG_IS_DEFAULT(UseAES);
    UseAESIntrinsics =
        UseAESIntrinsics || (UseAES && FLAG_IS_DEFAULT(UseAESIntrinsics));
    if (UseAESIntrinsics && !UseAES) {
      warning("UseAESIntrinsics enabled, but UseAES not, enabling");
      UseAES = true;
    }
  } else {
    if (UseAES) {
      warning("AES instructions are not available on this CPU");
      FLAG_SET_DEFAULT(UseAES, false);
    }
    if (UseAESIntrinsics) {
      warning("AES intrinsics are not available on this CPU");
      FLAG_SET_DEFAULT(UseAESIntrinsics, false);
    }
  }

  if (UseAESCTRIntrinsics) {
    warning("AES/CTR intrinsics are not available on this CPU");
    FLAG_SET_DEFAULT(UseAESCTRIntrinsics, false);
  }

  if (FLAG_IS_DEFAULT(UseCRC32Intrinsics)) {
    UseCRC32Intrinsics = true;
  }

  if (auxv & HWCAP_CRC32) {
    if (FLAG_IS_DEFAULT(UseCRC32CIntrinsics)) {
      FLAG_SET_DEFAULT(UseCRC32CIntrinsics, true);
    }
  } else if (UseCRC32CIntrinsics) {
    warning("CRC32C is not available on the CPU");
    FLAG_SET_DEFAULT(UseCRC32CIntrinsics, false);
  }

  if (FLAG_IS_DEFAULT(UseFMA)) {
    FLAG_SET_DEFAULT(UseFMA, true);
  }

  if (auxv & (HWCAP_SHA1 | HWCAP_SHA2)) {
    if (FLAG_IS_DEFAULT(UseSHA)) {
      FLAG_SET_DEFAULT(UseSHA, true);
    }
  } else if (UseSHA) {
    warning("SHA instructions are not available on this CPU");
    FLAG_SET_DEFAULT(UseSHA, false);
  }

  if (UseSHA && (auxv & HWCAP_SHA1)) {
    if (FLAG_IS_DEFAULT(UseSHA1Intrinsics)) {
      FLAG_SET_DEFAULT(UseSHA1Intrinsics, true);
    }
  } else if (UseSHA1Intrinsics) {
    warning("Intrinsics for SHA-1 crypto hash functions not available on this CPU.");
    FLAG_SET_DEFAULT(UseSHA1Intrinsics, false);
  }

  if (UseSHA && (auxv & HWCAP_SHA2)) {
    if (FLAG_IS_DEFAULT(UseSHA256Intrinsics)) {
      FLAG_SET_DEFAULT(UseSHA256Intrinsics, true);
    }
  } else if (UseSHA256Intrinsics) {
    warning("Intrinsics for SHA-224 and SHA-256 crypto hash functions not available on this CPU.");
    FLAG_SET_DEFAULT(UseSHA256Intrinsics, false);
  }

  if (UseSHA512Intrinsics) {
    warning("Intrinsics for SHA-384 and SHA-512 crypto hash functions not available on this CPU.");
    FLAG_SET_DEFAULT(UseSHA512Intrinsics, false);
  }

  if (!(UseSHA1Intrinsics || UseSHA256Intrinsics || UseSHA512Intrinsics)) {
    FLAG_SET_DEFAULT(UseSHA, false);
  }

  if (auxv & HWCAP_PMULL) {
    if (FLAG_IS_DEFAULT(UseGHASHIntrinsics)) {
      FLAG_SET_DEFAULT(UseGHASHIntrinsics, true);
    }
  } else if (UseGHASHIntrinsics) {
    warning("GHASH intrinsics are not available on this CPU");
    FLAG_SET_DEFAULT(UseGHASHIntrinsics, false);
  }

  if (FLAG_IS_DEFAULT(UseBASE64Intrinsics)) {
    UseBASE64Intrinsics = true;
  }

  if (is_zva_enabled()) {
    if (FLAG_IS_DEFAULT(UseBlockZeroing)) {
      FLAG_SET_DEFAULT(UseBlockZeroing, true);
    }
    if (FLAG_IS_DEFAULT(BlockZeroingLowLimit)) {
      FLAG_SET_DEFAULT(BlockZeroingLowLimit, 4 * VM_Version::zva_length());
    }
  } else if (UseBlockZeroing) {
    warning("DC ZVA is not available on this CPU");
    FLAG_SET_DEFAULT(UseBlockZeroing, false);
  }

  // This machine allows unaligned memory accesses
  if (FLAG_IS_DEFAULT(UseUnalignedAccesses)) {
    FLAG_SET_DEFAULT(UseUnalignedAccesses, true);
  }

  if (FLAG_IS_DEFAULT(UseBarriersForVolatile)) {
    UseBarriersForVolatile = (_features & CPU_DMB_ATOMICS) != 0;
  }

  if (FLAG_IS_DEFAULT(UsePopCountInstruction)) {
    UsePopCountInstruction = true;
  }

#ifdef COMPILER2
  if (FLAG_IS_DEFAULT(UseMultiplyToLenIntrinsic)) {
    UseMultiplyToLenIntrinsic = true;
  }

  if (FLAG_IS_DEFAULT(UseSquareToLenIntrinsic)) {
    UseSquareToLenIntrinsic = true;
  }

  if (FLAG_IS_DEFAULT(UseMulAddIntrinsic)) {
    UseMulAddIntrinsic = true;
  }

  if (FLAG_IS_DEFAULT(UseMontgomeryMultiplyIntrinsic)) {
    UseMontgomeryMultiplyIntrinsic = true;
  }
  if (FLAG_IS_DEFAULT(UseMontgomerySquareIntrinsic)) {
    UseMontgomerySquareIntrinsic = true;
  }

  if (FLAG_IS_DEFAULT(OptoScheduling)) {
    OptoScheduling = true;
  }
#endif
}

void VM_Version::initialize() {
  ResourceMark rm;

  stub_blob = BufferBlob::create("getPsrInfo_stub", stub_size);
  if (stub_blob == NULL) {
    vm_exit_during_initialization("Unable to allocate getPsrInfo_stub");
  }

  CodeBuffer c(stub_blob);
  VM_Version_StubGenerator g(&c);
  getPsrInfo_stub = CAST_TO_FN_PTR(getPsrInfo_stub_t,
                                   g.generate_getPsrInfo());

  get_processor_features();

  UNSUPPORTED_OPTION(CriticalJNINatives);
}<|MERGE_RESOLUTION|>--- conflicted
+++ resolved
@@ -167,14 +167,11 @@
     SoftwarePrefetchHintDistance &= ~7;
   }
 
-<<<<<<< HEAD
-#if defined(__linux__)
-=======
   if (FLAG_IS_DEFAULT(ContendedPaddingWidth) && (dcache_line > ContendedPaddingWidth)) {
     ContendedPaddingWidth = dcache_line;
   }
 
->>>>>>> b86cb42d
+#if defined(__linux__)
   unsigned long auxv = getauxval(AT_HWCAP);
 
   char buf[512];
