/*
 * Copyright (c) 1997, 2020, Oracle and/or its affiliates. All rights reserved.
 * Copyright (c) 2015, Red Hat Inc. All rights reserved.
 * DO NOT ALTER OR REMOVE COPYRIGHT NOTICES OR THIS FILE HEADER.
 *
 * This code is free software; you can redistribute it and/or modify it
 * under the terms of the GNU General Public License version 2 only, as
 * published by the Free Software Foundation.
 *
 * This code is distributed in the hope that it will be useful, but WITHOUT
 * ANY WARRANTY; without even the implied warranty of MERCHANTABILITY or
 * FITNESS FOR A PARTICULAR PURPOSE.  See the GNU General Public License
 * version 2 for more details (a copy is included in the LICENSE file that
 * accompanied this code).
 *
 * You should have received a copy of the GNU General Public License version
 * 2 along with this work; if not, write to the Free Software Foundation,
 * Inc., 51 Franklin St, Fifth Floor, Boston, MA 02110-1301 USA.
 *
 * Please contact Oracle, 500 Oracle Parkway, Redwood Shores, CA 94065 USA
 * or visit www.oracle.com if you need additional information or have any
 * questions.
 *
 */

#include "precompiled.hpp"
#include "asm/macroAssembler.hpp"
#include "asm/macroAssembler.inline.hpp"
#include "memory/resourceArea.hpp"
#include "runtime/java.hpp"
#include "runtime/stubCodeGenerator.hpp"
#include "runtime/vm_version.hpp"
#include "utilities/macros.hpp"

#include OS_HEADER_INLINE(os)

#if defined (__linux__)
#include <sys/auxv.h>
#include <asm/hwcap.h>
#elif defined (__FreeBSD__)
#include <machine/elf.h>
#endif

#ifndef HWCAP_ASIMD
#define HWCAP_ASIMD (1<<1)
#endif

#ifndef HWCAP_AES
#define HWCAP_AES   (1<<3)
#endif

#ifndef HWCAP_PMULL
#define HWCAP_PMULL (1<<4)
#endif

#ifndef HWCAP_SHA1
#define HWCAP_SHA1  (1<<5)
#endif

#ifndef HWCAP_SHA2
#define HWCAP_SHA2  (1<<6)
#endif

#ifndef HWCAP_CRC32
#define HWCAP_CRC32 (1<<7)
#endif

#ifndef HWCAP_ATOMICS
#define HWCAP_ATOMICS (1<<8)
#endif

int VM_Version::_cpu;
int VM_Version::_model;
int VM_Version::_model2;
int VM_Version::_variant;
int VM_Version::_revision;
int VM_Version::_stepping;
VM_Version::PsrInfo VM_Version::_psr_info   = { 0, };

static BufferBlob* stub_blob;
static const int stub_size = 550;

extern "C" {
  typedef void (*getPsrInfo_stub_t)(void*);
}
static getPsrInfo_stub_t getPsrInfo_stub = NULL;


class VM_Version_StubGenerator: public StubCodeGenerator {
 public:

  VM_Version_StubGenerator(CodeBuffer *c) : StubCodeGenerator(c) {}

  address generate_getPsrInfo() {
    StubCodeMark mark(this, "VM_Version", "getPsrInfo_stub");
#   define __ _masm->
    address start = __ pc();

    // void getPsrInfo(VM_Version::PsrInfo* psr_info);

    address entry = __ pc();

    __ enter();

    __ get_dczid_el0(rscratch1);
    __ strw(rscratch1, Address(c_rarg0, in_bytes(VM_Version::dczid_el0_offset())));

    __ get_ctr_el0(rscratch1);
    __ strw(rscratch1, Address(c_rarg0, in_bytes(VM_Version::ctr_el0_offset())));

    __ leave();
    __ ret(lr);

#   undef __

    return start;
  }
};


void VM_Version::get_processor_features() {
  _supports_cx8 = true;
  _supports_atomic_getset4 = true;
  _supports_atomic_getadd4 = true;
  _supports_atomic_getset8 = true;
  _supports_atomic_getadd8 = true;

  getPsrInfo_stub(&_psr_info);

  int dcache_line = VM_Version::dcache_line_size();

  // Limit AllocatePrefetchDistance so that it does not exceed the
  // constraint in AllocatePrefetchDistanceConstraintFunc.
  if (FLAG_IS_DEFAULT(AllocatePrefetchDistance))
    FLAG_SET_DEFAULT(AllocatePrefetchDistance, MIN2(512, 3*dcache_line));

  if (FLAG_IS_DEFAULT(AllocatePrefetchStepSize))
    FLAG_SET_DEFAULT(AllocatePrefetchStepSize, dcache_line);
  if (FLAG_IS_DEFAULT(PrefetchScanIntervalInBytes))
    FLAG_SET_DEFAULT(PrefetchScanIntervalInBytes, 3*dcache_line);
  if (FLAG_IS_DEFAULT(PrefetchCopyIntervalInBytes))
    FLAG_SET_DEFAULT(PrefetchCopyIntervalInBytes, 3*dcache_line);
  if (FLAG_IS_DEFAULT(SoftwarePrefetchHintDistance))
    FLAG_SET_DEFAULT(SoftwarePrefetchHintDistance, 3*dcache_line);

  if (PrefetchCopyIntervalInBytes != -1 &&
       ((PrefetchCopyIntervalInBytes & 7) || (PrefetchCopyIntervalInBytes >= 32768))) {
    warning("PrefetchCopyIntervalInBytes must be -1, or a multiple of 8 and < 32768");
    PrefetchCopyIntervalInBytes &= ~7;
    if (PrefetchCopyIntervalInBytes >= 32768)
      PrefetchCopyIntervalInBytes = 32760;
  }

  if (AllocatePrefetchDistance !=-1 && (AllocatePrefetchDistance & 7)) {
    warning("AllocatePrefetchDistance must be multiple of 8");
    AllocatePrefetchDistance &= ~7;
  }

  if (AllocatePrefetchStepSize & 7) {
    warning("AllocatePrefetchStepSize must be multiple of 8");
    AllocatePrefetchStepSize &= ~7;
  }

  if (SoftwarePrefetchHintDistance != -1 &&
       (SoftwarePrefetchHintDistance & 7)) {
    warning("SoftwarePrefetchHintDistance must be -1, or a multiple of 8");
    SoftwarePrefetchHintDistance &= ~7;
  }

  if (FLAG_IS_DEFAULT(ContendedPaddingWidth) && (dcache_line > ContendedPaddingWidth)) {
    ContendedPaddingWidth = dcache_line;
  }

<<<<<<< HEAD
#if defined(__linux__)
  unsigned long auxv = getauxval(AT_HWCAP);
=======
  uint64_t auxv = getauxval(AT_HWCAP);
>>>>>>> 63fc945c

  char buf[512];

  _features = auxv;

  int cpu_lines = 0;
  if (FILE *f = fopen("/proc/cpuinfo", "r")) {
    char buf[128], *p;
    while (fgets(buf, sizeof (buf), f) != NULL) {
      if ((p = strchr(buf, ':')) != NULL) {
        long v = strtol(p+1, NULL, 0);
        if (strncmp(buf, "CPU implementer", sizeof "CPU implementer" - 1) == 0) {
          _cpu = v;
          cpu_lines++;
        } else if (strncmp(buf, "CPU variant", sizeof "CPU variant" - 1) == 0) {
          _variant = v;
        } else if (strncmp(buf, "CPU part", sizeof "CPU part" - 1) == 0) {
          if (_model != v)  _model2 = _model;
          _model = v;
        } else if (strncmp(buf, "CPU revision", sizeof "CPU revision" - 1) == 0) {
          _revision = v;
        }
      }
    }
    fclose(f);
  }
#elif defined(__FreeBSD__) || defined(__OpenBSD__)
  char buf[512];
  int cpu_lines = 0;
  unsigned long auxv = os_get_processor_features();
#endif

  // Enable vendor specific features

  // ThunderX
  if (_cpu == CPU_CAVIUM && (_model == 0xA1)) {
    if (_variant == 0) _features |= CPU_DMB_ATOMICS;
    if (FLAG_IS_DEFAULT(AvoidUnalignedAccesses)) {
      FLAG_SET_DEFAULT(AvoidUnalignedAccesses, true);
    }
    if (FLAG_IS_DEFAULT(UseSIMDForMemoryOps)) {
      FLAG_SET_DEFAULT(UseSIMDForMemoryOps, (_variant > 0));
    }
    if (FLAG_IS_DEFAULT(UseSIMDForArrayEquals)) {
      FLAG_SET_DEFAULT(UseSIMDForArrayEquals, false);
    }
  }

  // ThunderX2
  if ((_cpu == CPU_CAVIUM && (_model == 0xAF)) ||
      (_cpu == CPU_BROADCOM && (_model == 0x516))) {
    if (FLAG_IS_DEFAULT(AvoidUnalignedAccesses)) {
      FLAG_SET_DEFAULT(AvoidUnalignedAccesses, true);
    }
    if (FLAG_IS_DEFAULT(UseSIMDForMemoryOps)) {
      FLAG_SET_DEFAULT(UseSIMDForMemoryOps, true);
    }
#ifdef COMPILER2
    if (FLAG_IS_DEFAULT(UseFPUForSpilling)) {
      FLAG_SET_DEFAULT(UseFPUForSpilling, true);
    }
#endif
  }

  // Cortex A53
  if (_cpu == CPU_ARM && (_model == 0xd03 || _model2 == 0xd03)) {
    _features |= CPU_A53MAC;
    if (FLAG_IS_DEFAULT(UseSIMDForArrayEquals)) {
      FLAG_SET_DEFAULT(UseSIMDForArrayEquals, false);
    }
  }

  // Cortex A73
  if (_cpu == CPU_ARM && (_model == 0xd09 || _model2 == 0xd09)) {
    if (FLAG_IS_DEFAULT(SoftwarePrefetchHintDistance)) {
      FLAG_SET_DEFAULT(SoftwarePrefetchHintDistance, -1);
    }
    // A73 is faster with short-and-easy-for-speculative-execution-loop
    if (FLAG_IS_DEFAULT(UseSimpleArrayEquals)) {
      FLAG_SET_DEFAULT(UseSimpleArrayEquals, true);
    }
  }

  // Neoverse N1
  if (_cpu == CPU_ARM && (_model == 0xd0c || _model2 == 0xd0c)) {
    if (FLAG_IS_DEFAULT(UseSIMDForMemoryOps)) {
      FLAG_SET_DEFAULT(UseSIMDForMemoryOps, true);
    }
  }

  if (_cpu == CPU_ARM) {
    if (FLAG_IS_DEFAULT(UseSignumIntrinsic)) {
      FLAG_SET_DEFAULT(UseSignumIntrinsic, true);
    }
  }

  if (_cpu == CPU_ARM && (_model == 0xd07 || _model2 == 0xd07)) _features |= CPU_STXR_PREFETCH;

#ifdef _BSDONLY_SOURCE
  // A53 can be combined with A57 and A72 at least. Let's be more
  // conservative and enable CPU_A53MAC work-around for all ARM boards
  if (_cpu == CPU_ARM) _features |= CPU_A53MAC;
#else
  // If an olde style /proc/cpuinfo (cpu_lines == 1) then if _model is an A57 (0xd07)
  // we assume the worst and assume we could be on a big little system and have
  // undisclosed A53 cores which we could be swapped to at any stage
  if (_cpu == CPU_ARM && cpu_lines == 1 && _model == 0xd07) _features |= CPU_A53MAC;
#endif

  sprintf(buf, "0x%02x:0x%x:0x%03x:%d", _cpu, _variant, _model, _revision);
  if (_model2) sprintf(buf+strlen(buf), "(0x%03x)", _model2);
  if (auxv & HWCAP_ASIMD) strcat(buf, ", simd");
  if (auxv & HWCAP_CRC32) strcat(buf, ", crc");
  if (auxv & HWCAP_AES)   strcat(buf, ", aes");
  if (auxv & HWCAP_SHA1)  strcat(buf, ", sha1");
  if (auxv & HWCAP_SHA2)  strcat(buf, ", sha256");
  if (auxv & HWCAP_ATOMICS) strcat(buf, ", lse");

  _features_string = os::strdup(buf);

  if (FLAG_IS_DEFAULT(UseCRC32)) {
    UseCRC32 = (auxv & HWCAP_CRC32) != 0;
  }

  if (UseCRC32 && (auxv & HWCAP_CRC32) == 0) {
    warning("UseCRC32 specified, but not supported on this CPU");
    FLAG_SET_DEFAULT(UseCRC32, false);
  }

  if (FLAG_IS_DEFAULT(UseAdler32Intrinsics)) {
    FLAG_SET_DEFAULT(UseAdler32Intrinsics, true);
  }

  if (UseVectorizedMismatchIntrinsic) {
    warning("UseVectorizedMismatchIntrinsic specified, but not available on this CPU.");
    FLAG_SET_DEFAULT(UseVectorizedMismatchIntrinsic, false);
  }

  if (auxv & HWCAP_ATOMICS) {
    if (FLAG_IS_DEFAULT(UseLSE))
      FLAG_SET_DEFAULT(UseLSE, true);
  } else {
    if (UseLSE) {
      warning("UseLSE specified, but not supported on this CPU");
      FLAG_SET_DEFAULT(UseLSE, false);
    }
  }

  if (auxv & HWCAP_AES) {
    UseAES = UseAES || FLAG_IS_DEFAULT(UseAES);
    UseAESIntrinsics =
        UseAESIntrinsics || (UseAES && FLAG_IS_DEFAULT(UseAESIntrinsics));
    if (UseAESIntrinsics && !UseAES) {
      warning("UseAESIntrinsics enabled, but UseAES not, enabling");
      UseAES = true;
    }
  } else {
    if (UseAES) {
      warning("AES instructions are not available on this CPU");
      FLAG_SET_DEFAULT(UseAES, false);
    }
    if (UseAESIntrinsics) {
      warning("AES intrinsics are not available on this CPU");
      FLAG_SET_DEFAULT(UseAESIntrinsics, false);
    }
  }

  if (UseAESCTRIntrinsics) {
    warning("AES/CTR intrinsics are not available on this CPU");
    FLAG_SET_DEFAULT(UseAESCTRIntrinsics, false);
  }

  if (FLAG_IS_DEFAULT(UseCRC32Intrinsics)) {
    UseCRC32Intrinsics = true;
  }

  if (auxv & HWCAP_CRC32) {
    if (FLAG_IS_DEFAULT(UseCRC32CIntrinsics)) {
      FLAG_SET_DEFAULT(UseCRC32CIntrinsics, true);
    }
  } else if (UseCRC32CIntrinsics) {
    warning("CRC32C is not available on the CPU");
    FLAG_SET_DEFAULT(UseCRC32CIntrinsics, false);
  }

  if (FLAG_IS_DEFAULT(UseFMA)) {
    FLAG_SET_DEFAULT(UseFMA, true);
  }

  if (auxv & (HWCAP_SHA1 | HWCAP_SHA2)) {
    if (FLAG_IS_DEFAULT(UseSHA)) {
      FLAG_SET_DEFAULT(UseSHA, true);
    }
  } else if (UseSHA) {
    warning("SHA instructions are not available on this CPU");
    FLAG_SET_DEFAULT(UseSHA, false);
  }

  if (UseSHA && (auxv & HWCAP_SHA1)) {
    if (FLAG_IS_DEFAULT(UseSHA1Intrinsics)) {
      FLAG_SET_DEFAULT(UseSHA1Intrinsics, true);
    }
  } else if (UseSHA1Intrinsics) {
    warning("Intrinsics for SHA-1 crypto hash functions not available on this CPU.");
    FLAG_SET_DEFAULT(UseSHA1Intrinsics, false);
  }

  if (UseSHA && (auxv & HWCAP_SHA2)) {
    if (FLAG_IS_DEFAULT(UseSHA256Intrinsics)) {
      FLAG_SET_DEFAULT(UseSHA256Intrinsics, true);
    }
  } else if (UseSHA256Intrinsics) {
    warning("Intrinsics for SHA-224 and SHA-256 crypto hash functions not available on this CPU.");
    FLAG_SET_DEFAULT(UseSHA256Intrinsics, false);
  }

  if (UseSHA512Intrinsics) {
    warning("Intrinsics for SHA-384 and SHA-512 crypto hash functions not available on this CPU.");
    FLAG_SET_DEFAULT(UseSHA512Intrinsics, false);
  }

  if (!(UseSHA1Intrinsics || UseSHA256Intrinsics || UseSHA512Intrinsics)) {
    FLAG_SET_DEFAULT(UseSHA, false);
  }

  if (auxv & HWCAP_PMULL) {
    if (FLAG_IS_DEFAULT(UseGHASHIntrinsics)) {
      FLAG_SET_DEFAULT(UseGHASHIntrinsics, true);
    }
  } else if (UseGHASHIntrinsics) {
    warning("GHASH intrinsics are not available on this CPU");
    FLAG_SET_DEFAULT(UseGHASHIntrinsics, false);
  }

  if (FLAG_IS_DEFAULT(UseBASE64Intrinsics)) {
    UseBASE64Intrinsics = true;
  }

  if (is_zva_enabled()) {
    if (FLAG_IS_DEFAULT(UseBlockZeroing)) {
      FLAG_SET_DEFAULT(UseBlockZeroing, true);
    }
    if (FLAG_IS_DEFAULT(BlockZeroingLowLimit)) {
      FLAG_SET_DEFAULT(BlockZeroingLowLimit, 4 * VM_Version::zva_length());
    }
  } else if (UseBlockZeroing) {
    warning("DC ZVA is not available on this CPU");
    FLAG_SET_DEFAULT(UseBlockZeroing, false);
  }

  // This machine allows unaligned memory accesses
  if (FLAG_IS_DEFAULT(UseUnalignedAccesses)) {
    FLAG_SET_DEFAULT(UseUnalignedAccesses, true);
  }

  if (FLAG_IS_DEFAULT(UseBarriersForVolatile)) {
    UseBarriersForVolatile = (_features & CPU_DMB_ATOMICS) != 0;
  }

  if (FLAG_IS_DEFAULT(UsePopCountInstruction)) {
    UsePopCountInstruction = true;
  }

#ifdef COMPILER2
  if (FLAG_IS_DEFAULT(UseMultiplyToLenIntrinsic)) {
    UseMultiplyToLenIntrinsic = true;
  }

  if (FLAG_IS_DEFAULT(UseSquareToLenIntrinsic)) {
    UseSquareToLenIntrinsic = true;
  }

  if (FLAG_IS_DEFAULT(UseMulAddIntrinsic)) {
    UseMulAddIntrinsic = true;
  }

  if (FLAG_IS_DEFAULT(UseMontgomeryMultiplyIntrinsic)) {
    UseMontgomeryMultiplyIntrinsic = true;
  }
  if (FLAG_IS_DEFAULT(UseMontgomerySquareIntrinsic)) {
    UseMontgomerySquareIntrinsic = true;
  }

  if (FLAG_IS_DEFAULT(OptoScheduling)) {
    OptoScheduling = true;
  }
#endif
}

void VM_Version::initialize() {
  ResourceMark rm;

  stub_blob = BufferBlob::create("getPsrInfo_stub", stub_size);
  if (stub_blob == NULL) {
    vm_exit_during_initialization("Unable to allocate getPsrInfo_stub");
  }

  CodeBuffer c(stub_blob);
  VM_Version_StubGenerator g(&c);
  getPsrInfo_stub = CAST_TO_FN_PTR(getPsrInfo_stub_t,
                                   g.generate_getPsrInfo());

  get_processor_features();

  UNSUPPORTED_OPTION(CriticalJNINatives);
}<|MERGE_RESOLUTION|>--- conflicted
+++ resolved
@@ -171,12 +171,8 @@
     ContendedPaddingWidth = dcache_line;
   }
 
-<<<<<<< HEAD
 #if defined(__linux__)
-  unsigned long auxv = getauxval(AT_HWCAP);
-=======
   uint64_t auxv = getauxval(AT_HWCAP);
->>>>>>> 63fc945c
 
   char buf[512];
 
