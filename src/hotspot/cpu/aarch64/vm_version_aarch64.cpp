--- conflicted
+++ resolved
@@ -34,44 +34,6 @@
 
 #include OS_HEADER_INLINE(os)
 
-<<<<<<< HEAD
-#if defined (__linux__)
-#include <sys/auxv.h>
-#include <asm/hwcap.h>
-#elif defined (__FreeBSD__)
-#include <machine/elf.h>
-#endif
-
-#ifndef HWCAP_ASIMD
-#define HWCAP_ASIMD (1<<1)
-#endif
-
-#ifndef HWCAP_AES
-#define HWCAP_AES   (1<<3)
-#endif
-
-#ifndef HWCAP_PMULL
-#define HWCAP_PMULL (1<<4)
-#endif
-
-#ifndef HWCAP_SHA1
-#define HWCAP_SHA1  (1<<5)
-#endif
-
-#ifndef HWCAP_SHA2
-#define HWCAP_SHA2  (1<<6)
-#endif
-
-#ifndef HWCAP_CRC32
-#define HWCAP_CRC32 (1<<7)
-#endif
-
-#ifndef HWCAP_ATOMICS
-#define HWCAP_ATOMICS (1<<8)
-#endif
-
-=======
->>>>>>> 175e23fd
 int VM_Version::_cpu;
 int VM_Version::_model;
 int VM_Version::_model2;
@@ -136,43 +98,6 @@
     ContendedPaddingWidth = dcache_line;
   }
 
-<<<<<<< HEAD
-#if defined(__linux__)
-  uint64_t auxv = getauxval(AT_HWCAP);
-
-  char buf[512];
-
-  _features = auxv;
-
-  int cpu_lines = 0;
-  if (FILE *f = fopen("/proc/cpuinfo", "r")) {
-    char buf[128], *p;
-    while (fgets(buf, sizeof (buf), f) != NULL) {
-      if ((p = strchr(buf, ':')) != NULL) {
-        long v = strtol(p+1, NULL, 0);
-        if (strncmp(buf, "CPU implementer", sizeof "CPU implementer" - 1) == 0) {
-          _cpu = v;
-          cpu_lines++;
-        } else if (strncmp(buf, "CPU variant", sizeof "CPU variant" - 1) == 0) {
-          _variant = v;
-        } else if (strncmp(buf, "CPU part", sizeof "CPU part" - 1) == 0) {
-          if (_model != v)  _model2 = _model;
-          _model = v;
-        } else if (strncmp(buf, "CPU revision", sizeof "CPU revision" - 1) == 0) {
-          _revision = v;
-        }
-      }
-    }
-    fclose(f);
-  }
-#elif defined(__FreeBSD__) || defined(__OpenBSD__)
-  char buf[512];
-  int cpu_lines = 0;
-  unsigned long auxv = os_get_processor_features();
-#endif
-
-=======
->>>>>>> 175e23fd
   // Enable vendor specific features
 
   // ThunderX
@@ -238,24 +163,10 @@
   }
 
   if (_cpu == CPU_ARM && (_model == 0xd07 || _model2 == 0xd07)) _features |= CPU_STXR_PREFETCH;
-<<<<<<< HEAD
-
-#ifdef _BSDONLY_SOURCE
-  // A53 can be combined with A57 and A72 at least. Let's be more
-  // conservative and enable CPU_A53MAC work-around for all ARM boards
-  if (_cpu == CPU_ARM) _features |= CPU_A53MAC;
-#else
-  // If an olde style /proc/cpuinfo (cpu_lines == 1) then if _model is an A57 (0xd07)
-  // we assume the worst and assume we could be on a big little system and have
-  // undisclosed A53 cores which we could be swapped to at any stage
-  if (_cpu == CPU_ARM && cpu_lines == 1 && _model == 0xd07) _features |= CPU_A53MAC;
-#endif
-=======
   // If an olde style /proc/cpuinfo (cores == 1) then if _model is an A57 (0xd07)
   // we assume the worst and assume we could be on a big little system and have
   // undisclosed A53 cores which we could be swapped to at any stage
   if (_cpu == CPU_ARM && os::processor_count() == 1 && _model == 0xd07) _features |= CPU_A53MAC;
->>>>>>> 175e23fd
 
   char buf[512];
   sprintf(buf, "0x%02x:0x%x:0x%03x:%d", _cpu, _variant, _model, _revision);
