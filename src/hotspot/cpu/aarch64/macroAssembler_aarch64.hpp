--- conflicted
+++ resolved
@@ -89,11 +89,7 @@
       = (operand_valid_for_logical_immediate(false /*is32*/,
                                              (uint64_t)Universe::narrow_klass_base())
          && ((uint64_t)Universe::narrow_klass_base()
-<<<<<<< HEAD
-             > (1UL << log2_intptr((uintptr_t)Universe::narrow_klass_range()))));
-=======
              > (1ULL << log2_intptr(checked_cast<uintptr_t>(Universe::narrow_klass_range())))));
->>>>>>> 224e1a3f
   }
 
  // These routines should emit JVMTI PopFrame and ForceEarlyReturn handling code.
