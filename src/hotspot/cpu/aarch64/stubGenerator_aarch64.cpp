/*
 * Copyright (c) 2003, 2020, Oracle and/or its affiliates. All rights reserved.
 * Copyright (c) 2014, 2019, Red Hat Inc. All rights reserved.
 * DO NOT ALTER OR REMOVE COPYRIGHT NOTICES OR THIS FILE HEADER.
 *
 * This code is free software; you can redistribute it and/or modify it
 * under the terms of the GNU General Public License version 2 only, as
 * published by the Free Software Foundation.
 *
 * This code is distributed in the hope that it will be useful, but WITHOUT
 * ANY WARRANTY; without even the implied warranty of MERCHANTABILITY or
 * FITNESS FOR A PARTICULAR PURPOSE.  See the GNU General Public License
 * version 2 for more details (a copy is included in the LICENSE file that
 * accompanied this code).
 *
 * You should have received a copy of the GNU General Public License version
 * 2 along with this work; if not, write to the Free Software Foundation,
 * Inc., 51 Franklin St, Fifth Floor, Boston, MA 02110-1301 USA.
 *
 * Please contact Oracle, 500 Oracle Parkway, Redwood Shores, CA 94065 USA
 * or visit www.oracle.com if you need additional information or have any
 * questions.
 *
 */

#include "precompiled.hpp"
#include "asm/macroAssembler.hpp"
#include "asm/macroAssembler.inline.hpp"
#include "atomic_aarch64.hpp"
#include "gc/shared/barrierSet.hpp"
#include "gc/shared/barrierSetAssembler.hpp"
#include "interpreter/interpreter.hpp"
#include "nativeInst_aarch64.hpp"
#include "oops/instanceOop.hpp"
#include "oops/method.hpp"
#include "oops/objArrayKlass.hpp"
#include "oops/oop.inline.hpp"
#include "prims/methodHandles.hpp"
#include "runtime/atomic.hpp"
#include "runtime/frame.inline.hpp"
#include "runtime/handles.inline.hpp"
#include "runtime/sharedRuntime.hpp"
#include "runtime/stubCodeGenerator.hpp"
#include "runtime/stubRoutines.hpp"
#include "runtime/thread.inline.hpp"
#include "utilities/align.hpp"
#ifdef COMPILER2
#include "opto/runtime.hpp"
#endif

// Declaration and definition of StubGenerator (no .hpp file).
// For a more detailed description of the stub routine structure
// see the comment in stubRoutines.hpp

#undef __
#define __ _masm->
#define TIMES_OOP Address::sxtw(exact_log2(UseCompressedOops ? 4 : 8))

#ifdef PRODUCT
#define BLOCK_COMMENT(str) /* nothing */
#else
#define BLOCK_COMMENT(str) __ block_comment(str)
#endif

#define BIND(label) bind(label); BLOCK_COMMENT(#label ":")

// Stub Code definitions

class StubGenerator: public StubCodeGenerator {
 private:

#ifdef PRODUCT
#define inc_counter_np(counter) ((void)0)
#else
  void inc_counter_np_(int& counter) {
    __ lea(rscratch2, ExternalAddress((address)&counter));
    __ ldrw(rscratch1, Address(rscratch2));
    __ addw(rscratch1, rscratch1, 1);
    __ strw(rscratch1, Address(rscratch2));
  }
#define inc_counter_np(counter) \
  BLOCK_COMMENT("inc_counter " #counter); \
  inc_counter_np_(counter);
#endif

  // Call stubs are used to call Java from C
  //
  // Arguments:
  //    c_rarg0:   call wrapper address                   address
  //    c_rarg1:   result                                 address
  //    c_rarg2:   result type                            BasicType
  //    c_rarg3:   method                                 Method*
  //    c_rarg4:   (interpreter) entry point              address
  //    c_rarg5:   parameters                             intptr_t*
  //    c_rarg6:   parameter size (in words)              int
  //    c_rarg7:   thread                                 Thread*
  //
  // There is no return from the stub itself as any Java result
  // is written to result
  //
  // we save r30 (lr) as the return PC at the base of the frame and
  // link r29 (fp) below it as the frame pointer installing sp (r31)
  // into fp.
  //
  // we save r0-r7, which accounts for all the c arguments.
  //
  // TODO: strictly do we need to save them all? they are treated as
  // volatile by C so could we omit saving the ones we are going to
  // place in global registers (thread? method?) or those we only use
  // during setup of the Java call?
  //
  // we don't need to save r8 which C uses as an indirect result location
  // return register.
  //
  // we don't need to save r9-r15 which both C and Java treat as
  // volatile
  //
  // we don't need to save r16-18 because Java does not use them
  //
  // we save r19-r28 which Java uses as scratch registers and C
  // expects to be callee-save
  //
  // we save the bottom 64 bits of each value stored in v8-v15; it is
  // the responsibility of the caller to preserve larger values.
  //
  // so the stub frame looks like this when we enter Java code
  //
  //     [ return_from_Java     ] <--- sp
  //     [ argument word n      ]
  //      ...
  // -27 [ argument word 1      ]
  // -26 [ saved v15            ] <--- sp_after_call
  // -25 [ saved v14            ]
  // -24 [ saved v13            ]
  // -23 [ saved v12            ]
  // -22 [ saved v11            ]
  // -21 [ saved v10            ]
  // -20 [ saved v9             ]
  // -19 [ saved v8             ]
  // -18 [ saved r28            ]
  // -17 [ saved r27            ]
  // -16 [ saved r26            ]
  // -15 [ saved r25            ]
  // -14 [ saved r24            ]
  // -13 [ saved r23            ]
  // -12 [ saved r22            ]
  // -11 [ saved r21            ]
  // -10 [ saved r20            ]
  //  -9 [ saved r19            ]
  //  -8 [ call wrapper    (r0) ]
  //  -7 [ result          (r1) ]
  //  -6 [ result type     (r2) ]
  //  -5 [ method          (r3) ]
  //  -4 [ entry point     (r4) ]
  //  -3 [ parameters      (r5) ]
  //  -2 [ parameter size  (r6) ]
  //  -1 [ thread (r7)          ]
  //   0 [ saved fp       (r29) ] <--- fp == saved sp (r31)
  //   1 [ saved lr       (r30) ]

  // Call stub stack layout word offsets from fp
  enum call_stub_layout {
    sp_after_call_off = -26,

    d15_off            = -26,
    d13_off            = -24,
    d11_off            = -22,
    d9_off             = -20,

    r28_off            = -18,
    r26_off            = -16,
    r24_off            = -14,
    r22_off            = -12,
    r20_off            = -10,
    call_wrapper_off   =  -8,
    result_off         =  -7,
    result_type_off    =  -6,
    method_off         =  -5,
    entry_point_off    =  -4,
    parameter_size_off =  -2,
    thread_off         =  -1,
    fp_f               =   0,
    retaddr_off        =   1,
  };

  address generate_call_stub(address& return_address) {
    assert((int)frame::entry_frame_after_call_words == -(int)sp_after_call_off + 1 &&
           (int)frame::entry_frame_call_wrapper_offset == (int)call_wrapper_off,
           "adjust this code");

    StubCodeMark mark(this, "StubRoutines", "call_stub");
    address start = __ pc();

    const Address sp_after_call(rfp, sp_after_call_off * wordSize);

    const Address call_wrapper  (rfp, call_wrapper_off   * wordSize);
    const Address result        (rfp, result_off         * wordSize);
    const Address result_type   (rfp, result_type_off    * wordSize);
    const Address method        (rfp, method_off         * wordSize);
    const Address entry_point   (rfp, entry_point_off    * wordSize);
    const Address parameter_size(rfp, parameter_size_off * wordSize);

    const Address thread        (rfp, thread_off         * wordSize);

    const Address d15_save      (rfp, d15_off * wordSize);
    const Address d13_save      (rfp, d13_off * wordSize);
    const Address d11_save      (rfp, d11_off * wordSize);
    const Address d9_save       (rfp, d9_off * wordSize);

    const Address r28_save      (rfp, r28_off * wordSize);
    const Address r26_save      (rfp, r26_off * wordSize);
    const Address r24_save      (rfp, r24_off * wordSize);
    const Address r22_save      (rfp, r22_off * wordSize);
    const Address r20_save      (rfp, r20_off * wordSize);

    // stub code

    address aarch64_entry = __ pc();

    // set up frame and move sp to end of save area
    __ enter();
    __ sub(sp, rfp, -sp_after_call_off * wordSize);

    // save register parameters and Java scratch/global registers
    // n.b. we save thread even though it gets installed in
    // rthread because we want to sanity check rthread later
    __ str(c_rarg7,  thread);
    __ strw(c_rarg6, parameter_size);
    __ stp(c_rarg4, c_rarg5,  entry_point);
    __ stp(c_rarg2, c_rarg3,  result_type);
    __ stp(c_rarg0, c_rarg1,  call_wrapper);

    __ stp(r20, r19,   r20_save);
    __ stp(r22, r21,   r22_save);
    __ stp(r24, r23,   r24_save);
    __ stp(r26, r25,   r26_save);
    __ stp(r28, r27,   r28_save);

    __ stpd(v9,  v8,   d9_save);
    __ stpd(v11, v10,  d11_save);
    __ stpd(v13, v12,  d13_save);
    __ stpd(v15, v14,  d15_save);

    // install Java thread in global register now we have saved
    // whatever value it held
    __ mov(rthread, c_rarg7);
    // And method
    __ mov(rmethod, c_rarg3);

    // set up the heapbase register
    __ reinit_heapbase();

#ifdef ASSERT
    // make sure we have no pending exceptions
    {
      Label L;
      __ ldr(rscratch1, Address(rthread, in_bytes(Thread::pending_exception_offset())));
      __ cmp(rscratch1, (unsigned)NULL_WORD);
      __ br(Assembler::EQ, L);
      __ stop("StubRoutines::call_stub: entered with pending exception");
      __ BIND(L);
    }
#endif
    // pass parameters if any
    __ mov(esp, sp);
    __ sub(rscratch1, sp, c_rarg6, ext::uxtw, LogBytesPerWord); // Move SP out of the way
    __ andr(sp, rscratch1, -2 * wordSize);

    BLOCK_COMMENT("pass parameters if any");
    Label parameters_done;
    // parameter count is still in c_rarg6
    // and parameter pointer identifying param 1 is in c_rarg5
    __ cbzw(c_rarg6, parameters_done);

    address loop = __ pc();
    __ ldr(rscratch1, Address(__ post(c_rarg5, wordSize)));
    __ subsw(c_rarg6, c_rarg6, 1);
    __ push(rscratch1);
    __ br(Assembler::GT, loop);

    __ BIND(parameters_done);

    // call Java entry -- passing methdoOop, and current sp
    //      rmethod: Method*
    //      r13: sender sp
    BLOCK_COMMENT("call Java function");
    __ mov(r13, sp);
    __ blr(c_rarg4);

    // we do this here because the notify will already have been done
    // if we get to the next instruction via an exception
    //
    // n.b. adding this instruction here affects the calculation of
    // whether or not a routine returns to the call stub (used when
    // doing stack walks) since the normal test is to check the return
    // pc against the address saved below. so we may need to allow for
    // this extra instruction in the check.

    // save current address for use by exception handling code

    return_address = __ pc();

    // store result depending on type (everything that is not
    // T_OBJECT, T_LONG, T_FLOAT or T_DOUBLE is treated as T_INT)
    // n.b. this assumes Java returns an integral result in r0
    // and a floating result in j_farg0
    __ ldr(j_rarg2, result);
    Label is_long, is_float, is_double, exit;
    __ ldr(j_rarg1, result_type);
    __ cmp(j_rarg1, T_OBJECT);
    __ br(Assembler::EQ, is_long);
    __ cmp(j_rarg1, T_LONG);
    __ br(Assembler::EQ, is_long);
    __ cmp(j_rarg1, T_FLOAT);
    __ br(Assembler::EQ, is_float);
    __ cmp(j_rarg1, T_DOUBLE);
    __ br(Assembler::EQ, is_double);

    // handle T_INT case
    __ strw(r0, Address(j_rarg2));

    __ BIND(exit);

    // pop parameters
    __ sub(esp, rfp, -sp_after_call_off * wordSize);

#ifdef ASSERT
    // verify that threads correspond
    {
      Label L, S;
      __ ldr(rscratch1, thread);
      __ cmp(rthread, rscratch1);
      __ br(Assembler::NE, S);
      __ get_thread(rscratch1);
      __ cmp(rthread, rscratch1);
      __ br(Assembler::EQ, L);
      __ BIND(S);
      __ stop("StubRoutines::call_stub: threads must correspond");
      __ BIND(L);
    }
#endif

    // restore callee-save registers
    __ ldpd(v15, v14,  d15_save);
    __ ldpd(v13, v12,  d13_save);
    __ ldpd(v11, v10,  d11_save);
    __ ldpd(v9,  v8,   d9_save);

    __ ldp(r28, r27,   r28_save);
    __ ldp(r26, r25,   r26_save);
    __ ldp(r24, r23,   r24_save);
    __ ldp(r22, r21,   r22_save);
    __ ldp(r20, r19,   r20_save);

    __ ldp(c_rarg0, c_rarg1,  call_wrapper);
    __ ldrw(c_rarg2, result_type);
    __ ldr(c_rarg3,  method);
    __ ldp(c_rarg4, c_rarg5,  entry_point);
    __ ldp(c_rarg6, c_rarg7,  parameter_size);

    // leave frame and return to caller
    __ leave();
    __ ret(lr);

    // handle return types different from T_INT

    __ BIND(is_long);
    __ str(r0, Address(j_rarg2, 0));
    __ br(Assembler::AL, exit);

    __ BIND(is_float);
    __ strs(j_farg0, Address(j_rarg2, 0));
    __ br(Assembler::AL, exit);

    __ BIND(is_double);
    __ strd(j_farg0, Address(j_rarg2, 0));
    __ br(Assembler::AL, exit);

    return start;
  }

  // Return point for a Java call if there's an exception thrown in
  // Java code.  The exception is caught and transformed into a
  // pending exception stored in JavaThread that can be tested from
  // within the VM.
  //
  // Note: Usually the parameters are removed by the callee. In case
  // of an exception crossing an activation frame boundary, that is
  // not the case if the callee is compiled code => need to setup the
  // rsp.
  //
  // r0: exception oop

  address generate_catch_exception() {
    StubCodeMark mark(this, "StubRoutines", "catch_exception");
    address start = __ pc();

    // same as in generate_call_stub():
    const Address sp_after_call(rfp, sp_after_call_off * wordSize);
    const Address thread        (rfp, thread_off         * wordSize);

#ifdef ASSERT
    // verify that threads correspond
    {
      Label L, S;
      __ ldr(rscratch1, thread);
      __ cmp(rthread, rscratch1);
      __ br(Assembler::NE, S);
      __ get_thread(rscratch1);
      __ cmp(rthread, rscratch1);
      __ br(Assembler::EQ, L);
      __ bind(S);
      __ stop("StubRoutines::catch_exception: threads must correspond");
      __ bind(L);
    }
#endif

    // set pending exception
    __ verify_oop(r0);

    __ str(r0, Address(rthread, Thread::pending_exception_offset()));
    __ mov(rscratch1, (address)__FILE__);
    __ str(rscratch1, Address(rthread, Thread::exception_file_offset()));
    __ movw(rscratch1, (int)__LINE__);
    __ strw(rscratch1, Address(rthread, Thread::exception_line_offset()));

    // complete return to VM
    assert(StubRoutines::_call_stub_return_address != NULL,
           "_call_stub_return_address must have been generated before");
    __ b(StubRoutines::_call_stub_return_address);

    return start;
  }

  // Continuation point for runtime calls returning with a pending
  // exception.  The pending exception check happened in the runtime
  // or native call stub.  The pending exception in Thread is
  // converted into a Java-level exception.
  //
  // Contract with Java-level exception handlers:
  // r0: exception
  // r3: throwing pc
  //
  // NOTE: At entry of this stub, exception-pc must be in LR !!

  // NOTE: this is always used as a jump target within generated code
  // so it just needs to be generated code wiht no x86 prolog

  address generate_forward_exception() {
    StubCodeMark mark(this, "StubRoutines", "forward exception");
    address start = __ pc();

    // Upon entry, LR points to the return address returning into
    // Java (interpreted or compiled) code; i.e., the return address
    // becomes the throwing pc.
    //
    // Arguments pushed before the runtime call are still on the stack
    // but the exception handler will reset the stack pointer ->
    // ignore them.  A potential result in registers can be ignored as
    // well.

#ifdef ASSERT
    // make sure this code is only executed if there is a pending exception
    {
      Label L;
      __ ldr(rscratch1, Address(rthread, Thread::pending_exception_offset()));
      __ cbnz(rscratch1, L);
      __ stop("StubRoutines::forward exception: no pending exception (1)");
      __ bind(L);
    }
#endif

    // compute exception handler into r19

    // call the VM to find the handler address associated with the
    // caller address. pass thread in r0 and caller pc (ret address)
    // in r1. n.b. the caller pc is in lr, unlike x86 where it is on
    // the stack.
    __ mov(c_rarg1, lr);
    // lr will be trashed by the VM call so we move it to R19
    // (callee-saved) because we also need to pass it to the handler
    // returned by this call.
    __ mov(r19, lr);
    BLOCK_COMMENT("call exception_handler_for_return_address");
    __ call_VM_leaf(CAST_FROM_FN_PTR(address,
                         SharedRuntime::exception_handler_for_return_address),
                    rthread, c_rarg1);
    // we should not really care that lr is no longer the callee
    // address. we saved the value the handler needs in r19 so we can
    // just copy it to r3. however, the C2 handler will push its own
    // frame and then calls into the VM and the VM code asserts that
    // the PC for the frame above the handler belongs to a compiled
    // Java method. So, we restore lr here to satisfy that assert.
    __ mov(lr, r19);
    // setup r0 & r3 & clear pending exception
    __ mov(r3, r19);
    __ mov(r19, r0);
    __ ldr(r0, Address(rthread, Thread::pending_exception_offset()));
    __ str(zr, Address(rthread, Thread::pending_exception_offset()));

#ifdef ASSERT
    // make sure exception is set
    {
      Label L;
      __ cbnz(r0, L);
      __ stop("StubRoutines::forward exception: no pending exception (2)");
      __ bind(L);
    }
#endif

    // continue at exception handler
    // r0: exception
    // r3: throwing pc
    // r19: exception handler
    __ verify_oop(r0);
    __ br(r19);

    return start;
  }

  // Non-destructive plausibility checks for oops
  //
  // Arguments:
  //    r0: oop to verify
  //    rscratch1: error message
  //
  // Stack after saving c_rarg3:
  //    [tos + 0]: saved c_rarg3
  //    [tos + 1]: saved c_rarg2
  //    [tos + 2]: saved lr
  //    [tos + 3]: saved rscratch2
  //    [tos + 4]: saved r0
  //    [tos + 5]: saved rscratch1
  address generate_verify_oop() {

    StubCodeMark mark(this, "StubRoutines", "verify_oop");
    address start = __ pc();

    Label exit, error;

    // save c_rarg2 and c_rarg3
    __ stp(c_rarg3, c_rarg2, Address(__ pre(sp, -16)));

    // __ incrementl(ExternalAddress((address) StubRoutines::verify_oop_count_addr()));
    __ lea(c_rarg2, ExternalAddress((address) StubRoutines::verify_oop_count_addr()));
    __ ldr(c_rarg3, Address(c_rarg2));
    __ add(c_rarg3, c_rarg3, 1);
    __ str(c_rarg3, Address(c_rarg2));

    // object is in r0
    // make sure object is 'reasonable'
    __ cbz(r0, exit); // if obj is NULL it is OK

    // Check if the oop is in the right area of memory
    __ mov(c_rarg3, (intptr_t) Universe::verify_oop_mask());
    __ andr(c_rarg2, r0, c_rarg3);
    __ mov(c_rarg3, (intptr_t) Universe::verify_oop_bits());

    // Compare c_rarg2 and c_rarg3.  We don't use a compare
    // instruction here because the flags register is live.
    __ eor(c_rarg2, c_rarg2, c_rarg3);
    __ cbnz(c_rarg2, error);

    // make sure klass is 'reasonable', which is not zero.
    __ load_klass(r0, r0);  // get klass
    __ cbz(r0, error);      // if klass is NULL it is broken

    // return if everything seems ok
    __ bind(exit);

    __ ldp(c_rarg3, c_rarg2, Address(__ post(sp, 16)));
    __ ret(lr);

    // handle errors
    __ bind(error);
    __ ldp(c_rarg3, c_rarg2, Address(__ post(sp, 16)));

    __ push(RegSet::range(r0, r29), sp);
    // debug(char* msg, int64_t pc, int64_t regs[])
    __ mov(c_rarg0, rscratch1);      // pass address of error message
    __ mov(c_rarg1, lr);             // pass return address
    __ mov(c_rarg2, sp);             // pass address of regs on stack
#ifndef PRODUCT
    assert(frame::arg_reg_save_area_bytes == 0, "not expecting frame reg save area");
#endif
    BLOCK_COMMENT("call MacroAssembler::debug");
    __ mov(rscratch1, CAST_FROM_FN_PTR(address, MacroAssembler::debug64));
    __ blr(rscratch1);

    return start;
  }

  void array_overlap_test(Label& L_no_overlap, Address::sxtw sf) { __ b(L_no_overlap); }

  // The inner part of zero_words().  This is the bulk operation,
  // zeroing words in blocks, possibly using DC ZVA to do it.  The
  // caller is responsible for zeroing the last few words.
  //
  // Inputs:
  // r10: the HeapWord-aligned base address of an array to zero.
  // r11: the count in HeapWords, r11 > 0.
  //
  // Returns r10 and r11, adjusted for the caller to clear.
  // r10: the base address of the tail of words left to clear.
  // r11: the number of words in the tail.
  //      r11 < MacroAssembler::zero_words_block_size.

  address generate_zero_blocks() {
    Label store_pair, loop_store_pair, done;
    Label base_aligned;

    Register base = r10, cnt = r11;

    __ align(CodeEntryAlignment);
    StubCodeMark mark(this, "StubRoutines", "zero_blocks");
    address start = __ pc();

    if (UseBlockZeroing) {
      int zva_length = VM_Version::zva_length();

      // Ensure ZVA length can be divided by 16. This is required by
      // the subsequent operations.
      assert (zva_length % 16 == 0, "Unexpected ZVA Length");

      __ tbz(base, 3, base_aligned);
      __ str(zr, Address(__ post(base, 8)));
      __ sub(cnt, cnt, 1);
      __ bind(base_aligned);

      // Ensure count >= zva_length * 2 so that it still deserves a zva after
      // alignment.
      Label small;
      int low_limit = MAX2(zva_length * 2, (int)BlockZeroingLowLimit);
      __ subs(rscratch1, cnt, low_limit >> 3);
      __ br(Assembler::LT, small);
      __ zero_dcache_blocks(base, cnt);
      __ bind(small);
    }

    {
      // Number of stp instructions we'll unroll
      const int unroll =
        MacroAssembler::zero_words_block_size / 2;
      // Clear the remaining blocks.
      Label loop;
      __ subs(cnt, cnt, unroll * 2);
      __ br(Assembler::LT, done);
      __ bind(loop);
      for (int i = 0; i < unroll; i++)
        __ stp(zr, zr, __ post(base, 16));
      __ subs(cnt, cnt, unroll * 2);
      __ br(Assembler::GE, loop);
      __ bind(done);
      __ add(cnt, cnt, unroll * 2);
    }

    __ ret(lr);

    return start;
  }


  typedef enum {
    copy_forwards = 1,
    copy_backwards = -1
  } copy_direction;

  // Bulk copy of blocks of 8 words.
  //
  // count is a count of words.
  //
  // Precondition: count >= 8
  //
  // Postconditions:
  //
  // The least significant bit of count contains the remaining count
  // of words to copy.  The rest of count is trash.
  //
  // s and d are adjusted to point to the remaining words to copy
  //
  void generate_copy_longs(Label &start, Register s, Register d, Register count,
                           copy_direction direction) {
    int unit = wordSize * direction;
    int bias = (UseSIMDForMemoryOps ? 4:2) * wordSize;

    const Register t0 = r3, t1 = r4, t2 = r5, t3 = r6,
      t4 = r7, t5 = r10, t6 = r11, t7 = r12;
    const Register stride = r13;

    assert_different_registers(rscratch1, t0, t1, t2, t3, t4, t5, t6, t7);
    assert_different_registers(s, d, count, rscratch1);

    Label again, drain;
    const char *stub_name;
    if (direction == copy_forwards)
      stub_name = "forward_copy_longs";
    else
      stub_name = "backward_copy_longs";

    __ align(CodeEntryAlignment);

    StubCodeMark mark(this, "StubRoutines", stub_name);

    __ bind(start);

    Label unaligned_copy_long;
    if (AvoidUnalignedAccesses) {
      __ tbnz(d, 3, unaligned_copy_long);
    }

    if (direction == copy_forwards) {
      __ sub(s, s, bias);
      __ sub(d, d, bias);
    }

#ifdef ASSERT
    // Make sure we are never given < 8 words
    {
      Label L;
      __ cmp(count, 8);
      __ br(Assembler::GE, L);
      __ stop("genrate_copy_longs called with < 8 words");
      __ bind(L);
    }
#endif

    // Fill 8 registers
    if (UseSIMDForMemoryOps) {
      __ ldpq(v0, v1, Address(s, 4 * unit));
      __ ldpq(v2, v3, Address(__ pre(s, 8 * unit)));
    } else {
      __ ldp(t0, t1, Address(s, 2 * unit));
      __ ldp(t2, t3, Address(s, 4 * unit));
      __ ldp(t4, t5, Address(s, 6 * unit));
      __ ldp(t6, t7, Address(__ pre(s, 8 * unit)));
    }

    __ subs(count, count, 16);
    __ br(Assembler::LO, drain);

    int prefetch = PrefetchCopyIntervalInBytes;
    bool use_stride = false;
    if (direction == copy_backwards) {
       use_stride = prefetch > 256;
       prefetch = -prefetch;
       if (use_stride) __ mov(stride, prefetch);
    }

    __ bind(again);

    if (PrefetchCopyIntervalInBytes > 0)
      __ prfm(use_stride ? Address(s, stride) : Address(s, prefetch), PLDL1KEEP);

    if (UseSIMDForMemoryOps) {
      __ stpq(v0, v1, Address(d, 4 * unit));
      __ ldpq(v0, v1, Address(s, 4 * unit));
      __ stpq(v2, v3, Address(__ pre(d, 8 * unit)));
      __ ldpq(v2, v3, Address(__ pre(s, 8 * unit)));
    } else {
      __ stp(t0, t1, Address(d, 2 * unit));
      __ ldp(t0, t1, Address(s, 2 * unit));
      __ stp(t2, t3, Address(d, 4 * unit));
      __ ldp(t2, t3, Address(s, 4 * unit));
      __ stp(t4, t5, Address(d, 6 * unit));
      __ ldp(t4, t5, Address(s, 6 * unit));
      __ stp(t6, t7, Address(__ pre(d, 8 * unit)));
      __ ldp(t6, t7, Address(__ pre(s, 8 * unit)));
    }

    __ subs(count, count, 8);
    __ br(Assembler::HS, again);

    // Drain
    __ bind(drain);
    if (UseSIMDForMemoryOps) {
      __ stpq(v0, v1, Address(d, 4 * unit));
      __ stpq(v2, v3, Address(__ pre(d, 8 * unit)));
    } else {
      __ stp(t0, t1, Address(d, 2 * unit));
      __ stp(t2, t3, Address(d, 4 * unit));
      __ stp(t4, t5, Address(d, 6 * unit));
      __ stp(t6, t7, Address(__ pre(d, 8 * unit)));
    }

    {
      Label L1, L2;
      __ tbz(count, exact_log2(4), L1);
      if (UseSIMDForMemoryOps) {
        __ ldpq(v0, v1, Address(__ pre(s, 4 * unit)));
        __ stpq(v0, v1, Address(__ pre(d, 4 * unit)));
      } else {
        __ ldp(t0, t1, Address(s, 2 * unit));
        __ ldp(t2, t3, Address(__ pre(s, 4 * unit)));
        __ stp(t0, t1, Address(d, 2 * unit));
        __ stp(t2, t3, Address(__ pre(d, 4 * unit)));
      }
      __ bind(L1);

      if (direction == copy_forwards) {
        __ add(s, s, bias);
        __ add(d, d, bias);
      }

      __ tbz(count, 1, L2);
      __ ldp(t0, t1, Address(__ adjust(s, 2 * unit, direction == copy_backwards)));
      __ stp(t0, t1, Address(__ adjust(d, 2 * unit, direction == copy_backwards)));
      __ bind(L2);
    }

    __ ret(lr);

    if (AvoidUnalignedAccesses) {
      Label drain, again;
      // Register order for storing. Order is different for backward copy.

      __ bind(unaligned_copy_long);

      // source address is even aligned, target odd aligned
      //
      // when forward copying word pairs we read long pairs at offsets
      // {0, 2, 4, 6} (in long words). when backwards copying we read
      // long pairs at offsets {-2, -4, -6, -8}. We adjust the source
      // address by -2 in the forwards case so we can compute the
      // source offsets for both as {2, 4, 6, 8} * unit where unit = 1
      // or -1.
      //
      // when forward copying we need to store 1 word, 3 pairs and
      // then 1 word at offsets {0, 1, 3, 5, 7}. Rather thna use a
      // zero offset We adjust the destination by -1 which means we
      // have to use offsets { 1, 2, 4, 6, 8} * unit for the stores.
      //
      // When backwards copyng we need to store 1 word, 3 pairs and
      // then 1 word at offsets {-1, -3, -5, -7, -8} i.e. we use
      // offsets {1, 3, 5, 7, 8} * unit.

      if (direction == copy_forwards) {
        __ sub(s, s, 16);
        __ sub(d, d, 8);
      }

      // Fill 8 registers
      //
      // for forwards copy s was offset by -16 from the original input
      // value of s so the register contents are at these offsets
      // relative to the 64 bit block addressed by that original input
      // and so on for each successive 64 byte block when s is updated
      //
      // t0 at offset 0,  t1 at offset 8
      // t2 at offset 16, t3 at offset 24
      // t4 at offset 32, t5 at offset 40
      // t6 at offset 48, t7 at offset 56

      // for backwards copy s was not offset so the register contents
      // are at these offsets into the preceding 64 byte block
      // relative to that original input and so on for each successive
      // preceding 64 byte block when s is updated. this explains the
      // slightly counter-intuitive looking pattern of register usage
      // in the stp instructions for backwards copy.
      //
      // t0 at offset -16, t1 at offset -8
      // t2 at offset -32, t3 at offset -24
      // t4 at offset -48, t5 at offset -40
      // t6 at offset -64, t7 at offset -56

      __ ldp(t0, t1, Address(s, 2 * unit));
      __ ldp(t2, t3, Address(s, 4 * unit));
      __ ldp(t4, t5, Address(s, 6 * unit));
      __ ldp(t6, t7, Address(__ pre(s, 8 * unit)));

      __ subs(count, count, 16);
      __ br(Assembler::LO, drain);

      int prefetch = PrefetchCopyIntervalInBytes;
      bool use_stride = false;
      if (direction == copy_backwards) {
         use_stride = prefetch > 256;
         prefetch = -prefetch;
         if (use_stride) __ mov(stride, prefetch);
      }

      __ bind(again);

      if (PrefetchCopyIntervalInBytes > 0)
        __ prfm(use_stride ? Address(s, stride) : Address(s, prefetch), PLDL1KEEP);

      if (direction == copy_forwards) {
       // allowing for the offset of -8 the store instructions place
       // registers into the target 64 bit block at the following
       // offsets
       //
       // t0 at offset 0
       // t1 at offset 8,  t2 at offset 16
       // t3 at offset 24, t4 at offset 32
       // t5 at offset 40, t6 at offset 48
       // t7 at offset 56

        __ str(t0, Address(d, 1 * unit));
        __ stp(t1, t2, Address(d, 2 * unit));
        __ ldp(t0, t1, Address(s, 2 * unit));
        __ stp(t3, t4, Address(d, 4 * unit));
        __ ldp(t2, t3, Address(s, 4 * unit));
        __ stp(t5, t6, Address(d, 6 * unit));
        __ ldp(t4, t5, Address(s, 6 * unit));
        __ str(t7, Address(__ pre(d, 8 * unit)));
        __ ldp(t6, t7, Address(__ pre(s, 8 * unit)));
      } else {
       // d was not offset when we started so the registers are
       // written into the 64 bit block preceding d with the following
       // offsets
       //
       // t1 at offset -8
       // t3 at offset -24, t0 at offset -16
       // t5 at offset -48, t2 at offset -32
       // t7 at offset -56, t4 at offset -48
       //                   t6 at offset -64
       //
       // note that this matches the offsets previously noted for the
       // loads

        __ str(t1, Address(d, 1 * unit));
        __ stp(t3, t0, Address(d, 3 * unit));
        __ ldp(t0, t1, Address(s, 2 * unit));
        __ stp(t5, t2, Address(d, 5 * unit));
        __ ldp(t2, t3, Address(s, 4 * unit));
        __ stp(t7, t4, Address(d, 7 * unit));
        __ ldp(t4, t5, Address(s, 6 * unit));
        __ str(t6, Address(__ pre(d, 8 * unit)));
        __ ldp(t6, t7, Address(__ pre(s, 8 * unit)));
      }

      __ subs(count, count, 8);
      __ br(Assembler::HS, again);

      // Drain
      //
      // this uses the same pattern of offsets and register arguments
      // as above
      __ bind(drain);
      if (direction == copy_forwards) {
        __ str(t0, Address(d, 1 * unit));
        __ stp(t1, t2, Address(d, 2 * unit));
        __ stp(t3, t4, Address(d, 4 * unit));
        __ stp(t5, t6, Address(d, 6 * unit));
        __ str(t7, Address(__ pre(d, 8 * unit)));
      } else {
        __ str(t1, Address(d, 1 * unit));
        __ stp(t3, t0, Address(d, 3 * unit));
        __ stp(t5, t2, Address(d, 5 * unit));
        __ stp(t7, t4, Address(d, 7 * unit));
        __ str(t6, Address(__ pre(d, 8 * unit)));
      }
      // now we need to copy any remaining part block which may
      // include a 4 word block subblock and/or a 2 word subblock.
      // bits 2 and 1 in the count are the tell-tale for whetehr we
      // have each such subblock
      {
        Label L1, L2;
        __ tbz(count, exact_log2(4), L1);
       // this is the same as above but copying only 4 longs hence
       // with ony one intervening stp between the str instructions
       // but note that the offsets and registers still follow the
       // same pattern
        __ ldp(t0, t1, Address(s, 2 * unit));
        __ ldp(t2, t3, Address(__ pre(s, 4 * unit)));
        if (direction == copy_forwards) {
          __ str(t0, Address(d, 1 * unit));
          __ stp(t1, t2, Address(d, 2 * unit));
          __ str(t3, Address(__ pre(d, 4 * unit)));
        } else {
          __ str(t1, Address(d, 1 * unit));
          __ stp(t3, t0, Address(d, 3 * unit));
          __ str(t2, Address(__ pre(d, 4 * unit)));
        }
        __ bind(L1);

        __ tbz(count, 1, L2);
       // this is the same as above but copying only 2 longs hence
       // there is no intervening stp between the str instructions
       // but note that the offset and register patterns are still
       // the same
        __ ldp(t0, t1, Address(__ pre(s, 2 * unit)));
        if (direction == copy_forwards) {
          __ str(t0, Address(d, 1 * unit));
          __ str(t1, Address(__ pre(d, 2 * unit)));
        } else {
          __ str(t1, Address(d, 1 * unit));
          __ str(t0, Address(__ pre(d, 2 * unit)));
        }
        __ bind(L2);

       // for forwards copy we need to re-adjust the offsets we
       // applied so that s and d are follow the last words written

       if (direction == copy_forwards) {
         __ add(s, s, 16);
         __ add(d, d, 8);
       }

      }

      __ ret(lr);
      }
  }

  // Small copy: less than 16 bytes.
  //
  // NB: Ignores all of the bits of count which represent more than 15
  // bytes, so a caller doesn't have to mask them.

  void copy_memory_small(Register s, Register d, Register count, Register tmp, int step) {
    bool is_backwards = step < 0;
    size_t granularity = uabs(step);
    int direction = is_backwards ? -1 : 1;
    int unit = wordSize * direction;

    Label Lpair, Lword, Lint, Lshort, Lbyte;

    assert(granularity
           && granularity <= sizeof (jlong), "Impossible granularity in copy_memory_small");

    const Register t0 = r3, t1 = r4, t2 = r5, t3 = r6;

    // ??? I don't know if this bit-test-and-branch is the right thing
    // to do.  It does a lot of jumping, resulting in several
    // mispredicted branches.  It might make more sense to do this
    // with something like Duff's device with a single computed branch.

    __ tbz(count, 3 - exact_log2(granularity), Lword);
    __ ldr(tmp, Address(__ adjust(s, unit, is_backwards)));
    __ str(tmp, Address(__ adjust(d, unit, is_backwards)));
    __ bind(Lword);

    if (granularity <= sizeof (jint)) {
      __ tbz(count, 2 - exact_log2(granularity), Lint);
      __ ldrw(tmp, Address(__ adjust(s, sizeof (jint) * direction, is_backwards)));
      __ strw(tmp, Address(__ adjust(d, sizeof (jint) * direction, is_backwards)));
      __ bind(Lint);
    }

    if (granularity <= sizeof (jshort)) {
      __ tbz(count, 1 - exact_log2(granularity), Lshort);
      __ ldrh(tmp, Address(__ adjust(s, sizeof (jshort) * direction, is_backwards)));
      __ strh(tmp, Address(__ adjust(d, sizeof (jshort) * direction, is_backwards)));
      __ bind(Lshort);
    }

    if (granularity <= sizeof (jbyte)) {
      __ tbz(count, 0, Lbyte);
      __ ldrb(tmp, Address(__ adjust(s, sizeof (jbyte) * direction, is_backwards)));
      __ strb(tmp, Address(__ adjust(d, sizeof (jbyte) * direction, is_backwards)));
      __ bind(Lbyte);
    }
  }

  Label copy_f, copy_b;

  // All-singing all-dancing memory copy.
  //
  // Copy count units of memory from s to d.  The size of a unit is
  // step, which can be positive or negative depending on the direction
  // of copy.  If is_aligned is false, we align the source address.
  //

  void copy_memory(bool is_aligned, Register s, Register d,
                   Register count, Register tmp, int step) {
    copy_direction direction = step < 0 ? copy_backwards : copy_forwards;
    bool is_backwards = step < 0;
    unsigned int granularity = uabs(step);
    const Register t0 = r3, t1 = r4;

    // <= 80 (or 96 for SIMD) bytes do inline. Direction doesn't matter because we always
    // load all the data before writing anything
    Label copy4, copy8, copy16, copy32, copy80, copy128, copy_big, finish;
    const Register t2 = r5, t3 = r6, t4 = r7, t5 = r8;
    const Register t6 = r9, t7 = r10, t8 = r11, t9 = r12;
    const Register send = r17, dend = r16;

    if (PrefetchCopyIntervalInBytes > 0)
      __ prfm(Address(s, 0), PLDL1KEEP);
    __ cmp(count, (UseSIMDForMemoryOps ? 96:80)/granularity);
    __ br(Assembler::HI, copy_big);

    __ lea(send, Address(s, count, Address::lsl(exact_log2(granularity))));
    __ lea(dend, Address(d, count, Address::lsl(exact_log2(granularity))));

    __ cmp(count, 16/granularity);
    __ br(Assembler::LS, copy16);

    __ cmp(count, 64/granularity);
    __ br(Assembler::HI, copy80);

    __ cmp(count, 32/granularity);
    __ br(Assembler::LS, copy32);

    // 33..64 bytes
    if (UseSIMDForMemoryOps) {
      __ ldpq(v0, v1, Address(s, 0));
      __ ldpq(v2, v3, Address(send, -32));
      __ stpq(v0, v1, Address(d, 0));
      __ stpq(v2, v3, Address(dend, -32));
    } else {
      __ ldp(t0, t1, Address(s, 0));
      __ ldp(t2, t3, Address(s, 16));
      __ ldp(t4, t5, Address(send, -32));
      __ ldp(t6, t7, Address(send, -16));

      __ stp(t0, t1, Address(d, 0));
      __ stp(t2, t3, Address(d, 16));
      __ stp(t4, t5, Address(dend, -32));
      __ stp(t6, t7, Address(dend, -16));
    }
    __ b(finish);

    // 17..32 bytes
    __ bind(copy32);
    __ ldp(t0, t1, Address(s, 0));
    __ ldp(t2, t3, Address(send, -16));
    __ stp(t0, t1, Address(d, 0));
    __ stp(t2, t3, Address(dend, -16));
    __ b(finish);

    // 65..80/96 bytes
    // (96 bytes if SIMD because we do 32 byes per instruction)
    __ bind(copy80);
    if (UseSIMDForMemoryOps) {
      __ ldpq(v0, v1, Address(s, 0));
      __ ldpq(v2, v3, Address(s, 32));
      // Unaligned pointers can be an issue for copying.
      // The issue has more chances to happen when granularity of data is
      // less than 4(sizeof(jint)). Pointers for arrays of jint are at least
      // 4 byte aligned. Pointers for arrays of jlong are 8 byte aligned.
      // The most performance drop has been seen for the range 65-80 bytes.
      // For such cases using the pair of ldp/stp instead of the third pair of
      // ldpq/stpq fixes the performance issue.
      if (granularity < sizeof (jint)) {
        Label copy96;
        __ cmp(count, u1(80/granularity));
        __ br(Assembler::HI, copy96);
        __ ldp(t0, t1, Address(send, -16));

        __ stpq(v0, v1, Address(d, 0));
        __ stpq(v2, v3, Address(d, 32));
        __ stp(t0, t1, Address(dend, -16));
        __ b(finish);

        __ bind(copy96);
      }
      __ ldpq(v4, v5, Address(send, -32));

      __ stpq(v0, v1, Address(d, 0));
      __ stpq(v2, v3, Address(d, 32));
      __ stpq(v4, v5, Address(dend, -32));
    } else {
      __ ldp(t0, t1, Address(s, 0));
      __ ldp(t2, t3, Address(s, 16));
      __ ldp(t4, t5, Address(s, 32));
      __ ldp(t6, t7, Address(s, 48));
      __ ldp(t8, t9, Address(send, -16));

      __ stp(t0, t1, Address(d, 0));
      __ stp(t2, t3, Address(d, 16));
      __ stp(t4, t5, Address(d, 32));
      __ stp(t6, t7, Address(d, 48));
      __ stp(t8, t9, Address(dend, -16));
    }
    __ b(finish);

    // 0..16 bytes
    __ bind(copy16);
    __ cmp(count, 8/granularity);
    __ br(Assembler::LO, copy8);

    // 8..16 bytes
    __ ldr(t0, Address(s, 0));
    __ ldr(t1, Address(send, -8));
    __ str(t0, Address(d, 0));
    __ str(t1, Address(dend, -8));
    __ b(finish);

    if (granularity < 8) {
      // 4..7 bytes
      __ bind(copy8);
      __ tbz(count, 2 - exact_log2(granularity), copy4);
      __ ldrw(t0, Address(s, 0));
      __ ldrw(t1, Address(send, -4));
      __ strw(t0, Address(d, 0));
      __ strw(t1, Address(dend, -4));
      __ b(finish);
      if (granularity < 4) {
        // 0..3 bytes
        __ bind(copy4);
        __ cbz(count, finish); // get rid of 0 case
        if (granularity == 2) {
          __ ldrh(t0, Address(s, 0));
          __ strh(t0, Address(d, 0));
        } else { // granularity == 1
          // Now 1..3 bytes. Handle the 1 and 2 byte case by copying
          // the first and last byte.
          // Handle the 3 byte case by loading and storing base + count/2
          // (count == 1 (s+0)->(d+0), count == 2,3 (s+1) -> (d+1))
          // This does means in the 1 byte case we load/store the same
          // byte 3 times.
          __ lsr(count, count, 1);
          __ ldrb(t0, Address(s, 0));
          __ ldrb(t1, Address(send, -1));
          __ ldrb(t2, Address(s, count));
          __ strb(t0, Address(d, 0));
          __ strb(t1, Address(dend, -1));
          __ strb(t2, Address(d, count));
        }
        __ b(finish);
      }
    }

    __ bind(copy_big);
    if (is_backwards) {
      __ lea(s, Address(s, count, Address::lsl(exact_log2(-step))));
      __ lea(d, Address(d, count, Address::lsl(exact_log2(-step))));
    }

    // Now we've got the small case out of the way we can align the
    // source address on a 2-word boundary.

    Label aligned;

    if (is_aligned) {
      // We may have to adjust by 1 word to get s 2-word-aligned.
      __ tbz(s, exact_log2(wordSize), aligned);
      __ ldr(tmp, Address(__ adjust(s, direction * wordSize, is_backwards)));
      __ str(tmp, Address(__ adjust(d, direction * wordSize, is_backwards)));
      __ sub(count, count, wordSize/granularity);
    } else {
      if (is_backwards) {
        __ andr(rscratch2, s, 2 * wordSize - 1);
      } else {
        __ neg(rscratch2, s);
        __ andr(rscratch2, rscratch2, 2 * wordSize - 1);
      }
      // rscratch2 is the byte adjustment needed to align s.
      __ cbz(rscratch2, aligned);
      int shift = exact_log2(granularity);
      if (shift)  __ lsr(rscratch2, rscratch2, shift);
      __ sub(count, count, rscratch2);

#if 0
      // ?? This code is only correct for a disjoint copy.  It may or
      // may not make sense to use it in that case.

      // Copy the first pair; s and d may not be aligned.
      __ ldp(t0, t1, Address(s, is_backwards ? -2 * wordSize : 0));
      __ stp(t0, t1, Address(d, is_backwards ? -2 * wordSize : 0));

      // Align s and d, adjust count
      if (is_backwards) {
        __ sub(s, s, rscratch2);
        __ sub(d, d, rscratch2);
      } else {
        __ add(s, s, rscratch2);
        __ add(d, d, rscratch2);
      }
#else
      copy_memory_small(s, d, rscratch2, rscratch1, step);
#endif
    }

    __ bind(aligned);

    // s is now 2-word-aligned.

    // We have a count of units and some trailing bytes.  Adjust the
    // count and do a bulk copy of words.
    __ lsr(rscratch2, count, exact_log2(wordSize/granularity));
    if (direction == copy_forwards)
      __ bl(copy_f);
    else
      __ bl(copy_b);

    // And the tail.
    copy_memory_small(s, d, count, tmp, step);

    if (granularity >= 8) __ bind(copy8);
    if (granularity >= 4) __ bind(copy4);
    __ bind(finish);
  }


  void clobber_registers() {
#ifdef ASSERT
    RegSet clobbered
      = MacroAssembler::call_clobbered_registers() - rscratch1;
    __ mov(rscratch1, (uint64_t)0xdeadbeef);
    __ orr(rscratch1, rscratch1, rscratch1, Assembler::LSL, 32);
    for (RegSetIterator it = clobbered.begin(); *it != noreg; ++it) {
      __ mov(*it, rscratch1);
    }
#endif

  }

  // Scan over array at a for count oops, verifying each one.
  // Preserves a and count, clobbers rscratch1 and rscratch2.
  void verify_oop_array (size_t size, Register a, Register count, Register temp) {
    Label loop, end;
    __ mov(rscratch1, a);
    __ mov(rscratch2, zr);
    __ bind(loop);
    __ cmp(rscratch2, count);
    __ br(Assembler::HS, end);
    if (size == (size_t)wordSize) {
      __ ldr(temp, Address(a, rscratch2, Address::lsl(exact_log2(size))));
      __ verify_oop(temp);
    } else {
      __ ldrw(temp, Address(a, rscratch2, Address::lsl(exact_log2(size))));
      __ decode_heap_oop(temp); // calls verify_oop
    }
    __ add(rscratch2, rscratch2, 1);
    __ b(loop);
    __ bind(end);
  }

  // Arguments:
  //   aligned - true => Input and output aligned on a HeapWord == 8-byte boundary
  //             ignored
  //   is_oop  - true => oop array, so generate store check code
  //   name    - stub name string
  //
  // Inputs:
  //   c_rarg0   - source array address
  //   c_rarg1   - destination array address
  //   c_rarg2   - element count, treated as ssize_t, can be zero
  //
  // If 'from' and/or 'to' are aligned on 4-byte boundaries, we let
  // the hardware handle it.  The two dwords within qwords that span
  // cache line boundaries will still be loaded and stored atomically.
  //
  // Side Effects:
  //   disjoint_int_copy_entry is set to the no-overlap entry point
  //   used by generate_conjoint_int_oop_copy().
  //
  address generate_disjoint_copy(size_t size, bool aligned, bool is_oop, address *entry,
                                  const char *name, bool dest_uninitialized = false) {
    Register s = c_rarg0, d = c_rarg1, count = c_rarg2;
    RegSet saved_reg = RegSet::of(s, d, count);
    __ align(CodeEntryAlignment);
    StubCodeMark mark(this, "StubRoutines", name);
    address start = __ pc();
    __ enter();

    if (entry != NULL) {
      *entry = __ pc();
      // caller can pass a 64-bit byte count here (from Unsafe.copyMemory)
      BLOCK_COMMENT("Entry:");
    }

    DecoratorSet decorators = IN_HEAP | IS_ARRAY | ARRAYCOPY_DISJOINT;
    if (dest_uninitialized) {
      decorators |= IS_DEST_UNINITIALIZED;
    }
    if (aligned) {
      decorators |= ARRAYCOPY_ALIGNED;
    }

    BarrierSetAssembler *bs = BarrierSet::barrier_set()->barrier_set_assembler();
    bs->arraycopy_prologue(_masm, decorators, is_oop, s, d, count, saved_reg);

    if (is_oop) {
      // save regs before copy_memory
      __ push(RegSet::of(d, count), sp);
    }
    copy_memory(aligned, s, d, count, rscratch1, size);

    if (is_oop) {
      __ pop(RegSet::of(d, count), sp);
      if (VerifyOops)
        verify_oop_array(size, d, count, r16);
    }

    bs->arraycopy_epilogue(_masm, decorators, is_oop, d, count, rscratch1, RegSet());

    __ leave();
    __ mov(r0, zr); // return 0
    __ ret(lr);
    return start;
  }

  // Arguments:
  //   aligned - true => Input and output aligned on a HeapWord == 8-byte boundary
  //             ignored
  //   is_oop  - true => oop array, so generate store check code
  //   name    - stub name string
  //
  // Inputs:
  //   c_rarg0   - source array address
  //   c_rarg1   - destination array address
  //   c_rarg2   - element count, treated as ssize_t, can be zero
  //
  // If 'from' and/or 'to' are aligned on 4-byte boundaries, we let
  // the hardware handle it.  The two dwords within qwords that span
  // cache line boundaries will still be loaded and stored atomically.
  //
  address generate_conjoint_copy(size_t size, bool aligned, bool is_oop, address nooverlap_target,
                                 address *entry, const char *name,
                                 bool dest_uninitialized = false) {
    Register s = c_rarg0, d = c_rarg1, count = c_rarg2;
    RegSet saved_regs = RegSet::of(s, d, count);
    StubCodeMark mark(this, "StubRoutines", name);
    address start = __ pc();
    __ enter();

    if (entry != NULL) {
      *entry = __ pc();
      // caller can pass a 64-bit byte count here (from Unsafe.copyMemory)
      BLOCK_COMMENT("Entry:");
    }

    // use fwd copy when (d-s) above_equal (count*size)
    __ sub(rscratch1, d, s);
    __ cmp(rscratch1, count, Assembler::LSL, exact_log2(size));
    __ br(Assembler::HS, nooverlap_target);

    DecoratorSet decorators = IN_HEAP | IS_ARRAY;
    if (dest_uninitialized) {
      decorators |= IS_DEST_UNINITIALIZED;
    }
    if (aligned) {
      decorators |= ARRAYCOPY_ALIGNED;
    }

    BarrierSetAssembler *bs = BarrierSet::barrier_set()->barrier_set_assembler();
    bs->arraycopy_prologue(_masm, decorators, is_oop, s, d, count, saved_regs);

    if (is_oop) {
      // save regs before copy_memory
      __ push(RegSet::of(d, count), sp);
    }
    copy_memory(aligned, s, d, count, rscratch1, -size);
    if (is_oop) {
      __ pop(RegSet::of(d, count), sp);
      if (VerifyOops)
        verify_oop_array(size, d, count, r16);
    }
    bs->arraycopy_epilogue(_masm, decorators, is_oop, d, count, rscratch1, RegSet());
    __ leave();
    __ mov(r0, zr); // return 0
    __ ret(lr);
    return start;
}

  // Arguments:
  //   aligned - true => Input and output aligned on a HeapWord == 8-byte boundary
  //             ignored
  //   name    - stub name string
  //
  // Inputs:
  //   c_rarg0   - source array address
  //   c_rarg1   - destination array address
  //   c_rarg2   - element count, treated as ssize_t, can be zero
  //
  // If 'from' and/or 'to' are aligned on 4-, 2-, or 1-byte boundaries,
  // we let the hardware handle it.  The one to eight bytes within words,
  // dwords or qwords that span cache line boundaries will still be loaded
  // and stored atomically.
  //
  // Side Effects:
  //   disjoint_byte_copy_entry is set to the no-overlap entry point  //
  // If 'from' and/or 'to' are aligned on 4-, 2-, or 1-byte boundaries,
  // we let the hardware handle it.  The one to eight bytes within words,
  // dwords or qwords that span cache line boundaries will still be loaded
  // and stored atomically.
  //
  // Side Effects:
  //   disjoint_byte_copy_entry is set to the no-overlap entry point
  //   used by generate_conjoint_byte_copy().
  //
  address generate_disjoint_byte_copy(bool aligned, address* entry, const char *name) {
    const bool not_oop = false;
    return generate_disjoint_copy(sizeof (jbyte), aligned, not_oop, entry, name);
  }

  // Arguments:
  //   aligned - true => Input and output aligned on a HeapWord == 8-byte boundary
  //             ignored
  //   name    - stub name string
  //
  // Inputs:
  //   c_rarg0   - source array address
  //   c_rarg1   - destination array address
  //   c_rarg2   - element count, treated as ssize_t, can be zero
  //
  // If 'from' and/or 'to' are aligned on 4-, 2-, or 1-byte boundaries,
  // we let the hardware handle it.  The one to eight bytes within words,
  // dwords or qwords that span cache line boundaries will still be loaded
  // and stored atomically.
  //
  address generate_conjoint_byte_copy(bool aligned, address nooverlap_target,
                                      address* entry, const char *name) {
    const bool not_oop = false;
    return generate_conjoint_copy(sizeof (jbyte), aligned, not_oop, nooverlap_target, entry, name);
  }

  // Arguments:
  //   aligned - true => Input and output aligned on a HeapWord == 8-byte boundary
  //             ignored
  //   name    - stub name string
  //
  // Inputs:
  //   c_rarg0   - source array address
  //   c_rarg1   - destination array address
  //   c_rarg2   - element count, treated as ssize_t, can be zero
  //
  // If 'from' and/or 'to' are aligned on 4- or 2-byte boundaries, we
  // let the hardware handle it.  The two or four words within dwords
  // or qwords that span cache line boundaries will still be loaded
  // and stored atomically.
  //
  // Side Effects:
  //   disjoint_short_copy_entry is set to the no-overlap entry point
  //   used by generate_conjoint_short_copy().
  //
  address generate_disjoint_short_copy(bool aligned,
                                       address* entry, const char *name) {
    const bool not_oop = false;
    return generate_disjoint_copy(sizeof (jshort), aligned, not_oop, entry, name);
  }

  // Arguments:
  //   aligned - true => Input and output aligned on a HeapWord == 8-byte boundary
  //             ignored
  //   name    - stub name string
  //
  // Inputs:
  //   c_rarg0   - source array address
  //   c_rarg1   - destination array address
  //   c_rarg2   - element count, treated as ssize_t, can be zero
  //
  // If 'from' and/or 'to' are aligned on 4- or 2-byte boundaries, we
  // let the hardware handle it.  The two or four words within dwords
  // or qwords that span cache line boundaries will still be loaded
  // and stored atomically.
  //
  address generate_conjoint_short_copy(bool aligned, address nooverlap_target,
                                       address *entry, const char *name) {
    const bool not_oop = false;
    return generate_conjoint_copy(sizeof (jshort), aligned, not_oop, nooverlap_target, entry, name);

  }
  // Arguments:
  //   aligned - true => Input and output aligned on a HeapWord == 8-byte boundary
  //             ignored
  //   name    - stub name string
  //
  // Inputs:
  //   c_rarg0   - source array address
  //   c_rarg1   - destination array address
  //   c_rarg2   - element count, treated as ssize_t, can be zero
  //
  // If 'from' and/or 'to' are aligned on 4-byte boundaries, we let
  // the hardware handle it.  The two dwords within qwords that span
  // cache line boundaries will still be loaded and stored atomically.
  //
  // Side Effects:
  //   disjoint_int_copy_entry is set to the no-overlap entry point
  //   used by generate_conjoint_int_oop_copy().
  //
  address generate_disjoint_int_copy(bool aligned, address *entry,
                                         const char *name, bool dest_uninitialized = false) {
    const bool not_oop = false;
    return generate_disjoint_copy(sizeof (jint), aligned, not_oop, entry, name);
  }

  // Arguments:
  //   aligned - true => Input and output aligned on a HeapWord == 8-byte boundary
  //             ignored
  //   name    - stub name string
  //
  // Inputs:
  //   c_rarg0   - source array address
  //   c_rarg1   - destination array address
  //   c_rarg2   - element count, treated as ssize_t, can be zero
  //
  // If 'from' and/or 'to' are aligned on 4-byte boundaries, we let
  // the hardware handle it.  The two dwords within qwords that span
  // cache line boundaries will still be loaded and stored atomically.
  //
  address generate_conjoint_int_copy(bool aligned, address nooverlap_target,
                                     address *entry, const char *name,
                                     bool dest_uninitialized = false) {
    const bool not_oop = false;
    return generate_conjoint_copy(sizeof (jint), aligned, not_oop, nooverlap_target, entry, name);
  }


  // Arguments:
  //   aligned - true => Input and output aligned on a HeapWord boundary == 8 bytes
  //             ignored
  //   name    - stub name string
  //
  // Inputs:
  //   c_rarg0   - source array address
  //   c_rarg1   - destination array address
  //   c_rarg2   - element count, treated as size_t, can be zero
  //
  // Side Effects:
  //   disjoint_oop_copy_entry or disjoint_long_copy_entry is set to the
  //   no-overlap entry point used by generate_conjoint_long_oop_copy().
  //
  address generate_disjoint_long_copy(bool aligned, address *entry,
                                          const char *name, bool dest_uninitialized = false) {
    const bool not_oop = false;
    return generate_disjoint_copy(sizeof (jlong), aligned, not_oop, entry, name);
  }

  // Arguments:
  //   aligned - true => Input and output aligned on a HeapWord boundary == 8 bytes
  //             ignored
  //   name    - stub name string
  //
  // Inputs:
  //   c_rarg0   - source array address
  //   c_rarg1   - destination array address
  //   c_rarg2   - element count, treated as size_t, can be zero
  //
  address generate_conjoint_long_copy(bool aligned,
                                      address nooverlap_target, address *entry,
                                      const char *name, bool dest_uninitialized = false) {
    const bool not_oop = false;
    return generate_conjoint_copy(sizeof (jlong), aligned, not_oop, nooverlap_target, entry, name);
  }

  // Arguments:
  //   aligned - true => Input and output aligned on a HeapWord boundary == 8 bytes
  //             ignored
  //   name    - stub name string
  //
  // Inputs:
  //   c_rarg0   - source array address
  //   c_rarg1   - destination array address
  //   c_rarg2   - element count, treated as size_t, can be zero
  //
  // Side Effects:
  //   disjoint_oop_copy_entry or disjoint_long_copy_entry is set to the
  //   no-overlap entry point used by generate_conjoint_long_oop_copy().
  //
  address generate_disjoint_oop_copy(bool aligned, address *entry,
                                     const char *name, bool dest_uninitialized) {
    const bool is_oop = true;
    const size_t size = UseCompressedOops ? sizeof (jint) : sizeof (jlong);
    return generate_disjoint_copy(size, aligned, is_oop, entry, name, dest_uninitialized);
  }

  // Arguments:
  //   aligned - true => Input and output aligned on a HeapWord boundary == 8 bytes
  //             ignored
  //   name    - stub name string
  //
  // Inputs:
  //   c_rarg0   - source array address
  //   c_rarg1   - destination array address
  //   c_rarg2   - element count, treated as size_t, can be zero
  //
  address generate_conjoint_oop_copy(bool aligned,
                                     address nooverlap_target, address *entry,
                                     const char *name, bool dest_uninitialized) {
    const bool is_oop = true;
    const size_t size = UseCompressedOops ? sizeof (jint) : sizeof (jlong);
    return generate_conjoint_copy(size, aligned, is_oop, nooverlap_target, entry,
                                  name, dest_uninitialized);
  }


  // Helper for generating a dynamic type check.
  // Smashes rscratch1, rscratch2.
  void generate_type_check(Register sub_klass,
                           Register super_check_offset,
                           Register super_klass,
                           Label& L_success) {
    assert_different_registers(sub_klass, super_check_offset, super_klass);

    BLOCK_COMMENT("type_check:");

    Label L_miss;

    __ check_klass_subtype_fast_path(sub_klass, super_klass, noreg,        &L_success, &L_miss, NULL,
                                     super_check_offset);
    __ check_klass_subtype_slow_path(sub_klass, super_klass, noreg, noreg, &L_success, NULL);

    // Fall through on failure!
    __ BIND(L_miss);
  }

  //
  //  Generate checkcasting array copy stub
  //
  //  Input:
  //    c_rarg0   - source array address
  //    c_rarg1   - destination array address
  //    c_rarg2   - element count, treated as ssize_t, can be zero
  //    c_rarg3   - size_t ckoff (super_check_offset)
  //    c_rarg4   - oop ckval (super_klass)
  //
  //  Output:
  //    r0 ==  0  -  success
  //    r0 == -1^K - failure, where K is partial transfer count
  //
  address generate_checkcast_copy(const char *name, address *entry,
                                  bool dest_uninitialized = false) {

    Label L_load_element, L_store_element, L_do_card_marks, L_done, L_done_pop;

    // Input registers (after setup_arg_regs)
    const Register from        = c_rarg0;   // source array address
    const Register to          = c_rarg1;   // destination array address
    const Register count       = c_rarg2;   // elementscount
    const Register ckoff       = c_rarg3;   // super_check_offset
    const Register ckval       = c_rarg4;   // super_klass

    RegSet wb_pre_saved_regs = RegSet::range(c_rarg0, c_rarg4);
    RegSet wb_post_saved_regs = RegSet::of(count);

    // Registers used as temps (r19, r20, r21, r22 are save-on-entry)
    const Register copied_oop  = r22;       // actual oop copied
    const Register count_save  = r21;       // orig elementscount
    const Register start_to    = r20;       // destination array start address
    const Register r19_klass   = r19;       // oop._klass

    //---------------------------------------------------------------
    // Assembler stub will be used for this call to arraycopy
    // if the two arrays are subtypes of Object[] but the
    // destination array type is not equal to or a supertype
    // of the source type.  Each element must be separately
    // checked.

    assert_different_registers(from, to, count, ckoff, ckval, start_to,
                               copied_oop, r19_klass, count_save);

    __ align(CodeEntryAlignment);
    StubCodeMark mark(this, "StubRoutines", name);
    address start = __ pc();

    __ enter(); // required for proper stackwalking of RuntimeStub frame

#ifdef ASSERT
    // caller guarantees that the arrays really are different
    // otherwise, we would have to make conjoint checks
    { Label L;
      array_overlap_test(L, TIMES_OOP);
      __ stop("checkcast_copy within a single array");
      __ bind(L);
    }
#endif //ASSERT

    // Caller of this entry point must set up the argument registers.
    if (entry != NULL) {
      *entry = __ pc();
      BLOCK_COMMENT("Entry:");
    }

     // Empty array:  Nothing to do.
    __ cbz(count, L_done);
    __ push(RegSet::of(r19, r20, r21, r22), sp);

#ifdef ASSERT
    BLOCK_COMMENT("assert consistent ckoff/ckval");
    // The ckoff and ckval must be mutually consistent,
    // even though caller generates both.
    { Label L;
      int sco_offset = in_bytes(Klass::super_check_offset_offset());
      __ ldrw(start_to, Address(ckval, sco_offset));
      __ cmpw(ckoff, start_to);
      __ br(Assembler::EQ, L);
      __ stop("super_check_offset inconsistent");
      __ bind(L);
    }
#endif //ASSERT

    DecoratorSet decorators = IN_HEAP | IS_ARRAY | ARRAYCOPY_CHECKCAST | ARRAYCOPY_DISJOINT;
    bool is_oop = true;
    if (dest_uninitialized) {
      decorators |= IS_DEST_UNINITIALIZED;
    }

    BarrierSetAssembler *bs = BarrierSet::barrier_set()->barrier_set_assembler();
    bs->arraycopy_prologue(_masm, decorators, is_oop, from, to, count, wb_pre_saved_regs);

    // save the original count
    __ mov(count_save, count);

    // Copy from low to high addresses
    __ mov(start_to, to);              // Save destination array start address
    __ b(L_load_element);

    // ======== begin loop ========
    // (Loop is rotated; its entry is L_load_element.)
    // Loop control:
    //   for (; count != 0; count--) {
    //     copied_oop = load_heap_oop(from++);
    //     ... generate_type_check ...;
    //     store_heap_oop(to++, copied_oop);
    //   }
    __ align(OptoLoopAlignment);

    __ BIND(L_store_element);
    __ store_heap_oop(__ post(to, UseCompressedOops ? 4 : 8), copied_oop, noreg, noreg, AS_RAW);  // store the oop
    __ sub(count, count, 1);
    __ cbz(count, L_do_card_marks);

    // ======== loop entry is here ========
    __ BIND(L_load_element);
    __ load_heap_oop(copied_oop, __ post(from, UseCompressedOops ? 4 : 8), noreg, noreg, AS_RAW); // load the oop
    __ cbz(copied_oop, L_store_element);

    __ load_klass(r19_klass, copied_oop);// query the object klass
    generate_type_check(r19_klass, ckoff, ckval, L_store_element);
    // ======== end loop ========

    // It was a real error; we must depend on the caller to finish the job.
    // Register count = remaining oops, count_orig = total oops.
    // Emit GC store barriers for the oops we have copied and report
    // their number to the caller.

    __ subs(count, count_save, count);     // K = partially copied oop count
    __ eon(count, count, zr);                   // report (-1^K) to caller
    __ br(Assembler::EQ, L_done_pop);

    __ BIND(L_do_card_marks);
    bs->arraycopy_epilogue(_masm, decorators, is_oop, start_to, count_save, rscratch1, wb_post_saved_regs);

    __ bind(L_done_pop);
    __ pop(RegSet::of(r19, r20, r21, r22), sp);
    inc_counter_np(SharedRuntime::_checkcast_array_copy_ctr);

    __ bind(L_done);
    __ mov(r0, count);
    __ leave();
    __ ret(lr);

    return start;
  }

  // Perform range checks on the proposed arraycopy.
  // Kills temp, but nothing else.
  // Also, clean the sign bits of src_pos and dst_pos.
  void arraycopy_range_checks(Register src,     // source array oop (c_rarg0)
                              Register src_pos, // source position (c_rarg1)
                              Register dst,     // destination array oo (c_rarg2)
                              Register dst_pos, // destination position (c_rarg3)
                              Register length,
                              Register temp,
                              Label& L_failed) {
    BLOCK_COMMENT("arraycopy_range_checks:");

    assert_different_registers(rscratch1, temp);

    //  if (src_pos + length > arrayOop(src)->length())  FAIL;
    __ ldrw(rscratch1, Address(src, arrayOopDesc::length_offset_in_bytes()));
    __ addw(temp, length, src_pos);
    __ cmpw(temp, rscratch1);
    __ br(Assembler::HI, L_failed);

    //  if (dst_pos + length > arrayOop(dst)->length())  FAIL;
    __ ldrw(rscratch1, Address(dst, arrayOopDesc::length_offset_in_bytes()));
    __ addw(temp, length, dst_pos);
    __ cmpw(temp, rscratch1);
    __ br(Assembler::HI, L_failed);

    // Have to clean up high 32 bits of 'src_pos' and 'dst_pos'.
    __ movw(src_pos, src_pos);
    __ movw(dst_pos, dst_pos);

    BLOCK_COMMENT("arraycopy_range_checks done");
  }

  // These stubs get called from some dumb test routine.
  // I'll write them properly when they're called from
  // something that's actually doing something.
  static void fake_arraycopy_stub(address src, address dst, int count) {
    assert(count == 0, "huh?");
  }


  //
  //  Generate 'unsafe' array copy stub
  //  Though just as safe as the other stubs, it takes an unscaled
  //  size_t argument instead of an element count.
  //
  //  Input:
  //    c_rarg0   - source array address
  //    c_rarg1   - destination array address
  //    c_rarg2   - byte count, treated as ssize_t, can be zero
  //
  // Examines the alignment of the operands and dispatches
  // to a long, int, short, or byte copy loop.
  //
  address generate_unsafe_copy(const char *name,
                               address byte_copy_entry,
                               address short_copy_entry,
                               address int_copy_entry,
                               address long_copy_entry) {
    Label L_long_aligned, L_int_aligned, L_short_aligned;
    Register s = c_rarg0, d = c_rarg1, count = c_rarg2;

    __ align(CodeEntryAlignment);
    StubCodeMark mark(this, "StubRoutines", name);
    address start = __ pc();
    __ enter(); // required for proper stackwalking of RuntimeStub frame

    // bump this on entry, not on exit:
    inc_counter_np(SharedRuntime::_unsafe_array_copy_ctr);

    __ orr(rscratch1, s, d);
    __ orr(rscratch1, rscratch1, count);

    __ andr(rscratch1, rscratch1, BytesPerLong-1);
    __ cbz(rscratch1, L_long_aligned);
    __ andr(rscratch1, rscratch1, BytesPerInt-1);
    __ cbz(rscratch1, L_int_aligned);
    __ tbz(rscratch1, 0, L_short_aligned);
    __ b(RuntimeAddress(byte_copy_entry));

    __ BIND(L_short_aligned);
    __ lsr(count, count, LogBytesPerShort);  // size => short_count
    __ b(RuntimeAddress(short_copy_entry));
    __ BIND(L_int_aligned);
    __ lsr(count, count, LogBytesPerInt);    // size => int_count
    __ b(RuntimeAddress(int_copy_entry));
    __ BIND(L_long_aligned);
    __ lsr(count, count, LogBytesPerLong);   // size => long_count
    __ b(RuntimeAddress(long_copy_entry));

    return start;
  }

  //
  //  Generate generic array copy stubs
  //
  //  Input:
  //    c_rarg0    -  src oop
  //    c_rarg1    -  src_pos (32-bits)
  //    c_rarg2    -  dst oop
  //    c_rarg3    -  dst_pos (32-bits)
  //    c_rarg4    -  element count (32-bits)
  //
  //  Output:
  //    r0 ==  0  -  success
  //    r0 == -1^K - failure, where K is partial transfer count
  //
  address generate_generic_copy(const char *name,
                                address byte_copy_entry, address short_copy_entry,
                                address int_copy_entry, address oop_copy_entry,
                                address long_copy_entry, address checkcast_copy_entry) {

    Label L_failed, L_failed_0, L_objArray;
    Label L_copy_bytes, L_copy_shorts, L_copy_ints, L_copy_longs;

    // Input registers
    const Register src        = c_rarg0;  // source array oop
    const Register src_pos    = c_rarg1;  // source position
    const Register dst        = c_rarg2;  // destination array oop
    const Register dst_pos    = c_rarg3;  // destination position
    const Register length     = c_rarg4;

    __ align(CodeEntryAlignment);

    StubCodeMark mark(this, "StubRoutines", name);

    // Registers used as temps
    const Register dst_klass  = c_rarg5;

    address start = __ pc();

    __ enter(); // required for proper stackwalking of RuntimeStub frame

    // bump this on entry, not on exit:
    inc_counter_np(SharedRuntime::_generic_array_copy_ctr);

    //-----------------------------------------------------------------------
    // Assembler stub will be used for this call to arraycopy
    // if the following conditions are met:
    //
    // (1) src and dst must not be null.
    // (2) src_pos must not be negative.
    // (3) dst_pos must not be negative.
    // (4) length  must not be negative.
    // (5) src klass and dst klass should be the same and not NULL.
    // (6) src and dst should be arrays.
    // (7) src_pos + length must not exceed length of src.
    // (8) dst_pos + length must not exceed length of dst.
    //

    //  if (src == NULL) return -1;
    __ cbz(src, L_failed);

    //  if (src_pos < 0) return -1;
    __ tbnz(src_pos, 31, L_failed);  // i.e. sign bit set

    //  if (dst == NULL) return -1;
    __ cbz(dst, L_failed);

    //  if (dst_pos < 0) return -1;
    __ tbnz(dst_pos, 31, L_failed);  // i.e. sign bit set

    // registers used as temp
    const Register scratch_length    = r16; // elements count to copy
    const Register scratch_src_klass = r17; // array klass
    const Register lh                = r15; // layout helper

    //  if (length < 0) return -1;
    __ movw(scratch_length, length);        // length (elements count, 32-bits value)
    __ tbnz(scratch_length, 31, L_failed);  // i.e. sign bit set

    __ load_klass(scratch_src_klass, src);
#ifdef ASSERT
    //  assert(src->klass() != NULL);
    {
      BLOCK_COMMENT("assert klasses not null {");
      Label L1, L2;
      __ cbnz(scratch_src_klass, L2);   // it is broken if klass is NULL
      __ bind(L1);
      __ stop("broken null klass");
      __ bind(L2);
      __ load_klass(rscratch1, dst);
      __ cbz(rscratch1, L1);     // this would be broken also
      BLOCK_COMMENT("} assert klasses not null done");
    }
#endif

    // Load layout helper (32-bits)
    //
    //  |array_tag|     | header_size | element_type |     |log2_element_size|
    // 32        30    24            16              8     2                 0
    //
    //   array_tag: typeArray = 0x3, objArray = 0x2, non-array = 0x0
    //

    const int lh_offset = in_bytes(Klass::layout_helper_offset());

    // Handle objArrays completely differently...
    const jint objArray_lh = Klass::array_layout_helper(T_OBJECT);
    __ ldrw(lh, Address(scratch_src_klass, lh_offset));
    __ movw(rscratch1, objArray_lh);
    __ eorw(rscratch2, lh, rscratch1);
    __ cbzw(rscratch2, L_objArray);

    //  if (src->klass() != dst->klass()) return -1;
    __ load_klass(rscratch2, dst);
    __ eor(rscratch2, rscratch2, scratch_src_klass);
    __ cbnz(rscratch2, L_failed);

    //  if (!src->is_Array()) return -1;
    __ tbz(lh, 31, L_failed);  // i.e. (lh >= 0)

    // At this point, it is known to be a typeArray (array_tag 0x3).
#ifdef ASSERT
    {
      BLOCK_COMMENT("assert primitive array {");
      Label L;
      __ movw(rscratch2, Klass::_lh_array_tag_type_value << Klass::_lh_array_tag_shift);
      __ cmpw(lh, rscratch2);
      __ br(Assembler::GE, L);
      __ stop("must be a primitive array");
      __ bind(L);
      BLOCK_COMMENT("} assert primitive array done");
    }
#endif

    arraycopy_range_checks(src, src_pos, dst, dst_pos, scratch_length,
                           rscratch2, L_failed);

    // TypeArrayKlass
    //
    // src_addr = (src + array_header_in_bytes()) + (src_pos << log2elemsize);
    // dst_addr = (dst + array_header_in_bytes()) + (dst_pos << log2elemsize);
    //

    const Register rscratch1_offset = rscratch1;    // array offset
    const Register r15_elsize = lh; // element size

    __ ubfx(rscratch1_offset, lh, Klass::_lh_header_size_shift,
           exact_log2(Klass::_lh_header_size_mask+1));   // array_offset
    __ add(src, src, rscratch1_offset);           // src array offset
    __ add(dst, dst, rscratch1_offset);           // dst array offset
    BLOCK_COMMENT("choose copy loop based on element size");

    // next registers should be set before the jump to corresponding stub
    const Register from     = c_rarg0;  // source array address
    const Register to       = c_rarg1;  // destination array address
    const Register count    = c_rarg2;  // elements count

    // 'from', 'to', 'count' registers should be set in such order
    // since they are the same as 'src', 'src_pos', 'dst'.

    assert(Klass::_lh_log2_element_size_shift == 0, "fix this code");

    // The possible values of elsize are 0-3, i.e. exact_log2(element
    // size in bytes).  We do a simple bitwise binary search.
  __ BIND(L_copy_bytes);
    __ tbnz(r15_elsize, 1, L_copy_ints);
    __ tbnz(r15_elsize, 0, L_copy_shorts);
    __ lea(from, Address(src, src_pos));// src_addr
    __ lea(to,   Address(dst, dst_pos));// dst_addr
    __ movw(count, scratch_length); // length
    __ b(RuntimeAddress(byte_copy_entry));

  __ BIND(L_copy_shorts);
    __ lea(from, Address(src, src_pos, Address::lsl(1)));// src_addr
    __ lea(to,   Address(dst, dst_pos, Address::lsl(1)));// dst_addr
    __ movw(count, scratch_length); // length
    __ b(RuntimeAddress(short_copy_entry));

  __ BIND(L_copy_ints);
    __ tbnz(r15_elsize, 0, L_copy_longs);
    __ lea(from, Address(src, src_pos, Address::lsl(2)));// src_addr
    __ lea(to,   Address(dst, dst_pos, Address::lsl(2)));// dst_addr
    __ movw(count, scratch_length); // length
    __ b(RuntimeAddress(int_copy_entry));

  __ BIND(L_copy_longs);
#ifdef ASSERT
    {
      BLOCK_COMMENT("assert long copy {");
      Label L;
      __ andw(lh, lh, Klass::_lh_log2_element_size_mask); // lh -> r15_elsize
      __ cmpw(r15_elsize, LogBytesPerLong);
      __ br(Assembler::EQ, L);
      __ stop("must be long copy, but elsize is wrong");
      __ bind(L);
      BLOCK_COMMENT("} assert long copy done");
    }
#endif
    __ lea(from, Address(src, src_pos, Address::lsl(3)));// src_addr
    __ lea(to,   Address(dst, dst_pos, Address::lsl(3)));// dst_addr
    __ movw(count, scratch_length); // length
    __ b(RuntimeAddress(long_copy_entry));

    // ObjArrayKlass
  __ BIND(L_objArray);
    // live at this point:  scratch_src_klass, scratch_length, src[_pos], dst[_pos]

    Label L_plain_copy, L_checkcast_copy;
    //  test array classes for subtyping
    __ load_klass(r15, dst);
    __ cmp(scratch_src_klass, r15); // usual case is exact equality
    __ br(Assembler::NE, L_checkcast_copy);

    // Identically typed arrays can be copied without element-wise checks.
    arraycopy_range_checks(src, src_pos, dst, dst_pos, scratch_length,
                           rscratch2, L_failed);

    __ lea(from, Address(src, src_pos, Address::lsl(LogBytesPerHeapOop)));
    __ add(from, from, arrayOopDesc::base_offset_in_bytes(T_OBJECT));
    __ lea(to, Address(dst, dst_pos, Address::lsl(LogBytesPerHeapOop)));
    __ add(to, to, arrayOopDesc::base_offset_in_bytes(T_OBJECT));
    __ movw(count, scratch_length); // length
  __ BIND(L_plain_copy);
    __ b(RuntimeAddress(oop_copy_entry));

  __ BIND(L_checkcast_copy);
    // live at this point:  scratch_src_klass, scratch_length, r15 (dst_klass)
    {
      // Before looking at dst.length, make sure dst is also an objArray.
      __ ldrw(rscratch1, Address(r15, lh_offset));
      __ movw(rscratch2, objArray_lh);
      __ eorw(rscratch1, rscratch1, rscratch2);
      __ cbnzw(rscratch1, L_failed);

      // It is safe to examine both src.length and dst.length.
      arraycopy_range_checks(src, src_pos, dst, dst_pos, scratch_length,
                             r15, L_failed);

      __ load_klass(dst_klass, dst); // reload

      // Marshal the base address arguments now, freeing registers.
      __ lea(from, Address(src, src_pos, Address::lsl(LogBytesPerHeapOop)));
      __ add(from, from, arrayOopDesc::base_offset_in_bytes(T_OBJECT));
      __ lea(to, Address(dst, dst_pos, Address::lsl(LogBytesPerHeapOop)));
      __ add(to, to, arrayOopDesc::base_offset_in_bytes(T_OBJECT));
      __ movw(count, length);           // length (reloaded)
      Register sco_temp = c_rarg3;      // this register is free now
      assert_different_registers(from, to, count, sco_temp,
                                 dst_klass, scratch_src_klass);
      // assert_clean_int(count, sco_temp);

      // Generate the type check.
      const int sco_offset = in_bytes(Klass::super_check_offset_offset());
      __ ldrw(sco_temp, Address(dst_klass, sco_offset));

      // Smashes rscratch1, rscratch2
      generate_type_check(scratch_src_klass, sco_temp, dst_klass, L_plain_copy);

      // Fetch destination element klass from the ObjArrayKlass header.
      int ek_offset = in_bytes(ObjArrayKlass::element_klass_offset());
      __ ldr(dst_klass, Address(dst_klass, ek_offset));
      __ ldrw(sco_temp, Address(dst_klass, sco_offset));

      // the checkcast_copy loop needs two extra arguments:
      assert(c_rarg3 == sco_temp, "#3 already in place");
      // Set up arguments for checkcast_copy_entry.
      __ mov(c_rarg4, dst_klass);  // dst.klass.element_klass
      __ b(RuntimeAddress(checkcast_copy_entry));
    }

  __ BIND(L_failed);
    __ mov(r0, -1);
    __ leave();   // required for proper stackwalking of RuntimeStub frame
    __ ret(lr);

    return start;
  }

  //
  // Generate stub for array fill. If "aligned" is true, the
  // "to" address is assumed to be heapword aligned.
  //
  // Arguments for generated stub:
  //   to:    c_rarg0
  //   value: c_rarg1
  //   count: c_rarg2 treated as signed
  //
  address generate_fill(BasicType t, bool aligned, const char *name) {
    __ align(CodeEntryAlignment);
    StubCodeMark mark(this, "StubRoutines", name);
    address start = __ pc();

    BLOCK_COMMENT("Entry:");

    const Register to        = c_rarg0;  // source array address
    const Register value     = c_rarg1;  // value
    const Register count     = c_rarg2;  // elements count

    const Register bz_base = r10;        // base for block_zero routine
    const Register cnt_words = r11;      // temp register

    __ enter();

    Label L_fill_elements, L_exit1;

    int shift = -1;
    switch (t) {
      case T_BYTE:
        shift = 0;
        __ cmpw(count, 8 >> shift); // Short arrays (< 8 bytes) fill by element
        __ bfi(value, value, 8, 8);   // 8 bit -> 16 bit
        __ bfi(value, value, 16, 16); // 16 bit -> 32 bit
        __ br(Assembler::LO, L_fill_elements);
        break;
      case T_SHORT:
        shift = 1;
        __ cmpw(count, 8 >> shift); // Short arrays (< 8 bytes) fill by element
        __ bfi(value, value, 16, 16); // 16 bit -> 32 bit
        __ br(Assembler::LO, L_fill_elements);
        break;
      case T_INT:
        shift = 2;
        __ cmpw(count, 8 >> shift); // Short arrays (< 8 bytes) fill by element
        __ br(Assembler::LO, L_fill_elements);
        break;
      default: ShouldNotReachHere();
    }

    // Align source address at 8 bytes address boundary.
    Label L_skip_align1, L_skip_align2, L_skip_align4;
    if (!aligned) {
      switch (t) {
        case T_BYTE:
          // One byte misalignment happens only for byte arrays.
          __ tbz(to, 0, L_skip_align1);
          __ strb(value, Address(__ post(to, 1)));
          __ subw(count, count, 1);
          __ bind(L_skip_align1);
          // Fallthrough
        case T_SHORT:
          // Two bytes misalignment happens only for byte and short (char) arrays.
          __ tbz(to, 1, L_skip_align2);
          __ strh(value, Address(__ post(to, 2)));
          __ subw(count, count, 2 >> shift);
          __ bind(L_skip_align2);
          // Fallthrough
        case T_INT:
          // Align to 8 bytes, we know we are 4 byte aligned to start.
          __ tbz(to, 2, L_skip_align4);
          __ strw(value, Address(__ post(to, 4)));
          __ subw(count, count, 4 >> shift);
          __ bind(L_skip_align4);
          break;
        default: ShouldNotReachHere();
      }
    }

    //
    //  Fill large chunks
    //
    __ lsrw(cnt_words, count, 3 - shift); // number of words
    __ bfi(value, value, 32, 32);         // 32 bit -> 64 bit
    __ subw(count, count, cnt_words, Assembler::LSL, 3 - shift);
    if (UseBlockZeroing) {
      Label non_block_zeroing, rest;
      // If the fill value is zero we can use the fast zero_words().
      __ cbnz(value, non_block_zeroing);
      __ mov(bz_base, to);
      __ add(to, to, cnt_words, Assembler::LSL, LogBytesPerWord);
      __ zero_words(bz_base, cnt_words);
      __ b(rest);
      __ bind(non_block_zeroing);
      __ fill_words(to, cnt_words, value);
      __ bind(rest);
    } else {
      __ fill_words(to, cnt_words, value);
    }

    // Remaining count is less than 8 bytes. Fill it by a single store.
    // Note that the total length is no less than 8 bytes.
    if (t == T_BYTE || t == T_SHORT) {
      Label L_exit1;
      __ cbzw(count, L_exit1);
      __ add(to, to, count, Assembler::LSL, shift); // points to the end
      __ str(value, Address(to, -8));    // overwrite some elements
      __ bind(L_exit1);
      __ leave();
      __ ret(lr);
    }

    // Handle copies less than 8 bytes.
    Label L_fill_2, L_fill_4, L_exit2;
    __ bind(L_fill_elements);
    switch (t) {
      case T_BYTE:
        __ tbz(count, 0, L_fill_2);
        __ strb(value, Address(__ post(to, 1)));
        __ bind(L_fill_2);
        __ tbz(count, 1, L_fill_4);
        __ strh(value, Address(__ post(to, 2)));
        __ bind(L_fill_4);
        __ tbz(count, 2, L_exit2);
        __ strw(value, Address(to));
        break;
      case T_SHORT:
        __ tbz(count, 0, L_fill_4);
        __ strh(value, Address(__ post(to, 2)));
        __ bind(L_fill_4);
        __ tbz(count, 1, L_exit2);
        __ strw(value, Address(to));
        break;
      case T_INT:
        __ cbzw(count, L_exit2);
        __ strw(value, Address(to));
        break;
      default: ShouldNotReachHere();
    }
    __ bind(L_exit2);
    __ leave();
    __ ret(lr);
    return start;
  }

  void generate_arraycopy_stubs() {
    address entry;
    address entry_jbyte_arraycopy;
    address entry_jshort_arraycopy;
    address entry_jint_arraycopy;
    address entry_oop_arraycopy;
    address entry_jlong_arraycopy;
    address entry_checkcast_arraycopy;

    generate_copy_longs(copy_f, r0, r1, rscratch2, copy_forwards);
    generate_copy_longs(copy_b, r0, r1, rscratch2, copy_backwards);

    StubRoutines::aarch64::_zero_blocks = generate_zero_blocks();

    //*** jbyte
    // Always need aligned and unaligned versions
    StubRoutines::_jbyte_disjoint_arraycopy         = generate_disjoint_byte_copy(false, &entry,
                                                                                  "jbyte_disjoint_arraycopy");
    StubRoutines::_jbyte_arraycopy                  = generate_conjoint_byte_copy(false, entry,
                                                                                  &entry_jbyte_arraycopy,
                                                                                  "jbyte_arraycopy");
    StubRoutines::_arrayof_jbyte_disjoint_arraycopy = generate_disjoint_byte_copy(true, &entry,
                                                                                  "arrayof_jbyte_disjoint_arraycopy");
    StubRoutines::_arrayof_jbyte_arraycopy          = generate_conjoint_byte_copy(true, entry, NULL,
                                                                                  "arrayof_jbyte_arraycopy");

    //*** jshort
    // Always need aligned and unaligned versions
    StubRoutines::_jshort_disjoint_arraycopy         = generate_disjoint_short_copy(false, &entry,
                                                                                    "jshort_disjoint_arraycopy");
    StubRoutines::_jshort_arraycopy                  = generate_conjoint_short_copy(false, entry,
                                                                                    &entry_jshort_arraycopy,
                                                                                    "jshort_arraycopy");
    StubRoutines::_arrayof_jshort_disjoint_arraycopy = generate_disjoint_short_copy(true, &entry,
                                                                                    "arrayof_jshort_disjoint_arraycopy");
    StubRoutines::_arrayof_jshort_arraycopy          = generate_conjoint_short_copy(true, entry, NULL,
                                                                                    "arrayof_jshort_arraycopy");

    //*** jint
    // Aligned versions
    StubRoutines::_arrayof_jint_disjoint_arraycopy = generate_disjoint_int_copy(true, &entry,
                                                                                "arrayof_jint_disjoint_arraycopy");
    StubRoutines::_arrayof_jint_arraycopy          = generate_conjoint_int_copy(true, entry, &entry_jint_arraycopy,
                                                                                "arrayof_jint_arraycopy");
    // In 64 bit we need both aligned and unaligned versions of jint arraycopy.
    // entry_jint_arraycopy always points to the unaligned version
    StubRoutines::_jint_disjoint_arraycopy         = generate_disjoint_int_copy(false, &entry,
                                                                                "jint_disjoint_arraycopy");
    StubRoutines::_jint_arraycopy                  = generate_conjoint_int_copy(false, entry,
                                                                                &entry_jint_arraycopy,
                                                                                "jint_arraycopy");

    //*** jlong
    // It is always aligned
    StubRoutines::_arrayof_jlong_disjoint_arraycopy = generate_disjoint_long_copy(true, &entry,
                                                                                  "arrayof_jlong_disjoint_arraycopy");
    StubRoutines::_arrayof_jlong_arraycopy          = generate_conjoint_long_copy(true, entry, &entry_jlong_arraycopy,
                                                                                  "arrayof_jlong_arraycopy");
    StubRoutines::_jlong_disjoint_arraycopy         = StubRoutines::_arrayof_jlong_disjoint_arraycopy;
    StubRoutines::_jlong_arraycopy                  = StubRoutines::_arrayof_jlong_arraycopy;

    //*** oops
    {
      // With compressed oops we need unaligned versions; notice that
      // we overwrite entry_oop_arraycopy.
      bool aligned = !UseCompressedOops;

      StubRoutines::_arrayof_oop_disjoint_arraycopy
        = generate_disjoint_oop_copy(aligned, &entry, "arrayof_oop_disjoint_arraycopy",
                                     /*dest_uninitialized*/false);
      StubRoutines::_arrayof_oop_arraycopy
        = generate_conjoint_oop_copy(aligned, entry, &entry_oop_arraycopy, "arrayof_oop_arraycopy",
                                     /*dest_uninitialized*/false);
      // Aligned versions without pre-barriers
      StubRoutines::_arrayof_oop_disjoint_arraycopy_uninit
        = generate_disjoint_oop_copy(aligned, &entry, "arrayof_oop_disjoint_arraycopy_uninit",
                                     /*dest_uninitialized*/true);
      StubRoutines::_arrayof_oop_arraycopy_uninit
        = generate_conjoint_oop_copy(aligned, entry, NULL, "arrayof_oop_arraycopy_uninit",
                                     /*dest_uninitialized*/true);
    }

    StubRoutines::_oop_disjoint_arraycopy            = StubRoutines::_arrayof_oop_disjoint_arraycopy;
    StubRoutines::_oop_arraycopy                     = StubRoutines::_arrayof_oop_arraycopy;
    StubRoutines::_oop_disjoint_arraycopy_uninit     = StubRoutines::_arrayof_oop_disjoint_arraycopy_uninit;
    StubRoutines::_oop_arraycopy_uninit              = StubRoutines::_arrayof_oop_arraycopy_uninit;

    StubRoutines::_checkcast_arraycopy        = generate_checkcast_copy("checkcast_arraycopy", &entry_checkcast_arraycopy);
    StubRoutines::_checkcast_arraycopy_uninit = generate_checkcast_copy("checkcast_arraycopy_uninit", NULL,
                                                                        /*dest_uninitialized*/true);

    StubRoutines::_unsafe_arraycopy    = generate_unsafe_copy("unsafe_arraycopy",
                                                              entry_jbyte_arraycopy,
                                                              entry_jshort_arraycopy,
                                                              entry_jint_arraycopy,
                                                              entry_jlong_arraycopy);

    StubRoutines::_generic_arraycopy   = generate_generic_copy("generic_arraycopy",
                                                               entry_jbyte_arraycopy,
                                                               entry_jshort_arraycopy,
                                                               entry_jint_arraycopy,
                                                               entry_oop_arraycopy,
                                                               entry_jlong_arraycopy,
                                                               entry_checkcast_arraycopy);

    StubRoutines::_jbyte_fill = generate_fill(T_BYTE, false, "jbyte_fill");
    StubRoutines::_jshort_fill = generate_fill(T_SHORT, false, "jshort_fill");
    StubRoutines::_jint_fill = generate_fill(T_INT, false, "jint_fill");
    StubRoutines::_arrayof_jbyte_fill = generate_fill(T_BYTE, true, "arrayof_jbyte_fill");
    StubRoutines::_arrayof_jshort_fill = generate_fill(T_SHORT, true, "arrayof_jshort_fill");
    StubRoutines::_arrayof_jint_fill = generate_fill(T_INT, true, "arrayof_jint_fill");
  }

  void generate_math_stubs() { Unimplemented(); }

  // Arguments:
  //
  // Inputs:
  //   c_rarg0   - source byte array address
  //   c_rarg1   - destination byte array address
  //   c_rarg2   - K (key) in little endian int array
  //
  address generate_aescrypt_encryptBlock() {
    __ align(CodeEntryAlignment);
    StubCodeMark mark(this, "StubRoutines", "aescrypt_encryptBlock");

    Label L_doLast;

    const Register from        = c_rarg0;  // source array address
    const Register to          = c_rarg1;  // destination array address
    const Register key         = c_rarg2;  // key array address
    const Register keylen      = rscratch1;

    address start = __ pc();
    __ enter();

    __ ldrw(keylen, Address(key, arrayOopDesc::length_offset_in_bytes() - arrayOopDesc::base_offset_in_bytes(T_INT)));

    __ ld1(v0, __ T16B, from); // get 16 bytes of input

    __ ld1(v1, v2, v3, v4, __ T16B, __ post(key, 64));
    __ rev32(v1, __ T16B, v1);
    __ rev32(v2, __ T16B, v2);
    __ rev32(v3, __ T16B, v3);
    __ rev32(v4, __ T16B, v4);
    __ aese(v0, v1);
    __ aesmc(v0, v0);
    __ aese(v0, v2);
    __ aesmc(v0, v0);
    __ aese(v0, v3);
    __ aesmc(v0, v0);
    __ aese(v0, v4);
    __ aesmc(v0, v0);

    __ ld1(v1, v2, v3, v4, __ T16B, __ post(key, 64));
    __ rev32(v1, __ T16B, v1);
    __ rev32(v2, __ T16B, v2);
    __ rev32(v3, __ T16B, v3);
    __ rev32(v4, __ T16B, v4);
    __ aese(v0, v1);
    __ aesmc(v0, v0);
    __ aese(v0, v2);
    __ aesmc(v0, v0);
    __ aese(v0, v3);
    __ aesmc(v0, v0);
    __ aese(v0, v4);
    __ aesmc(v0, v0);

    __ ld1(v1, v2, __ T16B, __ post(key, 32));
    __ rev32(v1, __ T16B, v1);
    __ rev32(v2, __ T16B, v2);

    __ cmpw(keylen, 44);
    __ br(Assembler::EQ, L_doLast);

    __ aese(v0, v1);
    __ aesmc(v0, v0);
    __ aese(v0, v2);
    __ aesmc(v0, v0);

    __ ld1(v1, v2, __ T16B, __ post(key, 32));
    __ rev32(v1, __ T16B, v1);
    __ rev32(v2, __ T16B, v2);

    __ cmpw(keylen, 52);
    __ br(Assembler::EQ, L_doLast);

    __ aese(v0, v1);
    __ aesmc(v0, v0);
    __ aese(v0, v2);
    __ aesmc(v0, v0);

    __ ld1(v1, v2, __ T16B, __ post(key, 32));
    __ rev32(v1, __ T16B, v1);
    __ rev32(v2, __ T16B, v2);

    __ BIND(L_doLast);

    __ aese(v0, v1);
    __ aesmc(v0, v0);
    __ aese(v0, v2);

    __ ld1(v1, __ T16B, key);
    __ rev32(v1, __ T16B, v1);
    __ eor(v0, __ T16B, v0, v1);

    __ st1(v0, __ T16B, to);

    __ mov(r0, 0);

    __ leave();
    __ ret(lr);

    return start;
  }

  // Arguments:
  //
  // Inputs:
  //   c_rarg0   - source byte array address
  //   c_rarg1   - destination byte array address
  //   c_rarg2   - K (key) in little endian int array
  //
  address generate_aescrypt_decryptBlock() {
    assert(UseAES, "need AES instructions and misaligned SSE support");
    __ align(CodeEntryAlignment);
    StubCodeMark mark(this, "StubRoutines", "aescrypt_decryptBlock");
    Label L_doLast;

    const Register from        = c_rarg0;  // source array address
    const Register to          = c_rarg1;  // destination array address
    const Register key         = c_rarg2;  // key array address
    const Register keylen      = rscratch1;

    address start = __ pc();
    __ enter(); // required for proper stackwalking of RuntimeStub frame

    __ ldrw(keylen, Address(key, arrayOopDesc::length_offset_in_bytes() - arrayOopDesc::base_offset_in_bytes(T_INT)));

    __ ld1(v0, __ T16B, from); // get 16 bytes of input

    __ ld1(v5, __ T16B, __ post(key, 16));
    __ rev32(v5, __ T16B, v5);

    __ ld1(v1, v2, v3, v4, __ T16B, __ post(key, 64));
    __ rev32(v1, __ T16B, v1);
    __ rev32(v2, __ T16B, v2);
    __ rev32(v3, __ T16B, v3);
    __ rev32(v4, __ T16B, v4);
    __ aesd(v0, v1);
    __ aesimc(v0, v0);
    __ aesd(v0, v2);
    __ aesimc(v0, v0);
    __ aesd(v0, v3);
    __ aesimc(v0, v0);
    __ aesd(v0, v4);
    __ aesimc(v0, v0);

    __ ld1(v1, v2, v3, v4, __ T16B, __ post(key, 64));
    __ rev32(v1, __ T16B, v1);
    __ rev32(v2, __ T16B, v2);
    __ rev32(v3, __ T16B, v3);
    __ rev32(v4, __ T16B, v4);
    __ aesd(v0, v1);
    __ aesimc(v0, v0);
    __ aesd(v0, v2);
    __ aesimc(v0, v0);
    __ aesd(v0, v3);
    __ aesimc(v0, v0);
    __ aesd(v0, v4);
    __ aesimc(v0, v0);

    __ ld1(v1, v2, __ T16B, __ post(key, 32));
    __ rev32(v1, __ T16B, v1);
    __ rev32(v2, __ T16B, v2);

    __ cmpw(keylen, 44);
    __ br(Assembler::EQ, L_doLast);

    __ aesd(v0, v1);
    __ aesimc(v0, v0);
    __ aesd(v0, v2);
    __ aesimc(v0, v0);

    __ ld1(v1, v2, __ T16B, __ post(key, 32));
    __ rev32(v1, __ T16B, v1);
    __ rev32(v2, __ T16B, v2);

    __ cmpw(keylen, 52);
    __ br(Assembler::EQ, L_doLast);

    __ aesd(v0, v1);
    __ aesimc(v0, v0);
    __ aesd(v0, v2);
    __ aesimc(v0, v0);

    __ ld1(v1, v2, __ T16B, __ post(key, 32));
    __ rev32(v1, __ T16B, v1);
    __ rev32(v2, __ T16B, v2);

    __ BIND(L_doLast);

    __ aesd(v0, v1);
    __ aesimc(v0, v0);
    __ aesd(v0, v2);

    __ eor(v0, __ T16B, v0, v5);

    __ st1(v0, __ T16B, to);

    __ mov(r0, 0);

    __ leave();
    __ ret(lr);

    return start;
  }

  // Arguments:
  //
  // Inputs:
  //   c_rarg0   - source byte array address
  //   c_rarg1   - destination byte array address
  //   c_rarg2   - K (key) in little endian int array
  //   c_rarg3   - r vector byte array address
  //   c_rarg4   - input length
  //
  // Output:
  //   x0        - input length
  //
  address generate_cipherBlockChaining_encryptAESCrypt() {
    assert(UseAES, "need AES instructions and misaligned SSE support");
    __ align(CodeEntryAlignment);
    StubCodeMark mark(this, "StubRoutines", "cipherBlockChaining_encryptAESCrypt");

    Label L_loadkeys_44, L_loadkeys_52, L_aes_loop, L_rounds_44, L_rounds_52;

    const Register from        = c_rarg0;  // source array address
    const Register to          = c_rarg1;  // destination array address
    const Register key         = c_rarg2;  // key array address
    const Register rvec        = c_rarg3;  // r byte array initialized from initvector array address
                                           // and left with the results of the last encryption block
    const Register len_reg     = c_rarg4;  // src len (must be multiple of blocksize 16)
    const Register keylen      = rscratch1;

    address start = __ pc();

      __ enter();

      __ movw(rscratch2, len_reg);

      __ ldrw(keylen, Address(key, arrayOopDesc::length_offset_in_bytes() - arrayOopDesc::base_offset_in_bytes(T_INT)));

      __ ld1(v0, __ T16B, rvec);

      __ cmpw(keylen, 52);
      __ br(Assembler::CC, L_loadkeys_44);
      __ br(Assembler::EQ, L_loadkeys_52);

      __ ld1(v17, v18, __ T16B, __ post(key, 32));
      __ rev32(v17, __ T16B, v17);
      __ rev32(v18, __ T16B, v18);
    __ BIND(L_loadkeys_52);
      __ ld1(v19, v20, __ T16B, __ post(key, 32));
      __ rev32(v19, __ T16B, v19);
      __ rev32(v20, __ T16B, v20);
    __ BIND(L_loadkeys_44);
      __ ld1(v21, v22, v23, v24, __ T16B, __ post(key, 64));
      __ rev32(v21, __ T16B, v21);
      __ rev32(v22, __ T16B, v22);
      __ rev32(v23, __ T16B, v23);
      __ rev32(v24, __ T16B, v24);
      __ ld1(v25, v26, v27, v28, __ T16B, __ post(key, 64));
      __ rev32(v25, __ T16B, v25);
      __ rev32(v26, __ T16B, v26);
      __ rev32(v27, __ T16B, v27);
      __ rev32(v28, __ T16B, v28);
      __ ld1(v29, v30, v31, __ T16B, key);
      __ rev32(v29, __ T16B, v29);
      __ rev32(v30, __ T16B, v30);
      __ rev32(v31, __ T16B, v31);

    __ BIND(L_aes_loop);
      __ ld1(v1, __ T16B, __ post(from, 16));
      __ eor(v0, __ T16B, v0, v1);

      __ br(Assembler::CC, L_rounds_44);
      __ br(Assembler::EQ, L_rounds_52);

      __ aese(v0, v17); __ aesmc(v0, v0);
      __ aese(v0, v18); __ aesmc(v0, v0);
    __ BIND(L_rounds_52);
      __ aese(v0, v19); __ aesmc(v0, v0);
      __ aese(v0, v20); __ aesmc(v0, v0);
    __ BIND(L_rounds_44);
      __ aese(v0, v21); __ aesmc(v0, v0);
      __ aese(v0, v22); __ aesmc(v0, v0);
      __ aese(v0, v23); __ aesmc(v0, v0);
      __ aese(v0, v24); __ aesmc(v0, v0);
      __ aese(v0, v25); __ aesmc(v0, v0);
      __ aese(v0, v26); __ aesmc(v0, v0);
      __ aese(v0, v27); __ aesmc(v0, v0);
      __ aese(v0, v28); __ aesmc(v0, v0);
      __ aese(v0, v29); __ aesmc(v0, v0);
      __ aese(v0, v30);
      __ eor(v0, __ T16B, v0, v31);

      __ st1(v0, __ T16B, __ post(to, 16));

      __ subw(len_reg, len_reg, 16);
      __ cbnzw(len_reg, L_aes_loop);

      __ st1(v0, __ T16B, rvec);

      __ mov(r0, rscratch2);

      __ leave();
      __ ret(lr);

      return start;
  }

  // Arguments:
  //
  // Inputs:
  //   c_rarg0   - source byte array address
  //   c_rarg1   - destination byte array address
  //   c_rarg2   - K (key) in little endian int array
  //   c_rarg3   - r vector byte array address
  //   c_rarg4   - input length
  //
  // Output:
  //   r0        - input length
  //
  address generate_cipherBlockChaining_decryptAESCrypt() {
    assert(UseAES, "need AES instructions and misaligned SSE support");
    __ align(CodeEntryAlignment);
    StubCodeMark mark(this, "StubRoutines", "cipherBlockChaining_decryptAESCrypt");

    Label L_loadkeys_44, L_loadkeys_52, L_aes_loop, L_rounds_44, L_rounds_52;

    const Register from        = c_rarg0;  // source array address
    const Register to          = c_rarg1;  // destination array address
    const Register key         = c_rarg2;  // key array address
    const Register rvec        = c_rarg3;  // r byte array initialized from initvector array address
                                           // and left with the results of the last encryption block
    const Register len_reg     = c_rarg4;  // src len (must be multiple of blocksize 16)
    const Register keylen      = rscratch1;

    address start = __ pc();

      __ enter();

      __ movw(rscratch2, len_reg);

      __ ldrw(keylen, Address(key, arrayOopDesc::length_offset_in_bytes() - arrayOopDesc::base_offset_in_bytes(T_INT)));

      __ ld1(v2, __ T16B, rvec);

      __ ld1(v31, __ T16B, __ post(key, 16));
      __ rev32(v31, __ T16B, v31);

      __ cmpw(keylen, 52);
      __ br(Assembler::CC, L_loadkeys_44);
      __ br(Assembler::EQ, L_loadkeys_52);

      __ ld1(v17, v18, __ T16B, __ post(key, 32));
      __ rev32(v17, __ T16B, v17);
      __ rev32(v18, __ T16B, v18);
    __ BIND(L_loadkeys_52);
      __ ld1(v19, v20, __ T16B, __ post(key, 32));
      __ rev32(v19, __ T16B, v19);
      __ rev32(v20, __ T16B, v20);
    __ BIND(L_loadkeys_44);
      __ ld1(v21, v22, v23, v24, __ T16B, __ post(key, 64));
      __ rev32(v21, __ T16B, v21);
      __ rev32(v22, __ T16B, v22);
      __ rev32(v23, __ T16B, v23);
      __ rev32(v24, __ T16B, v24);
      __ ld1(v25, v26, v27, v28, __ T16B, __ post(key, 64));
      __ rev32(v25, __ T16B, v25);
      __ rev32(v26, __ T16B, v26);
      __ rev32(v27, __ T16B, v27);
      __ rev32(v28, __ T16B, v28);
      __ ld1(v29, v30, __ T16B, key);
      __ rev32(v29, __ T16B, v29);
      __ rev32(v30, __ T16B, v30);

    __ BIND(L_aes_loop);
      __ ld1(v0, __ T16B, __ post(from, 16));
      __ orr(v1, __ T16B, v0, v0);

      __ br(Assembler::CC, L_rounds_44);
      __ br(Assembler::EQ, L_rounds_52);

      __ aesd(v0, v17); __ aesimc(v0, v0);
      __ aesd(v0, v18); __ aesimc(v0, v0);
    __ BIND(L_rounds_52);
      __ aesd(v0, v19); __ aesimc(v0, v0);
      __ aesd(v0, v20); __ aesimc(v0, v0);
    __ BIND(L_rounds_44);
      __ aesd(v0, v21); __ aesimc(v0, v0);
      __ aesd(v0, v22); __ aesimc(v0, v0);
      __ aesd(v0, v23); __ aesimc(v0, v0);
      __ aesd(v0, v24); __ aesimc(v0, v0);
      __ aesd(v0, v25); __ aesimc(v0, v0);
      __ aesd(v0, v26); __ aesimc(v0, v0);
      __ aesd(v0, v27); __ aesimc(v0, v0);
      __ aesd(v0, v28); __ aesimc(v0, v0);
      __ aesd(v0, v29); __ aesimc(v0, v0);
      __ aesd(v0, v30);
      __ eor(v0, __ T16B, v0, v31);
      __ eor(v0, __ T16B, v0, v2);

      __ st1(v0, __ T16B, __ post(to, 16));
      __ orr(v2, __ T16B, v1, v1);

      __ subw(len_reg, len_reg, 16);
      __ cbnzw(len_reg, L_aes_loop);

      __ st1(v2, __ T16B, rvec);

      __ mov(r0, rscratch2);

      __ leave();
      __ ret(lr);

    return start;
  }

  // CTR AES crypt.
  // Arguments:
  //
  // Inputs:
  //   c_rarg0   - source byte array address
  //   c_rarg1   - destination byte array address
  //   c_rarg2   - K (key) in little endian int array
  //   c_rarg3   - counter vector byte array address
  //   c_rarg4   - input length
  //   c_rarg5   - saved encryptedCounter start
  //   c_rarg6   - saved used length
  //
  // Output:
  //   r0       - input length
  //
  address generate_counterMode_AESCrypt() {
    const Register in = c_rarg0;
    const Register out = c_rarg1;
    const Register key = c_rarg2;
    const Register counter = c_rarg3;
    const Register saved_len = c_rarg4, len = r10;
    const Register saved_encrypted_ctr = c_rarg5;
    const Register used_ptr = c_rarg6, used = r12;

    const Register offset = r7;
    const Register keylen = r11;

    const unsigned char block_size = 16;
    const int bulk_width = 4;
    // NB: bulk_width can be 4 or 8. 8 gives slightly faster
    // performance with larger data sizes, but it also means that the
    // fast path isn't used until you have at least 8 blocks, and up
    // to 127 bytes of data will be executed on the slow path. For
    // that reason, and also so as not to blow away too much icache, 4
    // blocks seems like a sensible compromise.

    // Algorithm:
    //
    //    if (len == 0) {
    //        goto DONE;
    //    }
    //    int result = len;
    //    do {
    //        if (used >= blockSize) {
    //            if (len >= bulk_width * blockSize) {
    //                CTR_large_block();
    //                if (len == 0)
    //                    goto DONE;
    //            }
    //            for (;;) {
    //                16ByteVector v0 = counter;
    //                embeddedCipher.encryptBlock(v0, 0, encryptedCounter, 0);
    //                used = 0;
    //                if (len < blockSize)
    //                    break;    /* goto NEXT */
    //                16ByteVector v1 = load16Bytes(in, offset);
    //                v1 = v1 ^ encryptedCounter;
    //                store16Bytes(out, offset);
    //                used = blockSize;
    //                offset += blockSize;
    //                len -= blockSize;
    //                if (len == 0)
    //                    goto DONE;
    //            }
    //        }
    //      NEXT:
    //        out[outOff++] = (byte)(in[inOff++] ^ encryptedCounter[used++]);
    //        len--;
    //    } while (len != 0);
    //  DONE:
    //    return result;
    //
    // CTR_large_block()
    //    Wide bulk encryption of whole blocks.

    __ align(CodeEntryAlignment);
    StubCodeMark mark(this, "StubRoutines", "counterMode_AESCrypt");
    const address start = __ pc();
    __ enter();

    Label DONE, CTR_large_block, large_block_return;
    __ ldrw(used, Address(used_ptr));
    __ cbzw(saved_len, DONE);

    __ mov(len, saved_len);
    __ mov(offset, 0);

    // Compute #rounds for AES based on the length of the key array
    __ ldrw(keylen, Address(key, arrayOopDesc::length_offset_in_bytes() - arrayOopDesc::base_offset_in_bytes(T_INT)));

    __ aesenc_loadkeys(key, keylen);

    {
      Label L_CTR_loop, NEXT;

      __ bind(L_CTR_loop);

      __ cmp(used, block_size);
      __ br(__ LO, NEXT);

      // Maybe we have a lot of data
      __ subsw(rscratch1, len, bulk_width * block_size);
      __ br(__ HS, CTR_large_block);
      __ BIND(large_block_return);
      __ cbzw(len, DONE);

      // Setup the counter
      __ movi(v4, __ T4S, 0);
      __ movi(v5, __ T4S, 1);
      __ ins(v4, __ S, v5, 3, 3); // v4 contains { 0, 0, 0, 1 }

      __ ld1(v0, __ T16B, counter); // Load the counter into v0
      __ rev32(v16, __ T16B, v0);
      __ addv(v16, __ T4S, v16, v4);
      __ rev32(v16, __ T16B, v16);
      __ st1(v16, __ T16B, counter); // Save the incremented counter back

      {
        // We have fewer than bulk_width blocks of data left. Encrypt
        // them one by one until there is less than a full block
        // remaining, being careful to save both the encrypted counter
        // and the counter.

        Label inner_loop;
        __ bind(inner_loop);
        // Counter to encrypt is in v0
        __ aesecb_encrypt(noreg, noreg, keylen);
        __ st1(v0, __ T16B, saved_encrypted_ctr);

        // Do we have a remaining full block?

        __ mov(used, 0);
        __ cmp(len, block_size);
        __ br(__ LO, NEXT);

        // Yes, we have a full block
        __ ldrq(v1, Address(in, offset));
        __ eor(v1, __ T16B, v1, v0);
        __ strq(v1, Address(out, offset));
        __ mov(used, block_size);
        __ add(offset, offset, block_size);

        __ subw(len, len, block_size);
        __ cbzw(len, DONE);

        // Increment the counter, store it back
        __ orr(v0, __ T16B, v16, v16);
        __ rev32(v16, __ T16B, v16);
        __ addv(v16, __ T4S, v16, v4);
        __ rev32(v16, __ T16B, v16);
        __ st1(v16, __ T16B, counter); // Save the incremented counter back

        __ b(inner_loop);
      }

      __ BIND(NEXT);

      // Encrypt a single byte, and loop.
      // We expect this to be a rare event.
      __ ldrb(rscratch1, Address(in, offset));
      __ ldrb(rscratch2, Address(saved_encrypted_ctr, used));
      __ eor(rscratch1, rscratch1, rscratch2);
      __ strb(rscratch1, Address(out, offset));
      __ add(offset, offset, 1);
      __ add(used, used, 1);
      __ subw(len, len,1);
      __ cbnzw(len, L_CTR_loop);
    }

    __ bind(DONE);
    __ strw(used, Address(used_ptr));
    __ mov(r0, saved_len);

    __ leave(); // required for proper stackwalking of RuntimeStub frame
    __ ret(lr);

    // Bulk encryption

    __ BIND (CTR_large_block);
    assert(bulk_width == 4 || bulk_width == 8, "must be");

    if (bulk_width == 8) {
      __ sub(sp, sp, 4 * 16);
      __ st1(v12, v13, v14, v15, __ T16B, Address(sp));
    }
    __ sub(sp, sp, 4 * 16);
    __ st1(v8, v9, v10, v11, __ T16B, Address(sp));
    RegSet saved_regs = (RegSet::of(in, out, offset)
                         + RegSet::of(saved_encrypted_ctr, used_ptr, len));
    __ push(saved_regs, sp);
    __ andr(len, len, -16 * bulk_width);  // 8/4 encryptions, 16 bytes per encryption
    __ add(in, in, offset);
    __ add(out, out, offset);

    // Keys should already be loaded into the correct registers

    __ ld1(v0, __ T16B, counter); // v0 contains the first counter
    __ rev32(v16, __ T16B, v0); // v16 contains byte-reversed counter

    // AES/CTR loop
    {
      Label L_CTR_loop;
      __ BIND(L_CTR_loop);

      // Setup the counters
      __ movi(v8, __ T4S, 0);
      __ movi(v9, __ T4S, 1);
      __ ins(v8, __ S, v9, 3, 3); // v8 contains { 0, 0, 0, 1 }

      for (FloatRegister f = v0; f < v0 + bulk_width; f++) {
        __ rev32(f, __ T16B, v16);
        __ addv(v16, __ T4S, v16, v8);
      }

      __ ld1(v8, v9, v10, v11, __ T16B, __ post(in, 4 * 16));

      // Encrypt the counters
      __ aesecb_encrypt(noreg, noreg, keylen, v0, bulk_width);

      if (bulk_width == 8) {
        __ ld1(v12, v13, v14, v15, __ T16B, __ post(in, 4 * 16));
      }

      // XOR the encrypted counters with the inputs
      for (int i = 0; i < bulk_width; i++) {
        __ eor(v0 + i, __ T16B, v0 + i, v8 + i);
      }

      // Write the encrypted data
      __ st1(v0, v1, v2, v3, __ T16B, __ post(out, 4 * 16));
      if (bulk_width == 8) {
        __ st1(v4, v5, v6, v7, __ T16B, __ post(out, 4 * 16));
      }

      __ subw(len, len, 16 * bulk_width);
      __ cbnzw(len, L_CTR_loop);
    }

    // Save the counter back where it goes
    __ rev32(v16, __ T16B, v16);
    __ st1(v16, __ T16B, counter);

    __ pop(saved_regs, sp);

    __ ld1(v8, v9, v10, v11, __ T16B, __ post(sp, 4 * 16));
    if (bulk_width == 8) {
      __ ld1(v12, v13, v14, v15, __ T16B, __ post(sp, 4 * 16));
    }

    __ andr(rscratch1, len, -16 * bulk_width);
    __ sub(len, len, rscratch1);
    __ add(offset, offset, rscratch1);
    __ mov(used, 16);
    __ strw(used, Address(used_ptr));
    __ b(large_block_return);

    return start;
  }

  // Arguments:
  //
  // Inputs:
  //   c_rarg0   - byte[]  source+offset
  //   c_rarg1   - int[]   SHA.state
  //   c_rarg2   - int     offset
  //   c_rarg3   - int     limit
  //
  address generate_sha1_implCompress(bool multi_block, const char *name) {
    __ align(CodeEntryAlignment);
    StubCodeMark mark(this, "StubRoutines", name);
    address start = __ pc();

    Register buf   = c_rarg0;
    Register state = c_rarg1;
    Register ofs   = c_rarg2;
    Register limit = c_rarg3;

    Label keys;
    Label sha1_loop;

    // load the keys into v0..v3
    __ adr(rscratch1, keys);
    __ ld4r(v0, v1, v2, v3, __ T4S, Address(rscratch1));
    // load 5 words state into v6, v7
    __ ldrq(v6, Address(state, 0));
    __ ldrs(v7, Address(state, 16));


    __ BIND(sha1_loop);
    // load 64 bytes of data into v16..v19
    __ ld1(v16, v17, v18, v19, __ T4S, multi_block ? __ post(buf, 64) : buf);
    __ rev32(v16, __ T16B, v16);
    __ rev32(v17, __ T16B, v17);
    __ rev32(v18, __ T16B, v18);
    __ rev32(v19, __ T16B, v19);

    // do the sha1
    __ addv(v4, __ T4S, v16, v0);
    __ orr(v20, __ T16B, v6, v6);

    FloatRegister d0 = v16;
    FloatRegister d1 = v17;
    FloatRegister d2 = v18;
    FloatRegister d3 = v19;

    for (int round = 0; round < 20; round++) {
      FloatRegister tmp1 = (round & 1) ? v4 : v5;
      FloatRegister tmp2 = (round & 1) ? v21 : v22;
      FloatRegister tmp3 = round ? ((round & 1) ? v22 : v21) : v7;
      FloatRegister tmp4 = (round & 1) ? v5 : v4;
      FloatRegister key = (round < 4) ? v0 : ((round < 9) ? v1 : ((round < 14) ? v2 : v3));

      if (round < 16) __ sha1su0(d0, __ T4S, d1, d2);
      if (round < 19) __ addv(tmp1, __ T4S, d1, key);
      __ sha1h(tmp2, __ T4S, v20);
      if (round < 5)
        __ sha1c(v20, __ T4S, tmp3, tmp4);
      else if (round < 10 || round >= 15)
        __ sha1p(v20, __ T4S, tmp3, tmp4);
      else
        __ sha1m(v20, __ T4S, tmp3, tmp4);
      if (round < 16) __ sha1su1(d0, __ T4S, d3);

      tmp1 = d0; d0 = d1; d1 = d2; d2 = d3; d3 = tmp1;
    }

    __ addv(v7, __ T2S, v7, v21);
    __ addv(v6, __ T4S, v6, v20);

    if (multi_block) {
      __ add(ofs, ofs, 64);
      __ cmp(ofs, limit);
      __ br(Assembler::LE, sha1_loop);
      __ mov(c_rarg0, ofs); // return ofs
    }

    __ strq(v6, Address(state, 0));
    __ strs(v7, Address(state, 16));

    __ ret(lr);

    __ bind(keys);
    __ emit_int32(0x5a827999);
    __ emit_int32(0x6ed9eba1);
    __ emit_int32(0x8f1bbcdc);
    __ emit_int32(0xca62c1d6);

    return start;
  }


  // Arguments:
  //
  // Inputs:
  //   c_rarg0   - byte[]  source+offset
  //   c_rarg1   - int[]   SHA.state
  //   c_rarg2   - int     offset
  //   c_rarg3   - int     limit
  //
  address generate_sha256_implCompress(bool multi_block, const char *name) {
    static const uint32_t round_consts[64] = {
      0x428a2f98, 0x71374491, 0xb5c0fbcf, 0xe9b5dba5,
      0x3956c25b, 0x59f111f1, 0x923f82a4, 0xab1c5ed5,
      0xd807aa98, 0x12835b01, 0x243185be, 0x550c7dc3,
      0x72be5d74, 0x80deb1fe, 0x9bdc06a7, 0xc19bf174,
      0xe49b69c1, 0xefbe4786, 0x0fc19dc6, 0x240ca1cc,
      0x2de92c6f, 0x4a7484aa, 0x5cb0a9dc, 0x76f988da,
      0x983e5152, 0xa831c66d, 0xb00327c8, 0xbf597fc7,
      0xc6e00bf3, 0xd5a79147, 0x06ca6351, 0x14292967,
      0x27b70a85, 0x2e1b2138, 0x4d2c6dfc, 0x53380d13,
      0x650a7354, 0x766a0abb, 0x81c2c92e, 0x92722c85,
      0xa2bfe8a1, 0xa81a664b, 0xc24b8b70, 0xc76c51a3,
      0xd192e819, 0xd6990624, 0xf40e3585, 0x106aa070,
      0x19a4c116, 0x1e376c08, 0x2748774c, 0x34b0bcb5,
      0x391c0cb3, 0x4ed8aa4a, 0x5b9cca4f, 0x682e6ff3,
      0x748f82ee, 0x78a5636f, 0x84c87814, 0x8cc70208,
      0x90befffa, 0xa4506ceb, 0xbef9a3f7, 0xc67178f2,
    };
    __ align(CodeEntryAlignment);
    StubCodeMark mark(this, "StubRoutines", name);
    address start = __ pc();

    Register buf   = c_rarg0;
    Register state = c_rarg1;
    Register ofs   = c_rarg2;
    Register limit = c_rarg3;

    Label sha1_loop;

    __ stpd(v8, v9, __ pre(sp, -32));
    __ stpd(v10, v11, Address(sp, 16));

// dga == v0
// dgb == v1
// dg0 == v2
// dg1 == v3
// dg2 == v4
// t0 == v6
// t1 == v7

    // load 16 keys to v16..v31
    __ lea(rscratch1, ExternalAddress((address)round_consts));
    __ ld1(v16, v17, v18, v19, __ T4S, __ post(rscratch1, 64));
    __ ld1(v20, v21, v22, v23, __ T4S, __ post(rscratch1, 64));
    __ ld1(v24, v25, v26, v27, __ T4S, __ post(rscratch1, 64));
    __ ld1(v28, v29, v30, v31, __ T4S, rscratch1);

    // load 8 words (256 bits) state
    __ ldpq(v0, v1, state);

    __ BIND(sha1_loop);
    // load 64 bytes of data into v8..v11
    __ ld1(v8, v9, v10, v11, __ T4S, multi_block ? __ post(buf, 64) : buf);
    __ rev32(v8, __ T16B, v8);
    __ rev32(v9, __ T16B, v9);
    __ rev32(v10, __ T16B, v10);
    __ rev32(v11, __ T16B, v11);

    __ addv(v6, __ T4S, v8, v16);
    __ orr(v2, __ T16B, v0, v0);
    __ orr(v3, __ T16B, v1, v1);

    FloatRegister d0 = v8;
    FloatRegister d1 = v9;
    FloatRegister d2 = v10;
    FloatRegister d3 = v11;


    for (int round = 0; round < 16; round++) {
      FloatRegister tmp1 = (round & 1) ? v6 : v7;
      FloatRegister tmp2 = (round & 1) ? v7 : v6;
      FloatRegister tmp3 = (round & 1) ? v2 : v4;
      FloatRegister tmp4 = (round & 1) ? v4 : v2;

      if (round < 12) __ sha256su0(d0, __ T4S, d1);
       __ orr(v4, __ T16B, v2, v2);
      if (round < 15)
        __ addv(tmp1, __ T4S, d1, as_FloatRegister(round + 17));
      __ sha256h(v2, __ T4S, v3, tmp2);
      __ sha256h2(v3, __ T4S, v4, tmp2);
      if (round < 12) __ sha256su1(d0, __ T4S, d2, d3);

      tmp1 = d0; d0 = d1; d1 = d2; d2 = d3; d3 = tmp1;
    }

    __ addv(v0, __ T4S, v0, v2);
    __ addv(v1, __ T4S, v1, v3);

    if (multi_block) {
      __ add(ofs, ofs, 64);
      __ cmp(ofs, limit);
      __ br(Assembler::LE, sha1_loop);
      __ mov(c_rarg0, ofs); // return ofs
    }

    __ ldpd(v10, v11, Address(sp, 16));
    __ ldpd(v8, v9, __ post(sp, 32));

    __ stpq(v0, v1, state);

    __ ret(lr);

    return start;
  }

  // Safefetch stubs.
  void generate_safefetch(const char* name, int size, address* entry,
                          address* fault_pc, address* continuation_pc) {
    // safefetch signatures:
    //   int      SafeFetch32(int*      adr, int      errValue);
    //   intptr_t SafeFetchN (intptr_t* adr, intptr_t errValue);
    //
    // arguments:
    //   c_rarg0 = adr
    //   c_rarg1 = errValue
    //
    // result:
    //   PPC_RET  = *adr or errValue

    StubCodeMark mark(this, "StubRoutines", name);

    // Entry point, pc or function descriptor.
    *entry = __ pc();

    // Load *adr into c_rarg1, may fault.
    *fault_pc = __ pc();
    switch (size) {
      case 4:
        // int32_t
        __ ldrw(c_rarg1, Address(c_rarg0, 0));
        break;
      case 8:
        // int64_t
        __ ldr(c_rarg1, Address(c_rarg0, 0));
        break;
      default:
        ShouldNotReachHere();
    }

    // return errValue or *adr
    *continuation_pc = __ pc();
    __ mov(r0, c_rarg1);
    __ ret(lr);
  }

  /**
   *  Arguments:
   *
   * Inputs:
   *   c_rarg0   - int crc
   *   c_rarg1   - byte* buf
   *   c_rarg2   - int length
   *
   * Ouput:
   *       rax   - int crc result
   */
  address generate_updateBytesCRC32() {
    assert(UseCRC32Intrinsics, "what are we doing here?");

    __ align(CodeEntryAlignment);
    StubCodeMark mark(this, "StubRoutines", "updateBytesCRC32");

    address start = __ pc();

    const Register crc   = c_rarg0;  // crc
    const Register buf   = c_rarg1;  // source java byte array address
    const Register len   = c_rarg2;  // length
    const Register table0 = c_rarg3; // crc_table address
    const Register table1 = c_rarg4;
    const Register table2 = c_rarg5;
    const Register table3 = c_rarg6;
    const Register tmp3 = c_rarg7;

    BLOCK_COMMENT("Entry:");
    __ enter(); // required for proper stackwalking of RuntimeStub frame

    __ kernel_crc32(crc, buf, len,
              table0, table1, table2, table3, rscratch1, rscratch2, tmp3);

    __ leave(); // required for proper stackwalking of RuntimeStub frame
    __ ret(lr);

    return start;
  }

  /**
   *  Arguments:
   *
   * Inputs:
   *   c_rarg0   - int crc
   *   c_rarg1   - byte* buf
   *   c_rarg2   - int length
   *   c_rarg3   - int* table
   *
   * Ouput:
   *       r0   - int crc result
   */
  address generate_updateBytesCRC32C() {
    assert(UseCRC32CIntrinsics, "what are we doing here?");

    __ align(CodeEntryAlignment);
    StubCodeMark mark(this, "StubRoutines", "updateBytesCRC32C");

    address start = __ pc();

    const Register crc   = c_rarg0;  // crc
    const Register buf   = c_rarg1;  // source java byte array address
    const Register len   = c_rarg2;  // length
    const Register table0 = c_rarg3; // crc_table address
    const Register table1 = c_rarg4;
    const Register table2 = c_rarg5;
    const Register table3 = c_rarg6;
    const Register tmp3 = c_rarg7;

    BLOCK_COMMENT("Entry:");
    __ enter(); // required for proper stackwalking of RuntimeStub frame

    __ kernel_crc32c(crc, buf, len,
              table0, table1, table2, table3, rscratch1, rscratch2, tmp3);

    __ leave(); // required for proper stackwalking of RuntimeStub frame
    __ ret(lr);

    return start;
  }

  /***
   *  Arguments:
   *
   *  Inputs:
   *   c_rarg0   - int   adler
   *   c_rarg1   - byte* buff
   *   c_rarg2   - int   len
   *
   * Output:
   *   c_rarg0   - int adler result
   */
  address generate_updateBytesAdler32() {
    __ align(CodeEntryAlignment);
    StubCodeMark mark(this, "StubRoutines", "updateBytesAdler32");
    address start = __ pc();

    Label L_simple_by1_loop, L_nmax, L_nmax_loop, L_by16, L_by16_loop, L_by1_loop, L_do_mod, L_combine, L_by1;

    // Aliases
    Register adler  = c_rarg0;
    Register s1     = c_rarg0;
    Register s2     = c_rarg3;
    Register buff   = c_rarg1;
    Register len    = c_rarg2;
    Register nmax  = r4;
    Register base  = r5;
    Register count = r6;
    Register temp0 = rscratch1;
    Register temp1 = rscratch2;
    FloatRegister vbytes = v0;
    FloatRegister vs1acc = v1;
    FloatRegister vs2acc = v2;
    FloatRegister vtable = v3;

    // Max number of bytes we can process before having to take the mod
    // 0x15B0 is 5552 in decimal, the largest n such that 255n(n+1)/2 + (n+1)(BASE-1) <= 2^32-1
    uint64_t BASE = 0xfff1;
    uint64_t NMAX = 0x15B0;

    __ mov(base, BASE);
    __ mov(nmax, NMAX);

    // Load accumulation coefficients for the upper 16 bits
    __ lea(temp0, ExternalAddress((address) StubRoutines::aarch64::_adler_table));
    __ ld1(vtable, __ T16B, Address(temp0));

    // s1 is initialized to the lower 16 bits of adler
    // s2 is initialized to the upper 16 bits of adler
    __ ubfx(s2, adler, 16, 16);  // s2 = ((adler >> 16) & 0xffff)
    __ uxth(s1, adler);          // s1 = (adler & 0xffff)

    // The pipelined loop needs at least 16 elements for 1 iteration
    // It does check this, but it is more effective to skip to the cleanup loop
    __ cmp(len, 16);
    __ br(Assembler::HS, L_nmax);
    __ cbz(len, L_combine);

    __ bind(L_simple_by1_loop);
    __ ldrb(temp0, Address(__ post(buff, 1)));
    __ add(s1, s1, temp0);
    __ add(s2, s2, s1);
    __ subs(len, len, 1);
    __ br(Assembler::HI, L_simple_by1_loop);

    // s1 = s1 % BASE
    __ subs(temp0, s1, base);
    __ csel(s1, temp0, s1, Assembler::HS);

    // s2 = s2 % BASE
    __ lsr(temp0, s2, 16);
    __ lsl(temp1, temp0, 4);
    __ sub(temp1, temp1, temp0);
    __ add(s2, temp1, s2, ext::uxth);

    __ subs(temp0, s2, base);
    __ csel(s2, temp0, s2, Assembler::HS);

    __ b(L_combine);

    __ bind(L_nmax);
    __ subs(len, len, nmax);
    __ sub(count, nmax, 16);
    __ br(Assembler::LO, L_by16);

    __ bind(L_nmax_loop);

    generate_updateBytesAdler32_accum(s1, s2, buff, temp0, temp1,
                                      vbytes, vs1acc, vs2acc, vtable);

    __ subs(count, count, 16);
    __ br(Assembler::HS, L_nmax_loop);

    // s1 = s1 % BASE
    __ lsr(temp0, s1, 16);
    __ lsl(temp1, temp0, 4);
    __ sub(temp1, temp1, temp0);
    __ add(temp1, temp1, s1, ext::uxth);

    __ lsr(temp0, temp1, 16);
    __ lsl(s1, temp0, 4);
    __ sub(s1, s1, temp0);
    __ add(s1, s1, temp1, ext:: uxth);

    __ subs(temp0, s1, base);
    __ csel(s1, temp0, s1, Assembler::HS);

    // s2 = s2 % BASE
    __ lsr(temp0, s2, 16);
    __ lsl(temp1, temp0, 4);
    __ sub(temp1, temp1, temp0);
    __ add(temp1, temp1, s2, ext::uxth);

    __ lsr(temp0, temp1, 16);
    __ lsl(s2, temp0, 4);
    __ sub(s2, s2, temp0);
    __ add(s2, s2, temp1, ext:: uxth);

    __ subs(temp0, s2, base);
    __ csel(s2, temp0, s2, Assembler::HS);

    __ subs(len, len, nmax);
    __ sub(count, nmax, 16);
    __ br(Assembler::HS, L_nmax_loop);

    __ bind(L_by16);
    __ adds(len, len, count);
    __ br(Assembler::LO, L_by1);

    __ bind(L_by16_loop);

    generate_updateBytesAdler32_accum(s1, s2, buff, temp0, temp1,
                                      vbytes, vs1acc, vs2acc, vtable);

    __ subs(len, len, 16);
    __ br(Assembler::HS, L_by16_loop);

    __ bind(L_by1);
    __ adds(len, len, 15);
    __ br(Assembler::LO, L_do_mod);

    __ bind(L_by1_loop);
    __ ldrb(temp0, Address(__ post(buff, 1)));
    __ add(s1, temp0, s1);
    __ add(s2, s2, s1);
    __ subs(len, len, 1);
    __ br(Assembler::HS, L_by1_loop);

    __ bind(L_do_mod);
    // s1 = s1 % BASE
    __ lsr(temp0, s1, 16);
    __ lsl(temp1, temp0, 4);
    __ sub(temp1, temp1, temp0);
    __ add(temp1, temp1, s1, ext::uxth);

    __ lsr(temp0, temp1, 16);
    __ lsl(s1, temp0, 4);
    __ sub(s1, s1, temp0);
    __ add(s1, s1, temp1, ext:: uxth);

    __ subs(temp0, s1, base);
    __ csel(s1, temp0, s1, Assembler::HS);

    // s2 = s2 % BASE
    __ lsr(temp0, s2, 16);
    __ lsl(temp1, temp0, 4);
    __ sub(temp1, temp1, temp0);
    __ add(temp1, temp1, s2, ext::uxth);

    __ lsr(temp0, temp1, 16);
    __ lsl(s2, temp0, 4);
    __ sub(s2, s2, temp0);
    __ add(s2, s2, temp1, ext:: uxth);

    __ subs(temp0, s2, base);
    __ csel(s2, temp0, s2, Assembler::HS);

    // Combine lower bits and higher bits
    __ bind(L_combine);
    __ orr(s1, s1, s2, Assembler::LSL, 16); // adler = s1 | (s2 << 16)

    __ ret(lr);

    return start;
  }

  void generate_updateBytesAdler32_accum(Register s1, Register s2, Register buff,
          Register temp0, Register temp1, FloatRegister vbytes,
          FloatRegister vs1acc, FloatRegister vs2acc, FloatRegister vtable) {
    // Below is a vectorized implementation of updating s1 and s2 for 16 bytes.
    // We use b1, b2, ..., b16 to denote the 16 bytes loaded in each iteration.
    // In non-vectorized code, we update s1 and s2 as:
    //   s1 <- s1 + b1
    //   s2 <- s2 + s1
    //   s1 <- s1 + b2
    //   s2 <- s2 + b1
    //   ...
    //   s1 <- s1 + b16
    //   s2 <- s2 + s1
    // Putting above assignments together, we have:
    //   s1_new = s1 + b1 + b2 + ... + b16
    //   s2_new = s2 + (s1 + b1) + (s1 + b1 + b2) + ... + (s1 + b1 + b2 + ... + b16)
    //          = s2 + s1 * 16 + (b1 * 16 + b2 * 15 + ... + b16 * 1)
    //          = s2 + s1 * 16 + (b1, b2, ... b16) dot (16, 15, ... 1)
    __ ld1(vbytes, __ T16B, Address(__ post(buff, 16)));

    // s2 = s2 + s1 * 16
    __ add(s2, s2, s1, Assembler::LSL, 4);

    // vs1acc = b1 + b2 + b3 + ... + b16
    // vs2acc = (b1 * 16) + (b2 * 15) + (b3 * 14) + ... + (b16 * 1)
    __ umullv(vs2acc, __ T8B, vtable, vbytes);
    __ umlalv(vs2acc, __ T16B, vtable, vbytes);
    __ uaddlv(vs1acc, __ T16B, vbytes);
    __ uaddlv(vs2acc, __ T8H, vs2acc);

    // s1 = s1 + vs1acc, s2 = s2 + vs2acc
    __ fmovd(temp0, vs1acc);
    __ fmovd(temp1, vs2acc);
    __ add(s1, s1, temp0);
    __ add(s2, s2, temp1);
  }

  /**
   *  Arguments:
   *
   *  Input:
   *    c_rarg0   - x address
   *    c_rarg1   - x length
   *    c_rarg2   - y address
   *    c_rarg3   - y lenth
   *    c_rarg4   - z address
   *    c_rarg5   - z length
   */
  address generate_multiplyToLen() {
    __ align(CodeEntryAlignment);
    StubCodeMark mark(this, "StubRoutines", "multiplyToLen");

    address start = __ pc();
    const Register x     = r0;
    const Register xlen  = r1;
    const Register y     = r2;
    const Register ylen  = r3;
    const Register z     = r4;
    const Register zlen  = r5;

    const Register tmp1  = r10;
    const Register tmp2  = r11;
    const Register tmp3  = r12;
    const Register tmp4  = r13;
    const Register tmp5  = r14;
    const Register tmp6  = r15;
    const Register tmp7  = r16;

    BLOCK_COMMENT("Entry:");
    __ enter(); // required for proper stackwalking of RuntimeStub frame
    __ multiply_to_len(x, xlen, y, ylen, z, zlen, tmp1, tmp2, tmp3, tmp4, tmp5, tmp6, tmp7);
    __ leave(); // required for proper stackwalking of RuntimeStub frame
    __ ret(lr);

    return start;
  }

  address generate_squareToLen() {
    // squareToLen algorithm for sizes 1..127 described in java code works
    // faster than multiply_to_len on some CPUs and slower on others, but
    // multiply_to_len shows a bit better overall results
    __ align(CodeEntryAlignment);
    StubCodeMark mark(this, "StubRoutines", "squareToLen");
    address start = __ pc();

    const Register x     = r0;
    const Register xlen  = r1;
    const Register z     = r2;
    const Register zlen  = r3;
    const Register y     = r4; // == x
    const Register ylen  = r5; // == xlen

    const Register tmp1  = r10;
    const Register tmp2  = r11;
    const Register tmp3  = r12;
    const Register tmp4  = r13;
    const Register tmp5  = r14;
    const Register tmp6  = r15;
    const Register tmp7  = r16;

    RegSet spilled_regs = RegSet::of(y, ylen);
    BLOCK_COMMENT("Entry:");
    __ enter();
    __ push(spilled_regs, sp);
    __ mov(y, x);
    __ mov(ylen, xlen);
    __ multiply_to_len(x, xlen, y, ylen, z, zlen, tmp1, tmp2, tmp3, tmp4, tmp5, tmp6, tmp7);
    __ pop(spilled_regs, sp);
    __ leave();
    __ ret(lr);
    return start;
  }

  address generate_mulAdd() {
    __ align(CodeEntryAlignment);
    StubCodeMark mark(this, "StubRoutines", "mulAdd");

    address start = __ pc();

    const Register out     = r0;
    const Register in      = r1;
    const Register offset  = r2;
    const Register len     = r3;
    const Register k       = r4;

    BLOCK_COMMENT("Entry:");
    __ enter();
    __ mul_add(out, in, offset, len, k);
    __ leave();
    __ ret(lr);

    return start;
  }

  void ghash_multiply(FloatRegister result_lo, FloatRegister result_hi,
                      FloatRegister a, FloatRegister b, FloatRegister a1_xor_a0,
                      FloatRegister tmp1, FloatRegister tmp2, FloatRegister tmp3, FloatRegister tmp4) {
    // Karatsuba multiplication performs a 128*128 -> 256-bit
    // multiplication in three 128-bit multiplications and a few
    // additions.
    //
    // (C1:C0) = A1*B1, (D1:D0) = A0*B0, (E1:E0) = (A0+A1)(B0+B1)
    // (A1:A0)(B1:B0) = C1:(C0+C1+D1+E1):(D1+C0+D0+E0):D0
    //
    // Inputs:
    //
    // A0 in a.d[0]     (subkey)
    // A1 in a.d[1]
    // (A1+A0) in a1_xor_a0.d[0]
    //
    // B0 in b.d[0]     (state)
    // B1 in b.d[1]

    __ ext(tmp1, __ T16B, b, b, 0x08);
    __ pmull2(result_hi, __ T1Q, b, a, __ T2D);  // A1*B1
    __ eor(tmp1, __ T16B, tmp1, b);            // (B1+B0)
    __ pmull(result_lo,  __ T1Q, b, a, __ T1D);  // A0*B0
    __ pmull(tmp2, __ T1Q, tmp1, a1_xor_a0, __ T1D); // (A1+A0)(B1+B0)

    __ ext(tmp4, __ T16B, result_lo, result_hi, 0x08);
    __ eor(tmp3, __ T16B, result_hi, result_lo); // A1*B1+A0*B0
    __ eor(tmp2, __ T16B, tmp2, tmp4);
    __ eor(tmp2, __ T16B, tmp2, tmp3);

    // Register pair <result_hi:result_lo> holds the result of carry-less multiplication
    __ ins(result_hi, __ D, tmp2, 0, 1);
    __ ins(result_lo, __ D, tmp2, 1, 0);
  }

  void ghash_reduce(FloatRegister result, FloatRegister lo, FloatRegister hi,
                    FloatRegister p, FloatRegister z, FloatRegister t1) {
    const FloatRegister t0 = result;

    // The GCM field polynomial f is z^128 + p(z), where p =
    // z^7+z^2+z+1.
    //
    //    z^128 === -p(z)  (mod (z^128 + p(z)))
    //
    // so, given that the product we're reducing is
    //    a == lo + hi * z^128
    // substituting,
    //      === lo - hi * p(z)  (mod (z^128 + p(z)))
    //
    // we reduce by multiplying hi by p(z) and subtracting the result
    // from (i.e. XORing it with) lo.  Because p has no nonzero high
    // bits we can do this with two 64-bit multiplications, lo*p and
    // hi*p.

    __ pmull2(t0, __ T1Q, hi, p, __ T2D);
    __ ext(t1, __ T16B, t0, z, 8);
    __ eor(hi, __ T16B, hi, t1);
    __ ext(t1, __ T16B, z, t0, 8);
    __ eor(lo, __ T16B, lo, t1);
    __ pmull(t0, __ T1Q, hi, p, __ T1D);
    __ eor(result, __ T16B, lo, t0);
  }

  address generate_has_negatives(address &has_negatives_long) {
    const int large_loop_size = 64;
    const uint64_t UPPER_BIT_MASK=0x8080808080808080;
    int dcache_line = VM_Version::dcache_line_size();

    Register ary1 = r1, len = r2, result = r0;

    __ align(CodeEntryAlignment);

    StubCodeMark mark(this, "StubRoutines", "has_negatives");

    address entry = __ pc();

    __ enter();

  Label RET_TRUE, RET_TRUE_NO_POP, RET_FALSE, ALIGNED, LOOP16, CHECK_16, DONE,
        LARGE_LOOP, POST_LOOP16, LEN_OVER_15, LEN_OVER_8, POST_LOOP16_LOAD_TAIL;

  __ cmp(len, 15);
  __ br(Assembler::GT, LEN_OVER_15);
  // The only case when execution falls into this code is when pointer is near
  // the end of memory page and we have to avoid reading next page
  __ add(ary1, ary1, len);
  __ subs(len, len, 8);
  __ br(Assembler::GT, LEN_OVER_8);
  __ ldr(rscratch2, Address(ary1, -8));
  __ sub(rscratch1, zr, len, __ LSL, 3);  // LSL 3 is to get bits from bytes.
  __ lsrv(rscratch2, rscratch2, rscratch1);
  __ tst(rscratch2, UPPER_BIT_MASK);
  __ cset(result, Assembler::NE);
  __ leave();
  __ ret(lr);
  __ bind(LEN_OVER_8);
  __ ldp(rscratch1, rscratch2, Address(ary1, -16));
  __ sub(len, len, 8); // no data dep., then sub can be executed while loading
  __ tst(rscratch2, UPPER_BIT_MASK);
  __ br(Assembler::NE, RET_TRUE_NO_POP);
  __ sub(rscratch2, zr, len, __ LSL, 3); // LSL 3 is to get bits from bytes
  __ lsrv(rscratch1, rscratch1, rscratch2);
  __ tst(rscratch1, UPPER_BIT_MASK);
  __ cset(result, Assembler::NE);
  __ leave();
  __ ret(lr);

  Register tmp1 = r3, tmp2 = r4, tmp3 = r5, tmp4 = r6, tmp5 = r7, tmp6 = r10;
  const RegSet spilled_regs = RegSet::range(tmp1, tmp5) + tmp6;

  has_negatives_long = __ pc(); // 2nd entry point

  __ enter();

  __ bind(LEN_OVER_15);
    __ push(spilled_regs, sp);
    __ andr(rscratch2, ary1, 15); // check pointer for 16-byte alignment
    __ cbz(rscratch2, ALIGNED);
    __ ldp(tmp6, tmp1, Address(ary1));
    __ mov(tmp5, 16);
    __ sub(rscratch1, tmp5, rscratch2); // amount of bytes until aligned address
    __ add(ary1, ary1, rscratch1);
    __ sub(len, len, rscratch1);
    __ orr(tmp6, tmp6, tmp1);
    __ tst(tmp6, UPPER_BIT_MASK);
    __ br(Assembler::NE, RET_TRUE);

  __ bind(ALIGNED);
    __ cmp(len, large_loop_size);
    __ br(Assembler::LT, CHECK_16);
    // Perform 16-byte load as early return in pre-loop to handle situation
    // when initially aligned large array has negative values at starting bytes,
    // so LARGE_LOOP would do 4 reads instead of 1 (in worst case), which is
    // slower. Cases with negative bytes further ahead won't be affected that
    // much. In fact, it'll be faster due to early loads, less instructions and
    // less branches in LARGE_LOOP.
    __ ldp(tmp6, tmp1, Address(__ post(ary1, 16)));
    __ sub(len, len, 16);
    __ orr(tmp6, tmp6, tmp1);
    __ tst(tmp6, UPPER_BIT_MASK);
    __ br(Assembler::NE, RET_TRUE);
    __ cmp(len, large_loop_size);
    __ br(Assembler::LT, CHECK_16);

    if (SoftwarePrefetchHintDistance >= 0
        && SoftwarePrefetchHintDistance >= dcache_line) {
      // initial prefetch
      __ prfm(Address(ary1, SoftwarePrefetchHintDistance - dcache_line));
    }
  __ bind(LARGE_LOOP);
    if (SoftwarePrefetchHintDistance >= 0) {
      __ prfm(Address(ary1, SoftwarePrefetchHintDistance));
    }
    // Issue load instructions first, since it can save few CPU/MEM cycles, also
    // instead of 4 triples of "orr(...), addr(...);cbnz(...);" (for each ldp)
    // better generate 7 * orr(...) + 1 andr(...) + 1 cbnz(...) which saves 3
    // instructions per cycle and have less branches, but this approach disables
    // early return, thus, all 64 bytes are loaded and checked every time.
    __ ldp(tmp2, tmp3, Address(ary1));
    __ ldp(tmp4, tmp5, Address(ary1, 16));
    __ ldp(rscratch1, rscratch2, Address(ary1, 32));
    __ ldp(tmp6, tmp1, Address(ary1, 48));
    __ add(ary1, ary1, large_loop_size);
    __ sub(len, len, large_loop_size);
    __ orr(tmp2, tmp2, tmp3);
    __ orr(tmp4, tmp4, tmp5);
    __ orr(rscratch1, rscratch1, rscratch2);
    __ orr(tmp6, tmp6, tmp1);
    __ orr(tmp2, tmp2, tmp4);
    __ orr(rscratch1, rscratch1, tmp6);
    __ orr(tmp2, tmp2, rscratch1);
    __ tst(tmp2, UPPER_BIT_MASK);
    __ br(Assembler::NE, RET_TRUE);
    __ cmp(len, large_loop_size);
    __ br(Assembler::GE, LARGE_LOOP);

  __ bind(CHECK_16); // small 16-byte load pre-loop
    __ cmp(len, 16);
    __ br(Assembler::LT, POST_LOOP16);

  __ bind(LOOP16); // small 16-byte load loop
    __ ldp(tmp2, tmp3, Address(__ post(ary1, 16)));
    __ sub(len, len, 16);
    __ orr(tmp2, tmp2, tmp3);
    __ tst(tmp2, UPPER_BIT_MASK);
    __ br(Assembler::NE, RET_TRUE);
    __ cmp(len, 16);
    __ br(Assembler::GE, LOOP16); // 16-byte load loop end

  __ bind(POST_LOOP16); // 16-byte aligned, so we can read unconditionally
    __ cmp(len, 8);
    __ br(Assembler::LE, POST_LOOP16_LOAD_TAIL);
    __ ldr(tmp3, Address(__ post(ary1, 8)));
    __ sub(len, len, 8);
    __ tst(tmp3, UPPER_BIT_MASK);
    __ br(Assembler::NE, RET_TRUE);

  __ bind(POST_LOOP16_LOAD_TAIL);
    __ cbz(len, RET_FALSE); // Can't shift left by 64 when len==0
    __ ldr(tmp1, Address(ary1));
    __ mov(tmp2, 64);
    __ sub(tmp4, tmp2, len, __ LSL, 3);
    __ lslv(tmp1, tmp1, tmp4);
    __ tst(tmp1, UPPER_BIT_MASK);
    __ br(Assembler::NE, RET_TRUE);
    // Fallthrough

  __ bind(RET_FALSE);
    __ pop(spilled_regs, sp);
    __ leave();
    __ mov(result, zr);
    __ ret(lr);

  __ bind(RET_TRUE);
    __ pop(spilled_regs, sp);
  __ bind(RET_TRUE_NO_POP);
    __ leave();
    __ mov(result, 1);
    __ ret(lr);

  __ bind(DONE);
    __ pop(spilled_regs, sp);
    __ leave();
    __ ret(lr);
    return entry;
  }

  void generate_large_array_equals_loop_nonsimd(int loopThreshold,
        bool usePrefetch, Label &NOT_EQUAL) {
    Register a1 = r1, a2 = r2, result = r0, cnt1 = r10, tmp1 = rscratch1,
        tmp2 = rscratch2, tmp3 = r3, tmp4 = r4, tmp5 = r5, tmp6 = r11,
        tmp7 = r12, tmp8 = r13;
    Label LOOP;

    __ ldp(tmp1, tmp3, Address(__ post(a1, 2 * wordSize)));
    __ ldp(tmp2, tmp4, Address(__ post(a2, 2 * wordSize)));
    __ bind(LOOP);
    if (usePrefetch) {
      __ prfm(Address(a1, SoftwarePrefetchHintDistance));
      __ prfm(Address(a2, SoftwarePrefetchHintDistance));
    }
    __ ldp(tmp5, tmp7, Address(__ post(a1, 2 * wordSize)));
    __ eor(tmp1, tmp1, tmp2);
    __ eor(tmp3, tmp3, tmp4);
    __ ldp(tmp6, tmp8, Address(__ post(a2, 2 * wordSize)));
    __ orr(tmp1, tmp1, tmp3);
    __ cbnz(tmp1, NOT_EQUAL);
    __ ldp(tmp1, tmp3, Address(__ post(a1, 2 * wordSize)));
    __ eor(tmp5, tmp5, tmp6);
    __ eor(tmp7, tmp7, tmp8);
    __ ldp(tmp2, tmp4, Address(__ post(a2, 2 * wordSize)));
    __ orr(tmp5, tmp5, tmp7);
    __ cbnz(tmp5, NOT_EQUAL);
    __ ldp(tmp5, tmp7, Address(__ post(a1, 2 * wordSize)));
    __ eor(tmp1, tmp1, tmp2);
    __ eor(tmp3, tmp3, tmp4);
    __ ldp(tmp6, tmp8, Address(__ post(a2, 2 * wordSize)));
    __ orr(tmp1, tmp1, tmp3);
    __ cbnz(tmp1, NOT_EQUAL);
    __ ldp(tmp1, tmp3, Address(__ post(a1, 2 * wordSize)));
    __ eor(tmp5, tmp5, tmp6);
    __ sub(cnt1, cnt1, 8 * wordSize);
    __ eor(tmp7, tmp7, tmp8);
    __ ldp(tmp2, tmp4, Address(__ post(a2, 2 * wordSize)));
    // tmp6 is not used. MacroAssembler::subs is used here (rather than
    // cmp) because subs allows an unlimited range of immediate operand.
    __ subs(tmp6, cnt1, loopThreshold);
    __ orr(tmp5, tmp5, tmp7);
    __ cbnz(tmp5, NOT_EQUAL);
    __ br(__ GE, LOOP);
    // post-loop
    __ eor(tmp1, tmp1, tmp2);
    __ eor(tmp3, tmp3, tmp4);
    __ orr(tmp1, tmp1, tmp3);
    __ sub(cnt1, cnt1, 2 * wordSize);
    __ cbnz(tmp1, NOT_EQUAL);
  }

  void generate_large_array_equals_loop_simd(int loopThreshold,
        bool usePrefetch, Label &NOT_EQUAL) {
    Register a1 = r1, a2 = r2, result = r0, cnt1 = r10, tmp1 = rscratch1,
        tmp2 = rscratch2;
    Label LOOP;

    __ bind(LOOP);
    if (usePrefetch) {
      __ prfm(Address(a1, SoftwarePrefetchHintDistance));
      __ prfm(Address(a2, SoftwarePrefetchHintDistance));
    }
    __ ld1(v0, v1, v2, v3, __ T2D, Address(__ post(a1, 4 * 2 * wordSize)));
    __ sub(cnt1, cnt1, 8 * wordSize);
    __ ld1(v4, v5, v6, v7, __ T2D, Address(__ post(a2, 4 * 2 * wordSize)));
    __ subs(tmp1, cnt1, loopThreshold);
    __ eor(v0, __ T16B, v0, v4);
    __ eor(v1, __ T16B, v1, v5);
    __ eor(v2, __ T16B, v2, v6);
    __ eor(v3, __ T16B, v3, v7);
    __ orr(v0, __ T16B, v0, v1);
    __ orr(v1, __ T16B, v2, v3);
    __ orr(v0, __ T16B, v0, v1);
    __ umov(tmp1, v0, __ D, 0);
    __ umov(tmp2, v0, __ D, 1);
    __ orr(tmp1, tmp1, tmp2);
    __ cbnz(tmp1, NOT_EQUAL);
    __ br(__ GE, LOOP);
  }

  // a1 = r1 - array1 address
  // a2 = r2 - array2 address
  // result = r0 - return value. Already contains "false"
  // cnt1 = r10 - amount of elements left to check, reduced by wordSize
  // r3-r5 are reserved temporary registers
  address generate_large_array_equals() {
    Register a1 = r1, a2 = r2, result = r0, cnt1 = r10, tmp1 = rscratch1,
        tmp2 = rscratch2, tmp3 = r3, tmp4 = r4, tmp5 = r5, tmp6 = r11,
        tmp7 = r12, tmp8 = r13;
    Label TAIL, NOT_EQUAL, EQUAL, NOT_EQUAL_NO_POP, NO_PREFETCH_LARGE_LOOP,
        SMALL_LOOP, POST_LOOP;
    const int PRE_LOOP_SIZE = UseSIMDForArrayEquals ? 0 : 16;
    // calculate if at least 32 prefetched bytes are used
    int prefetchLoopThreshold = SoftwarePrefetchHintDistance + 32;
    int nonPrefetchLoopThreshold = (64 + PRE_LOOP_SIZE);
    RegSet spilled_regs = RegSet::range(tmp6, tmp8);
    assert_different_registers(a1, a2, result, cnt1, tmp1, tmp2, tmp3, tmp4,
        tmp5, tmp6, tmp7, tmp8);

    __ align(CodeEntryAlignment);

    StubCodeMark mark(this, "StubRoutines", "large_array_equals");

    address entry = __ pc();
    __ enter();
    __ sub(cnt1, cnt1, wordSize);  // first 8 bytes were loaded outside of stub
    // also advance pointers to use post-increment instead of pre-increment
    __ add(a1, a1, wordSize);
    __ add(a2, a2, wordSize);
    if (AvoidUnalignedAccesses) {
      // both implementations (SIMD/nonSIMD) are using relatively large load
      // instructions (ld1/ldp), which has huge penalty (up to x2 exec time)
      // on some CPUs in case of address is not at least 16-byte aligned.
      // Arrays are 8-byte aligned currently, so, we can make additional 8-byte
      // load if needed at least for 1st address and make if 16-byte aligned.
      Label ALIGNED16;
      __ tbz(a1, 3, ALIGNED16);
      __ ldr(tmp1, Address(__ post(a1, wordSize)));
      __ ldr(tmp2, Address(__ post(a2, wordSize)));
      __ sub(cnt1, cnt1, wordSize);
      __ eor(tmp1, tmp1, tmp2);
      __ cbnz(tmp1, NOT_EQUAL_NO_POP);
      __ bind(ALIGNED16);
    }
    if (UseSIMDForArrayEquals) {
      if (SoftwarePrefetchHintDistance >= 0) {
        __ subs(tmp1, cnt1, prefetchLoopThreshold);
        __ br(__ LE, NO_PREFETCH_LARGE_LOOP);
        generate_large_array_equals_loop_simd(prefetchLoopThreshold,
            /* prfm = */ true, NOT_EQUAL);
        __ cmp(cnt1, nonPrefetchLoopThreshold);
        __ br(__ LT, TAIL);
      }
      __ bind(NO_PREFETCH_LARGE_LOOP);
      generate_large_array_equals_loop_simd(nonPrefetchLoopThreshold,
          /* prfm = */ false, NOT_EQUAL);
    } else {
      __ push(spilled_regs, sp);
      if (SoftwarePrefetchHintDistance >= 0) {
        __ subs(tmp1, cnt1, prefetchLoopThreshold);
        __ br(__ LE, NO_PREFETCH_LARGE_LOOP);
        generate_large_array_equals_loop_nonsimd(prefetchLoopThreshold,
            /* prfm = */ true, NOT_EQUAL);
        __ cmp(cnt1, nonPrefetchLoopThreshold);
        __ br(__ LT, TAIL);
      }
      __ bind(NO_PREFETCH_LARGE_LOOP);
      generate_large_array_equals_loop_nonsimd(nonPrefetchLoopThreshold,
          /* prfm = */ false, NOT_EQUAL);
    }
    __ bind(TAIL);
      __ cbz(cnt1, EQUAL);
      __ subs(cnt1, cnt1, wordSize);
      __ br(__ LE, POST_LOOP);
    __ bind(SMALL_LOOP);
      __ ldr(tmp1, Address(__ post(a1, wordSize)));
      __ ldr(tmp2, Address(__ post(a2, wordSize)));
      __ subs(cnt1, cnt1, wordSize);
      __ eor(tmp1, tmp1, tmp2);
      __ cbnz(tmp1, NOT_EQUAL);
      __ br(__ GT, SMALL_LOOP);
    __ bind(POST_LOOP);
      __ ldr(tmp1, Address(a1, cnt1));
      __ ldr(tmp2, Address(a2, cnt1));
      __ eor(tmp1, tmp1, tmp2);
      __ cbnz(tmp1, NOT_EQUAL);
    __ bind(EQUAL);
      __ mov(result, true);
    __ bind(NOT_EQUAL);
      if (!UseSIMDForArrayEquals) {
        __ pop(spilled_regs, sp);
      }
    __ bind(NOT_EQUAL_NO_POP);
    __ leave();
    __ ret(lr);
    return entry;
  }

  address generate_dsin_dcos(bool isCos) {
    __ align(CodeEntryAlignment);
    StubCodeMark mark(this, "StubRoutines", isCos ? "libmDcos" : "libmDsin");
    address start = __ pc();
    __ generate_dsin_dcos(isCos, (address)StubRoutines::aarch64::_npio2_hw,
        (address)StubRoutines::aarch64::_two_over_pi,
        (address)StubRoutines::aarch64::_pio2,
        (address)StubRoutines::aarch64::_dsin_coef,
        (address)StubRoutines::aarch64::_dcos_coef);
    return start;
  }

  address generate_dlog() {
    __ align(CodeEntryAlignment);
    StubCodeMark mark(this, "StubRoutines", "dlog");
    address entry = __ pc();
    FloatRegister vtmp0 = v0, vtmp1 = v1, vtmp2 = v2, vtmp3 = v3, vtmp4 = v4,
        vtmp5 = v5, tmpC1 = v16, tmpC2 = v17, tmpC3 = v18, tmpC4 = v19;
    Register tmp1 = r0, tmp2 = r1, tmp3 = r2, tmp4 = r3, tmp5 = r4;
    __ fast_log(vtmp0, vtmp1, vtmp2, vtmp3, vtmp4, vtmp5, tmpC1, tmpC2, tmpC3,
        tmpC4, tmp1, tmp2, tmp3, tmp4, tmp5);
    return entry;
  }

  // code for comparing 16 bytes of strings with same encoding
  void compare_string_16_bytes_same(Label &DIFF1, Label &DIFF2) {
    Register result = r0, str1 = r1, cnt1 = r2, str2 = r3, tmp1 = r10, tmp2 = r11;
    __ ldr(rscratch1, Address(__ post(str1, 8)));
    __ eor(rscratch2, tmp1, tmp2);
    __ ldr(cnt1, Address(__ post(str2, 8)));
    __ cbnz(rscratch2, DIFF1);
    __ ldr(tmp1, Address(__ post(str1, 8)));
    __ eor(rscratch2, rscratch1, cnt1);
    __ ldr(tmp2, Address(__ post(str2, 8)));
    __ cbnz(rscratch2, DIFF2);
  }

  // code for comparing 16 characters of strings with Latin1 and Utf16 encoding
  void compare_string_16_x_LU(Register tmpL, Register tmpU, Label &DIFF1,
      Label &DIFF2) {
    Register cnt1 = r2, tmp1 = r10, tmp2 = r11, tmp3 = r12;
    FloatRegister vtmp = v1, vtmpZ = v0, vtmp3 = v2;

    __ ldrq(vtmp, Address(__ post(tmp2, 16)));
    __ ldr(tmpU, Address(__ post(cnt1, 8)));
    __ zip1(vtmp3, __ T16B, vtmp, vtmpZ);
    // now we have 32 bytes of characters (converted to U) in vtmp:vtmp3

    __ fmovd(tmpL, vtmp3);
    __ eor(rscratch2, tmp3, tmpL);
    __ cbnz(rscratch2, DIFF2);

    __ ldr(tmp3, Address(__ post(cnt1, 8)));
    __ umov(tmpL, vtmp3, __ D, 1);
    __ eor(rscratch2, tmpU, tmpL);
    __ cbnz(rscratch2, DIFF1);

    __ zip2(vtmp, __ T16B, vtmp, vtmpZ);
    __ ldr(tmpU, Address(__ post(cnt1, 8)));
    __ fmovd(tmpL, vtmp);
    __ eor(rscratch2, tmp3, tmpL);
    __ cbnz(rscratch2, DIFF2);

    __ ldr(tmp3, Address(__ post(cnt1, 8)));
    __ umov(tmpL, vtmp, __ D, 1);
    __ eor(rscratch2, tmpU, tmpL);
    __ cbnz(rscratch2, DIFF1);
  }

  // r0  = result
  // r1  = str1
  // r2  = cnt1
  // r3  = str2
  // r4  = cnt2
  // r10 = tmp1
  // r11 = tmp2
  address generate_compare_long_string_different_encoding(bool isLU) {
    __ align(CodeEntryAlignment);
    StubCodeMark mark(this, "StubRoutines", isLU
        ? "compare_long_string_different_encoding LU"
        : "compare_long_string_different_encoding UL");
    address entry = __ pc();
    Label SMALL_LOOP, TAIL, TAIL_LOAD_16, LOAD_LAST, DIFF1, DIFF2,
        DONE, CALCULATE_DIFFERENCE, LARGE_LOOP_PREFETCH, NO_PREFETCH,
        LARGE_LOOP_PREFETCH_REPEAT1, LARGE_LOOP_PREFETCH_REPEAT2;
    Register result = r0, str1 = r1, cnt1 = r2, str2 = r3, cnt2 = r4,
        tmp1 = r10, tmp2 = r11, tmp3 = r12, tmp4 = r14;
    FloatRegister vtmpZ = v0, vtmp = v1, vtmp3 = v2;
    RegSet spilled_regs = RegSet::of(tmp3, tmp4);

    int prefetchLoopExitCondition = MAX2(64, SoftwarePrefetchHintDistance/2);

    __ eor(vtmpZ, __ T16B, vtmpZ, vtmpZ);
    // cnt2 == amount of characters left to compare
    // Check already loaded first 4 symbols(vtmp and tmp2(LU)/tmp1(UL))
    __ zip1(vtmp, __ T8B, vtmp, vtmpZ);
    __ add(str1, str1, isLU ? wordSize/2 : wordSize);
    __ add(str2, str2, isLU ? wordSize : wordSize/2);
    __ fmovd(isLU ? tmp1 : tmp2, vtmp);
    __ subw(cnt2, cnt2, 8); // Already loaded 4 symbols. Last 4 is special case.
    __ add(str1, str1, cnt2, __ LSL, isLU ? 0 : 1);
    __ eor(rscratch2, tmp1, tmp2);
    __ add(str2, str2, cnt2, __ LSL, isLU ? 1 : 0);
    __ mov(rscratch1, tmp2);
    __ cbnz(rscratch2, CALCULATE_DIFFERENCE);
    Register strU = isLU ? str2 : str1,
             strL = isLU ? str1 : str2,
             tmpU = isLU ? rscratch1 : tmp1, // where to keep U for comparison
             tmpL = isLU ? tmp1 : rscratch1; // where to keep L for comparison
    __ push(spilled_regs, sp);
    __ sub(tmp2, strL, cnt2); // strL pointer to load from
    __ sub(cnt1, strU, cnt2, __ LSL, 1); // strU pointer to load from

    __ ldr(tmp3, Address(__ post(cnt1, 8)));

    if (SoftwarePrefetchHintDistance >= 0) {
      __ cmp(cnt2, prefetchLoopExitCondition);
      __ br(__ LT, NO_PREFETCH);
      __ bind(LARGE_LOOP_PREFETCH);
        __ prfm(Address(tmp2, SoftwarePrefetchHintDistance));
        __ mov(tmp4, 2);
        __ prfm(Address(cnt1, SoftwarePrefetchHintDistance));
        __ bind(LARGE_LOOP_PREFETCH_REPEAT1);
          compare_string_16_x_LU(tmpL, tmpU, DIFF1, DIFF2);
          __ subs(tmp4, tmp4, 1);
          __ br(__ GT, LARGE_LOOP_PREFETCH_REPEAT1);
          __ prfm(Address(cnt1, SoftwarePrefetchHintDistance));
          __ mov(tmp4, 2);
        __ bind(LARGE_LOOP_PREFETCH_REPEAT2);
          compare_string_16_x_LU(tmpL, tmpU, DIFF1, DIFF2);
          __ subs(tmp4, tmp4, 1);
          __ br(__ GT, LARGE_LOOP_PREFETCH_REPEAT2);
          __ sub(cnt2, cnt2, 64);
          __ cmp(cnt2, prefetchLoopExitCondition);
          __ br(__ GE, LARGE_LOOP_PREFETCH);
    }
    __ cbz(cnt2, LOAD_LAST); // no characters left except last load
    __ bind(NO_PREFETCH);
    __ subs(cnt2, cnt2, 16);
    __ br(__ LT, TAIL);
    __ bind(SMALL_LOOP); // smaller loop
      __ subs(cnt2, cnt2, 16);
      compare_string_16_x_LU(tmpL, tmpU, DIFF1, DIFF2);
      __ br(__ GE, SMALL_LOOP);
      __ cmn(cnt2, (u1)16);
      __ br(__ EQ, LOAD_LAST);
    __ bind(TAIL); // 1..15 characters left until last load (last 4 characters)
      __ add(cnt1, cnt1, cnt2, __ LSL, 1); // Address of 8 bytes before last 4 characters in UTF-16 string
      __ add(tmp2, tmp2, cnt2); // Address of 16 bytes before last 4 characters in Latin1 string
      __ ldr(tmp3, Address(cnt1, -8));
      compare_string_16_x_LU(tmpL, tmpU, DIFF1, DIFF2); // last 16 characters before last load
      __ b(LOAD_LAST);
    __ bind(DIFF2);
      __ mov(tmpU, tmp3);
    __ bind(DIFF1);
      __ pop(spilled_regs, sp);
      __ b(CALCULATE_DIFFERENCE);
    __ bind(LOAD_LAST);
      // Last 4 UTF-16 characters are already pre-loaded into tmp3 by compare_string_16_x_LU.
      // No need to load it again
      __ mov(tmpU, tmp3);
      __ pop(spilled_regs, sp);

      __ ldrs(vtmp, Address(strL));
      __ zip1(vtmp, __ T8B, vtmp, vtmpZ);
      __ fmovd(tmpL, vtmp);

      __ eor(rscratch2, tmpU, tmpL);
      __ cbz(rscratch2, DONE);

    // Find the first different characters in the longwords and
    // compute their difference.
    __ bind(CALCULATE_DIFFERENCE);
      __ rev(rscratch2, rscratch2);
      __ clz(rscratch2, rscratch2);
      __ andr(rscratch2, rscratch2, -16);
      __ lsrv(tmp1, tmp1, rscratch2);
      __ uxthw(tmp1, tmp1);
      __ lsrv(rscratch1, rscratch1, rscratch2);
      __ uxthw(rscratch1, rscratch1);
      __ subw(result, tmp1, rscratch1);
    __ bind(DONE);
      __ ret(lr);
    return entry;
  }

  // r0  = result
  // r1  = str1
  // r2  = cnt1
  // r3  = str2
  // r4  = cnt2
  // r10 = tmp1
  // r11 = tmp2
  address generate_compare_long_string_same_encoding(bool isLL) {
    __ align(CodeEntryAlignment);
    StubCodeMark mark(this, "StubRoutines", isLL
        ? "compare_long_string_same_encoding LL"
        : "compare_long_string_same_encoding UU");
    address entry = __ pc();
    Register result = r0, str1 = r1, cnt1 = r2, str2 = r3, cnt2 = r4,
        tmp1 = r10, tmp2 = r11;
    Label SMALL_LOOP, LARGE_LOOP_PREFETCH, CHECK_LAST, DIFF2, TAIL,
        LENGTH_DIFF, DIFF, LAST_CHECK_AND_LENGTH_DIFF,
        DIFF_LAST_POSITION, DIFF_LAST_POSITION2;
    // exit from large loop when less than 64 bytes left to read or we're about
    // to prefetch memory behind array border
    int largeLoopExitCondition = MAX2(64, SoftwarePrefetchHintDistance)/(isLL ? 1 : 2);
    // cnt1/cnt2 contains amount of characters to compare. cnt1 can be re-used
    // update cnt2 counter with already loaded 8 bytes
    __ sub(cnt2, cnt2, wordSize/(isLL ? 1 : 2));
    // update pointers, because of previous read
    __ add(str1, str1, wordSize);
    __ add(str2, str2, wordSize);
    if (SoftwarePrefetchHintDistance >= 0) {
      __ bind(LARGE_LOOP_PREFETCH);
        __ prfm(Address(str1, SoftwarePrefetchHintDistance));
        __ prfm(Address(str2, SoftwarePrefetchHintDistance));
        compare_string_16_bytes_same(DIFF, DIFF2);
        compare_string_16_bytes_same(DIFF, DIFF2);
        __ sub(cnt2, cnt2, isLL ? 64 : 32);
        compare_string_16_bytes_same(DIFF, DIFF2);
        __ cmp(cnt2, largeLoopExitCondition);
        compare_string_16_bytes_same(DIFF, DIFF2);
        __ br(__ GT, LARGE_LOOP_PREFETCH);
        __ cbz(cnt2, LAST_CHECK_AND_LENGTH_DIFF); // no more chars left?
    }
    // less than 16 bytes left?
    __ subs(cnt2, cnt2, isLL ? 16 : 8);
    __ br(__ LT, TAIL);
    __ bind(SMALL_LOOP);
      compare_string_16_bytes_same(DIFF, DIFF2);
      __ subs(cnt2, cnt2, isLL ? 16 : 8);
      __ br(__ GE, SMALL_LOOP);
    __ bind(TAIL);
      __ adds(cnt2, cnt2, isLL ? 16 : 8);
      __ br(__ EQ, LAST_CHECK_AND_LENGTH_DIFF);
      __ subs(cnt2, cnt2, isLL ? 8 : 4);
      __ br(__ LE, CHECK_LAST);
      __ eor(rscratch2, tmp1, tmp2);
      __ cbnz(rscratch2, DIFF);
      __ ldr(tmp1, Address(__ post(str1, 8)));
      __ ldr(tmp2, Address(__ post(str2, 8)));
      __ sub(cnt2, cnt2, isLL ? 8 : 4);
    __ bind(CHECK_LAST);
      if (!isLL) {
        __ add(cnt2, cnt2, cnt2); // now in bytes
      }
      __ eor(rscratch2, tmp1, tmp2);
      __ cbnz(rscratch2, DIFF);
      __ ldr(rscratch1, Address(str1, cnt2));
      __ ldr(cnt1, Address(str2, cnt2));
      __ eor(rscratch2, rscratch1, cnt1);
      __ cbz(rscratch2, LENGTH_DIFF);
      // Find the first different characters in the longwords and
      // compute their difference.
    __ bind(DIFF2);
      __ rev(rscratch2, rscratch2);
      __ clz(rscratch2, rscratch2);
      __ andr(rscratch2, rscratch2, isLL ? -8 : -16);
      __ lsrv(rscratch1, rscratch1, rscratch2);
      if (isLL) {
        __ lsrv(cnt1, cnt1, rscratch2);
        __ uxtbw(rscratch1, rscratch1);
        __ uxtbw(cnt1, cnt1);
      } else {
        __ lsrv(cnt1, cnt1, rscratch2);
        __ uxthw(rscratch1, rscratch1);
        __ uxthw(cnt1, cnt1);
      }
      __ subw(result, rscratch1, cnt1);
      __ b(LENGTH_DIFF);
    __ bind(DIFF);
      __ rev(rscratch2, rscratch2);
      __ clz(rscratch2, rscratch2);
      __ andr(rscratch2, rscratch2, isLL ? -8 : -16);
      __ lsrv(tmp1, tmp1, rscratch2);
      if (isLL) {
        __ lsrv(tmp2, tmp2, rscratch2);
        __ uxtbw(tmp1, tmp1);
        __ uxtbw(tmp2, tmp2);
      } else {
        __ lsrv(tmp2, tmp2, rscratch2);
        __ uxthw(tmp1, tmp1);
        __ uxthw(tmp2, tmp2);
      }
      __ subw(result, tmp1, tmp2);
      __ b(LENGTH_DIFF);
    __ bind(LAST_CHECK_AND_LENGTH_DIFF);
      __ eor(rscratch2, tmp1, tmp2);
      __ cbnz(rscratch2, DIFF);
    __ bind(LENGTH_DIFF);
      __ ret(lr);
    return entry;
  }

  void generate_compare_long_strings() {
      StubRoutines::aarch64::_compare_long_string_LL
          = generate_compare_long_string_same_encoding(true);
      StubRoutines::aarch64::_compare_long_string_UU
          = generate_compare_long_string_same_encoding(false);
      StubRoutines::aarch64::_compare_long_string_LU
          = generate_compare_long_string_different_encoding(true);
      StubRoutines::aarch64::_compare_long_string_UL
          = generate_compare_long_string_different_encoding(false);
  }

  // R0 = result
  // R1 = str2
  // R2 = cnt1
  // R3 = str1
  // R4 = cnt2
  // This generic linear code use few additional ideas, which makes it faster:
  // 1) we can safely keep at least 1st register of pattern(since length >= 8)
  // in order to skip initial loading(help in systems with 1 ld pipeline)
  // 2) we can use "fast" algorithm of finding single character to search for
  // first symbol with less branches(1 branch per each loaded register instead
  // of branch for each symbol), so, this is where constants like
  // 0x0101...01, 0x00010001...0001, 0x7f7f...7f, 0x7fff7fff...7fff comes from
  // 3) after loading and analyzing 1st register of source string, it can be
  // used to search for every 1st character entry, saving few loads in
  // comparison with "simplier-but-slower" implementation
  // 4) in order to avoid lots of push/pop operations, code below is heavily
  // re-using/re-initializing/compressing register values, which makes code
  // larger and a bit less readable, however, most of extra operations are
  // issued during loads or branches, so, penalty is minimal
  address generate_string_indexof_linear(bool str1_isL, bool str2_isL) {
    const char* stubName = str1_isL
        ? (str2_isL ? "indexof_linear_ll" : "indexof_linear_ul")
        : "indexof_linear_uu";
    __ align(CodeEntryAlignment);
    StubCodeMark mark(this, "StubRoutines", stubName);
    address entry = __ pc();

    int str1_chr_size = str1_isL ? 1 : 2;
    int str2_chr_size = str2_isL ? 1 : 2;
    int str1_chr_shift = str1_isL ? 0 : 1;
    int str2_chr_shift = str2_isL ? 0 : 1;
    bool isL = str1_isL && str2_isL;
   // parameters
    Register result = r0, str2 = r1, cnt1 = r2, str1 = r3, cnt2 = r4;
    // temporary registers
    Register tmp1 = r20, tmp2 = r21, tmp3 = r22, tmp4 = r23;
    RegSet spilled_regs = RegSet::range(tmp1, tmp4);
    // redefinitions
    Register ch1 = rscratch1, ch2 = rscratch2, first = tmp3;

    __ push(spilled_regs, sp);
    Label L_LOOP, L_LOOP_PROCEED, L_SMALL, L_HAS_ZERO, L_SMALL_MATCH_LOOP,
        L_HAS_ZERO_LOOP, L_CMP_LOOP, L_CMP_LOOP_NOMATCH, L_SMALL_PROCEED,
        L_SMALL_HAS_ZERO_LOOP, L_SMALL_CMP_LOOP_NOMATCH, L_SMALL_CMP_LOOP,
        L_POST_LOOP, L_CMP_LOOP_LAST_CMP, L_HAS_ZERO_LOOP_NOMATCH,
        L_SMALL_CMP_LOOP_LAST_CMP, L_SMALL_CMP_LOOP_LAST_CMP2,
        L_CMP_LOOP_LAST_CMP2, DONE, NOMATCH;
    // Read whole register from str1. It is safe, because length >=8 here
    __ ldr(ch1, Address(str1));
    // Read whole register from str2. It is safe, because length >=8 here
    __ ldr(ch2, Address(str2));
    __ sub(cnt2, cnt2, cnt1);
    __ andr(first, ch1, str1_isL ? 0xFF : 0xFFFF);
    if (str1_isL != str2_isL) {
      __ eor(v0, __ T16B, v0, v0);
    }
    __ mov(tmp1, str2_isL ? 0x0101010101010101 : 0x0001000100010001);
    __ mul(first, first, tmp1);
    // check if we have less than 1 register to check
    __ subs(cnt2, cnt2, wordSize/str2_chr_size - 1);
    if (str1_isL != str2_isL) {
      __ fmovd(v1, ch1);
    }
    __ br(__ LE, L_SMALL);
    __ eor(ch2, first, ch2);
    if (str1_isL != str2_isL) {
      __ zip1(v1, __ T16B, v1, v0);
    }
    __ sub(tmp2, ch2, tmp1);
    __ orr(ch2, ch2, str2_isL ? 0x7f7f7f7f7f7f7f7f : 0x7fff7fff7fff7fff);
    __ bics(tmp2, tmp2, ch2);
    if (str1_isL != str2_isL) {
      __ fmovd(ch1, v1);
    }
    __ br(__ NE, L_HAS_ZERO);
    __ subs(cnt2, cnt2, wordSize/str2_chr_size);
    __ add(result, result, wordSize/str2_chr_size);
    __ add(str2, str2, wordSize);
    __ br(__ LT, L_POST_LOOP);
    __ BIND(L_LOOP);
      __ ldr(ch2, Address(str2));
      __ eor(ch2, first, ch2);
      __ sub(tmp2, ch2, tmp1);
      __ orr(ch2, ch2, str2_isL ? 0x7f7f7f7f7f7f7f7f : 0x7fff7fff7fff7fff);
      __ bics(tmp2, tmp2, ch2);
      __ br(__ NE, L_HAS_ZERO);
    __ BIND(L_LOOP_PROCEED);
      __ subs(cnt2, cnt2, wordSize/str2_chr_size);
      __ add(str2, str2, wordSize);
      __ add(result, result, wordSize/str2_chr_size);
      __ br(__ GE, L_LOOP);
    __ BIND(L_POST_LOOP);
      __ cmp(cnt2, -wordSize/str2_chr_size); // no extra characters to check
      __ br(__ LE, NOMATCH);
      __ ldr(ch2, Address(str2));
      __ sub(cnt2, zr, cnt2, __ LSL, LogBitsPerByte + str2_chr_shift);
      __ eor(ch2, first, ch2);
      __ sub(tmp2, ch2, tmp1);
      __ orr(ch2, ch2, str2_isL ? 0x7f7f7f7f7f7f7f7f : 0x7fff7fff7fff7fff);
      __ mov(tmp4, -1); // all bits set
      __ b(L_SMALL_PROCEED);
    __ align(OptoLoopAlignment);
    __ BIND(L_SMALL);
      __ sub(cnt2, zr, cnt2, __ LSL, LogBitsPerByte + str2_chr_shift);
      __ eor(ch2, first, ch2);
      if (str1_isL != str2_isL) {
        __ zip1(v1, __ T16B, v1, v0);
      }
      __ sub(tmp2, ch2, tmp1);
      __ mov(tmp4, -1); // all bits set
      __ orr(ch2, ch2, str2_isL ? 0x7f7f7f7f7f7f7f7f : 0x7fff7fff7fff7fff);
      if (str1_isL != str2_isL) {
        __ fmovd(ch1, v1); // move converted 4 symbols
      }
    __ BIND(L_SMALL_PROCEED);
      __ lsrv(tmp4, tmp4, cnt2); // mask. zeroes on useless bits.
      __ bic(tmp2, tmp2, ch2);
      __ ands(tmp2, tmp2, tmp4); // clear useless bits and check
      __ rbit(tmp2, tmp2);
      __ br(__ EQ, NOMATCH);
    __ BIND(L_SMALL_HAS_ZERO_LOOP);
      __ clz(tmp4, tmp2); // potentially long. Up to 4 cycles on some cpu's
      __ cmp(cnt1, wordSize/str2_chr_size);
      __ br(__ LE, L_SMALL_CMP_LOOP_LAST_CMP2);
      if (str2_isL) { // LL
        __ add(str2, str2, tmp4, __ LSR, LogBitsPerByte); // address of "index"
        __ ldr(ch2, Address(str2)); // read whole register of str2. Safe.
        __ lslv(tmp2, tmp2, tmp4); // shift off leading zeroes from match info
        __ add(result, result, tmp4, __ LSR, LogBitsPerByte);
        __ lsl(tmp2, tmp2, 1); // shift off leading "1" from match info
      } else {
        __ mov(ch2, 0xE); // all bits in byte set except last one
        __ andr(ch2, ch2, tmp4, __ LSR, LogBitsPerByte); // byte shift amount
        __ ldr(ch2, Address(str2, ch2)); // read whole register of str2. Safe.
        __ lslv(tmp2, tmp2, tmp4);
        __ add(result, result, tmp4, __ LSR, LogBitsPerByte + str2_chr_shift);
        __ add(str2, str2, tmp4, __ LSR, LogBitsPerByte + str2_chr_shift);
        __ lsl(tmp2, tmp2, 1); // shift off leading "1" from match info
        __ add(str2, str2, tmp4, __ LSR, LogBitsPerByte + str2_chr_shift);
      }
      __ cmp(ch1, ch2);
      __ mov(tmp4, wordSize/str2_chr_size);
      __ br(__ NE, L_SMALL_CMP_LOOP_NOMATCH);
    __ BIND(L_SMALL_CMP_LOOP);
      str1_isL ? __ ldrb(first, Address(str1, tmp4, Address::lsl(str1_chr_shift)))
               : __ ldrh(first, Address(str1, tmp4, Address::lsl(str1_chr_shift)));
      str2_isL ? __ ldrb(ch2, Address(str2, tmp4, Address::lsl(str2_chr_shift)))
               : __ ldrh(ch2, Address(str2, tmp4, Address::lsl(str2_chr_shift)));
      __ add(tmp4, tmp4, 1);
      __ cmp(tmp4, cnt1);
      __ br(__ GE, L_SMALL_CMP_LOOP_LAST_CMP);
      __ cmp(first, ch2);
      __ br(__ EQ, L_SMALL_CMP_LOOP);
    __ BIND(L_SMALL_CMP_LOOP_NOMATCH);
      __ cbz(tmp2, NOMATCH); // no more matches. exit
      __ clz(tmp4, tmp2);
      __ add(result, result, 1); // advance index
      __ add(str2, str2, str2_chr_size); // advance pointer
      __ b(L_SMALL_HAS_ZERO_LOOP);
    __ align(OptoLoopAlignment);
    __ BIND(L_SMALL_CMP_LOOP_LAST_CMP);
      __ cmp(first, ch2);
      __ br(__ NE, L_SMALL_CMP_LOOP_NOMATCH);
      __ b(DONE);
    __ align(OptoLoopAlignment);
    __ BIND(L_SMALL_CMP_LOOP_LAST_CMP2);
      if (str2_isL) { // LL
        __ add(str2, str2, tmp4, __ LSR, LogBitsPerByte); // address of "index"
        __ ldr(ch2, Address(str2)); // read whole register of str2. Safe.
        __ lslv(tmp2, tmp2, tmp4); // shift off leading zeroes from match info
        __ add(result, result, tmp4, __ LSR, LogBitsPerByte);
        __ lsl(tmp2, tmp2, 1); // shift off leading "1" from match info
      } else {
        __ mov(ch2, 0xE); // all bits in byte set except last one
        __ andr(ch2, ch2, tmp4, __ LSR, LogBitsPerByte); // byte shift amount
        __ ldr(ch2, Address(str2, ch2)); // read whole register of str2. Safe.
        __ lslv(tmp2, tmp2, tmp4);
        __ add(result, result, tmp4, __ LSR, LogBitsPerByte + str2_chr_shift);
        __ add(str2, str2, tmp4, __ LSR, LogBitsPerByte + str2_chr_shift);
        __ lsl(tmp2, tmp2, 1); // shift off leading "1" from match info
        __ add(str2, str2, tmp4, __ LSR, LogBitsPerByte + str2_chr_shift);
      }
      __ cmp(ch1, ch2);
      __ br(__ NE, L_SMALL_CMP_LOOP_NOMATCH);
      __ b(DONE);
    __ align(OptoLoopAlignment);
    __ BIND(L_HAS_ZERO);
      __ rbit(tmp2, tmp2);
      __ clz(tmp4, tmp2); // potentially long. Up to 4 cycles on some CPU's
      // Now, perform compression of counters(cnt2 and cnt1) into one register.
      // It's fine because both counters are 32bit and are not changed in this
      // loop. Just restore it on exit. So, cnt1 can be re-used in this loop.
      __ orr(cnt2, cnt2, cnt1, __ LSL, BitsPerByte * wordSize / 2);
      __ sub(result, result, 1);
    __ BIND(L_HAS_ZERO_LOOP);
      __ mov(cnt1, wordSize/str2_chr_size);
      __ cmp(cnt1, cnt2, __ LSR, BitsPerByte * wordSize / 2);
      __ br(__ GE, L_CMP_LOOP_LAST_CMP2); // case of 8 bytes only to compare
      if (str2_isL) {
        __ lsr(ch2, tmp4, LogBitsPerByte + str2_chr_shift); // char index
        __ ldr(ch2, Address(str2, ch2)); // read whole register of str2. Safe.
        __ lslv(tmp2, tmp2, tmp4);
        __ add(str2, str2, tmp4, __ LSR, LogBitsPerByte + str2_chr_shift);
        __ add(tmp4, tmp4, 1);
        __ add(result, result, tmp4, __ LSR, LogBitsPerByte + str2_chr_shift);
        __ lsl(tmp2, tmp2, 1);
        __ mov(tmp4, wordSize/str2_chr_size);
      } else {
        __ mov(ch2, 0xE);
        __ andr(ch2, ch2, tmp4, __ LSR, LogBitsPerByte); // byte shift amount
        __ ldr(ch2, Address(str2, ch2)); // read whole register of str2. Safe.
        __ lslv(tmp2, tmp2, tmp4);
        __ add(tmp4, tmp4, 1);
        __ add(result, result, tmp4, __ LSR, LogBitsPerByte + str2_chr_shift);
        __ add(str2, str2, tmp4, __ LSR, LogBitsPerByte);
        __ lsl(tmp2, tmp2, 1);
        __ mov(tmp4, wordSize/str2_chr_size);
        __ sub(str2, str2, str2_chr_size);
      }
      __ cmp(ch1, ch2);
      __ mov(tmp4, wordSize/str2_chr_size);
      __ br(__ NE, L_CMP_LOOP_NOMATCH);
    __ BIND(L_CMP_LOOP);
      str1_isL ? __ ldrb(cnt1, Address(str1, tmp4, Address::lsl(str1_chr_shift)))
               : __ ldrh(cnt1, Address(str1, tmp4, Address::lsl(str1_chr_shift)));
      str2_isL ? __ ldrb(ch2, Address(str2, tmp4, Address::lsl(str2_chr_shift)))
               : __ ldrh(ch2, Address(str2, tmp4, Address::lsl(str2_chr_shift)));
      __ add(tmp4, tmp4, 1);
      __ cmp(tmp4, cnt2, __ LSR, BitsPerByte * wordSize / 2);
      __ br(__ GE, L_CMP_LOOP_LAST_CMP);
      __ cmp(cnt1, ch2);
      __ br(__ EQ, L_CMP_LOOP);
    __ BIND(L_CMP_LOOP_NOMATCH);
      // here we're not matched
      __ cbz(tmp2, L_HAS_ZERO_LOOP_NOMATCH); // no more matches. Proceed to main loop
      __ clz(tmp4, tmp2);
      __ add(str2, str2, str2_chr_size); // advance pointer
      __ b(L_HAS_ZERO_LOOP);
    __ align(OptoLoopAlignment);
    __ BIND(L_CMP_LOOP_LAST_CMP);
      __ cmp(cnt1, ch2);
      __ br(__ NE, L_CMP_LOOP_NOMATCH);
      __ b(DONE);
    __ align(OptoLoopAlignment);
    __ BIND(L_CMP_LOOP_LAST_CMP2);
      if (str2_isL) {
        __ lsr(ch2, tmp4, LogBitsPerByte + str2_chr_shift); // char index
        __ ldr(ch2, Address(str2, ch2)); // read whole register of str2. Safe.
        __ lslv(tmp2, tmp2, tmp4);
        __ add(str2, str2, tmp4, __ LSR, LogBitsPerByte + str2_chr_shift);
        __ add(tmp4, tmp4, 1);
        __ add(result, result, tmp4, __ LSR, LogBitsPerByte + str2_chr_shift);
        __ lsl(tmp2, tmp2, 1);
      } else {
        __ mov(ch2, 0xE);
        __ andr(ch2, ch2, tmp4, __ LSR, LogBitsPerByte); // byte shift amount
        __ ldr(ch2, Address(str2, ch2)); // read whole register of str2. Safe.
        __ lslv(tmp2, tmp2, tmp4);
        __ add(tmp4, tmp4, 1);
        __ add(result, result, tmp4, __ LSR, LogBitsPerByte + str2_chr_shift);
        __ add(str2, str2, tmp4, __ LSR, LogBitsPerByte);
        __ lsl(tmp2, tmp2, 1);
        __ sub(str2, str2, str2_chr_size);
      }
      __ cmp(ch1, ch2);
      __ br(__ NE, L_CMP_LOOP_NOMATCH);
      __ b(DONE);
    __ align(OptoLoopAlignment);
    __ BIND(L_HAS_ZERO_LOOP_NOMATCH);
      // 1) Restore "result" index. Index was wordSize/str2_chr_size * N until
      // L_HAS_ZERO block. Byte octet was analyzed in L_HAS_ZERO_LOOP,
      // so, result was increased at max by wordSize/str2_chr_size - 1, so,
      // respective high bit wasn't changed. L_LOOP_PROCEED will increase
      // result by analyzed characters value, so, we can just reset lower bits
      // in result here. Clear 2 lower bits for UU/UL and 3 bits for LL
      // 2) restore cnt1 and cnt2 values from "compressed" cnt2
      // 3) advance str2 value to represent next str2 octet. result & 7/3 is
      // index of last analyzed substring inside current octet. So, str2 in at
      // respective start address. We need to advance it to next octet
      __ andr(tmp2, result, wordSize/str2_chr_size - 1); // symbols analyzed
      __ lsr(cnt1, cnt2, BitsPerByte * wordSize / 2);
      __ bfm(result, zr, 0, 2 - str2_chr_shift);
      __ sub(str2, str2, tmp2, __ LSL, str2_chr_shift); // restore str2
      __ movw(cnt2, cnt2);
      __ b(L_LOOP_PROCEED);
    __ align(OptoLoopAlignment);
    __ BIND(NOMATCH);
      __ mov(result, -1);
    __ BIND(DONE);
      __ pop(spilled_regs, sp);
      __ ret(lr);
    return entry;
  }

  void generate_string_indexof_stubs() {
    StubRoutines::aarch64::_string_indexof_linear_ll = generate_string_indexof_linear(true, true);
    StubRoutines::aarch64::_string_indexof_linear_uu = generate_string_indexof_linear(false, false);
    StubRoutines::aarch64::_string_indexof_linear_ul = generate_string_indexof_linear(true, false);
  }

  void inflate_and_store_2_fp_registers(bool generatePrfm,
      FloatRegister src1, FloatRegister src2) {
    Register dst = r1;
    __ zip1(v1, __ T16B, src1, v0);
    __ zip2(v2, __ T16B, src1, v0);
    if (generatePrfm) {
      __ prfm(Address(dst, SoftwarePrefetchHintDistance), PSTL1STRM);
    }
    __ zip1(v3, __ T16B, src2, v0);
    __ zip2(v4, __ T16B, src2, v0);
    __ st1(v1, v2, v3, v4, __ T16B, Address(__ post(dst, 64)));
  }

  // R0 = src
  // R1 = dst
  // R2 = len
  // R3 = len >> 3
  // V0 = 0
  // v1 = loaded 8 bytes
  address generate_large_byte_array_inflate() {
    __ align(CodeEntryAlignment);
    StubCodeMark mark(this, "StubRoutines", "large_byte_array_inflate");
    address entry = __ pc();
    Label LOOP, LOOP_START, LOOP_PRFM, LOOP_PRFM_START, DONE;
    Register src = r0, dst = r1, len = r2, octetCounter = r3;
    const int large_loop_threshold = MAX2(64, SoftwarePrefetchHintDistance)/8 + 4;

    // do one more 8-byte read to have address 16-byte aligned in most cases
    // also use single store instruction
    __ ldrd(v2, __ post(src, 8));
    __ sub(octetCounter, octetCounter, 2);
    __ zip1(v1, __ T16B, v1, v0);
    __ zip1(v2, __ T16B, v2, v0);
    __ st1(v1, v2, __ T16B, __ post(dst, 32));
    __ ld1(v3, v4, v5, v6, __ T16B, Address(__ post(src, 64)));
    __ cmp(octetCounter, large_loop_threshold);
    __ br(__ LE, LOOP_START);
    __ b(LOOP_PRFM_START);
    __ bind(LOOP_PRFM);
      __ ld1(v3, v4, v5, v6, __ T16B, Address(__ post(src, 64)));
    __ bind(LOOP_PRFM_START);
      __ prfm(Address(src, SoftwarePrefetchHintDistance));
      __ sub(octetCounter, octetCounter, 8);
      __ cmp(octetCounter, large_loop_threshold);
      inflate_and_store_2_fp_registers(true, v3, v4);
      inflate_and_store_2_fp_registers(true, v5, v6);
      __ br(__ GT, LOOP_PRFM);
      __ cmp(octetCounter, 8);
      __ br(__ LT, DONE);
    __ bind(LOOP);
      __ ld1(v3, v4, v5, v6, __ T16B, Address(__ post(src, 64)));
      __ bind(LOOP_START);
      __ sub(octetCounter, octetCounter, 8);
      __ cmp(octetCounter, 8);
      inflate_and_store_2_fp_registers(false, v3, v4);
      inflate_and_store_2_fp_registers(false, v5, v6);
      __ br(__ GE, LOOP);
    __ bind(DONE);
      __ ret(lr);
    return entry;
  }

  /**
   *  Arguments:
   *
   *  Input:
   *  c_rarg0   - current state address
   *  c_rarg1   - H key address
   *  c_rarg2   - data address
   *  c_rarg3   - number of blocks
   *
   *  Output:
   *  Updated state at c_rarg0
   */
  address generate_ghash_processBlocks() {
    // Bafflingly, GCM uses little-endian for the byte order, but
    // big-endian for the bit order.  For example, the polynomial 1 is
    // represented as the 16-byte string 80 00 00 00 | 12 bytes of 00.
    //
    // So, we must either reverse the bytes in each word and do
    // everything big-endian or reverse the bits in each byte and do
    // it little-endian.  On AArch64 it's more idiomatic to reverse
    // the bits in each byte (we have an instruction, RBIT, to do
    // that) and keep the data in little-endian bit order throught the
    // calculation, bit-reversing the inputs and outputs.

    StubCodeMark mark(this, "StubRoutines", "ghash_processBlocks");
    __ align(wordSize * 2);
    address p = __ pc();
    __ emit_int64(0x87);  // The low-order bits of the field
                          // polynomial (i.e. p = z^7+z^2+z+1)
                          // repeated in the low and high parts of a
                          // 128-bit vector
    __ emit_int64(0x87);

    __ align(CodeEntryAlignment);
    address start = __ pc();

    Register state   = c_rarg0;
    Register subkeyH = c_rarg1;
    Register data    = c_rarg2;
    Register blocks  = c_rarg3;

    FloatRegister vzr = v30;
    __ eor(vzr, __ T16B, vzr, vzr); // zero register

    __ ldrq(v0, Address(state));
    __ ldrq(v1, Address(subkeyH));

    __ rev64(v0, __ T16B, v0);          // Bit-reverse words in state and subkeyH
    __ rbit(v0, __ T16B, v0);
    __ rev64(v1, __ T16B, v1);
    __ rbit(v1, __ T16B, v1);

    __ ldrq(v26, p);

    __ ext(v16, __ T16B, v1, v1, 0x08); // long-swap subkeyH into v1
    __ eor(v16, __ T16B, v16, v1);      // xor subkeyH into subkeyL (Karatsuba: (A1+A0))

    {
      Label L_ghash_loop;
      __ bind(L_ghash_loop);

      __ ldrq(v2, Address(__ post(data, 0x10))); // Load the data, bit
                                                 // reversing each byte
      __ rbit(v2, __ T16B, v2);
      __ eor(v2, __ T16B, v0, v2);   // bit-swapped data ^ bit-swapped state

      // Multiply state in v2 by subkey in v1
      ghash_multiply(/*result_lo*/v5, /*result_hi*/v7,
                     /*a*/v1, /*b*/v2, /*a1_xor_a0*/v16,
                     /*temps*/v6, v20, v18, v21);
      // Reduce v7:v5 by the field polynomial
      ghash_reduce(v0, v5, v7, v26, vzr, v20);

      __ sub(blocks, blocks, 1);
      __ cbnz(blocks, L_ghash_loop);
    }

    // The bit-reversed result is at this point in v0
    __ rev64(v1, __ T16B, v0);
    __ rbit(v1, __ T16B, v1);

    __ st1(v1, __ T16B, state);
    __ ret(lr);

    return start;
  }

<<<<<<< HEAD
#if defined(LINUX) || defined(_ALLBSD_SOURCE)
=======
  address generate_ghash_processBlocks_wide() {
    address small = generate_ghash_processBlocks();

    StubCodeMark mark(this, "StubRoutines", "ghash_processBlocks_wide");
    __ align(wordSize * 2);
    address p = __ pc();
    __ emit_int64(0x87);  // The low-order bits of the field
                          // polynomial (i.e. p = z^7+z^2+z+1)
                          // repeated in the low and high parts of a
                          // 128-bit vector
    __ emit_int64(0x87);

    __ align(CodeEntryAlignment);
    address start = __ pc();

    Register state   = c_rarg0;
    Register subkeyH = c_rarg1;
    Register data    = c_rarg2;
    Register blocks  = c_rarg3;

    const int unroll = 4;

    __ cmp(blocks, (unsigned char)(unroll * 2));
    __ br(__ LT, small);

    if (unroll > 1) {
    // Save state before entering routine
      __ sub(sp, sp, 4 * 16);
      __ st1(v12, v13, v14, v15, __ T16B, Address(sp));
      __ sub(sp, sp, 4 * 16);
      __ st1(v8, v9, v10, v11, __ T16B, Address(sp));
    }

    __ ghash_processBlocks_wide(p, state, subkeyH, data, blocks, unroll);

    if (unroll > 1) {
      // And restore state
      __ ld1(v8, v9, v10, v11, __ T16B, __ post(sp, 4 * 16));
      __ ld1(v12, v13, v14, v15, __ T16B, __ post(sp, 4 * 16));
    }

    __ cmp(blocks, 0u);
    __ br(__ GT, small);

    __ ret(lr);

    return start;
  }

#ifdef LINUX
>>>>>>> 175e23fd

  // ARMv8.1 LSE versions of the atomic stubs used by Atomic::PlatformXX.
  //
  // If LSE is in use, generate LSE versions of all the stubs. The
  // non-LSE versions are in atomic_aarch64.S.

  // class AtomicStubMark records the entry point of a stub and the
  // stub pointer which will point to it. The stub pointer is set to
  // the entry point when ~AtomicStubMark() is called, which must be
  // after ICache::invalidate_range. This ensures safe publication of
  // the generated code.
  class AtomicStubMark {
    address _entry_point;
    aarch64_atomic_stub_t *_stub;
    MacroAssembler *_masm;
  public:
    AtomicStubMark(MacroAssembler *masm, aarch64_atomic_stub_t *stub) {
      _masm = masm;
      __ align(32);
      _entry_point = __ pc();
      _stub = stub;
    }
    ~AtomicStubMark() {
      *_stub = (aarch64_atomic_stub_t)_entry_point;
    }
  };

  // NB: For memory_order_conservative we need a trailing membar after
  // LSE atomic operations but not a leading membar.
  //
  // We don't need a leading membar because a clause in the Arm ARM
  // says:
  //
  //   Barrier-ordered-before
  //
  //   Barrier instructions order prior Memory effects before subsequent
  //   Memory effects generated by the same Observer. A read or a write
  //   RW1 is Barrier-ordered-before a read or a write RW 2 from the same
  //   Observer if and only if RW1 appears in program order before RW 2
  //   and [ ... ] at least one of RW 1 and RW 2 is generated by an atomic
  //   instruction with both Acquire and Release semantics.
  //
  // All the atomic instructions {ldaddal, swapal, casal} have Acquire
  // and Release semantics, therefore we don't need a leading
  // barrier. However, there is no corresponding Barrier-ordered-after
  // relationship, therefore we need a trailing membar to prevent a
  // later store or load from being reordered with the store in an
  // atomic instruction.
  //
  // This was checked by using the herd7 consistency model simulator
  // (http://diy.inria.fr/) with this test case:
  //
  // AArch64 LseCas
  // { 0:X1=x; 0:X2=y; 1:X1=x; 1:X2=y; }
  // P0 | P1;
  // LDR W4, [X2] | MOV W3, #0;
  // DMB LD       | MOV W4, #1;
  // LDR W3, [X1] | CASAL W3, W4, [X1];
  //              | DMB ISH;
  //              | STR W4, [X2];
  // exists
  // (0:X3=0 /\ 0:X4=1)
  //
  // If X3 == 0 && X4 == 1, the store to y in P1 has been reordered
  // with the store to x in P1. Without the DMB in P1 this may happen.
  //
  // At the time of writing we don't know of any AArch64 hardware that
  // reorders stores in this way, but the Reference Manual permits it.

  void gen_cas_entry(Assembler::operand_size size,
                     atomic_memory_order order) {
    Register prev = r3, ptr = c_rarg0, compare_val = c_rarg1,
      exchange_val = c_rarg2;
    bool acquire, release;
    switch (order) {
      case memory_order_relaxed:
        acquire = false;
        release = false;
        break;
      default:
        acquire = true;
        release = true;
        break;
    }
    __ mov(prev, compare_val);
    __ lse_cas(prev, exchange_val, ptr, size, acquire, release, /*not_pair*/true);
    if (order == memory_order_conservative) {
      __ membar(Assembler::StoreStore|Assembler::StoreLoad);
    }
    if (size == Assembler::xword) {
      __ mov(r0, prev);
    } else {
      __ movw(r0, prev);
    }
    __ ret(lr);
  }

  void gen_ldaddal_entry(Assembler::operand_size size) {
    Register prev = r2, addr = c_rarg0, incr = c_rarg1;
    __ ldaddal(size, incr, prev, addr);
    __ membar(Assembler::StoreStore|Assembler::StoreLoad);
    if (size == Assembler::xword) {
      __ mov(r0, prev);
    } else {
      __ movw(r0, prev);
    }
    __ ret(lr);
  }

  void gen_swpal_entry(Assembler::operand_size size) {
    Register prev = r2, addr = c_rarg0, incr = c_rarg1;
    __ swpal(size, incr, prev, addr);
    __ membar(Assembler::StoreStore|Assembler::StoreLoad);
    if (size == Assembler::xword) {
      __ mov(r0, prev);
    } else {
      __ movw(r0, prev);
    }
    __ ret(lr);
  }

  void generate_atomic_entry_points() {
    if (! UseLSE) {
      return;
    }

    __ align(CodeEntryAlignment);
    StubCodeMark mark(this, "StubRoutines", "atomic entry points");
    address first_entry = __ pc();

    // All memory_order_conservative
    AtomicStubMark mark_fetch_add_4(_masm, &aarch64_atomic_fetch_add_4_impl);
    gen_ldaddal_entry(Assembler::word);
    AtomicStubMark mark_fetch_add_8(_masm, &aarch64_atomic_fetch_add_8_impl);
    gen_ldaddal_entry(Assembler::xword);

    AtomicStubMark mark_xchg_4(_masm, &aarch64_atomic_xchg_4_impl);
    gen_swpal_entry(Assembler::word);
    AtomicStubMark mark_xchg_8_impl(_masm, &aarch64_atomic_xchg_8_impl);
    gen_swpal_entry(Assembler::xword);

    // CAS, memory_order_conservative
    AtomicStubMark mark_cmpxchg_1(_masm, &aarch64_atomic_cmpxchg_1_impl);
    gen_cas_entry(MacroAssembler::byte, memory_order_conservative);
    AtomicStubMark mark_cmpxchg_4(_masm, &aarch64_atomic_cmpxchg_4_impl);
    gen_cas_entry(MacroAssembler::word, memory_order_conservative);
    AtomicStubMark mark_cmpxchg_8(_masm, &aarch64_atomic_cmpxchg_8_impl);
    gen_cas_entry(MacroAssembler::xword, memory_order_conservative);

    // CAS, memory_order_relaxed
    AtomicStubMark mark_cmpxchg_1_relaxed
      (_masm, &aarch64_atomic_cmpxchg_1_relaxed_impl);
    gen_cas_entry(MacroAssembler::byte, memory_order_relaxed);
    AtomicStubMark mark_cmpxchg_4_relaxed
      (_masm, &aarch64_atomic_cmpxchg_4_relaxed_impl);
    gen_cas_entry(MacroAssembler::word, memory_order_relaxed);
    AtomicStubMark mark_cmpxchg_8_relaxed
      (_masm, &aarch64_atomic_cmpxchg_8_relaxed_impl);
    gen_cas_entry(MacroAssembler::xword, memory_order_relaxed);

    ICache::invalidate_range(first_entry, __ pc() - first_entry);
  }
#endif // LINUX || _ALLBSD_SOURCE

  void generate_base64_encode_simdround(Register src, Register dst,
        FloatRegister codec, u8 size) {

    FloatRegister in0  = v4,  in1  = v5,  in2  = v6;
    FloatRegister out0 = v16, out1 = v17, out2 = v18, out3 = v19;
    FloatRegister ind0 = v20, ind1 = v21, ind2 = v22, ind3 = v23;

    Assembler::SIMD_Arrangement arrangement = size == 16 ? __ T16B : __ T8B;

    __ ld3(in0, in1, in2, arrangement, __ post(src, 3 * size));

    __ ushr(ind0, arrangement, in0,  2);

    __ ushr(ind1, arrangement, in1,  2);
    __ shl(in0,   arrangement, in0,  6);
    __ orr(ind1,  arrangement, ind1, in0);
    __ ushr(ind1, arrangement, ind1, 2);

    __ ushr(ind2, arrangement, in2,  4);
    __ shl(in1,   arrangement, in1,  4);
    __ orr(ind2,  arrangement, in1,  ind2);
    __ ushr(ind2, arrangement, ind2, 2);

    __ shl(ind3,  arrangement, in2,  2);
    __ ushr(ind3, arrangement, ind3, 2);

    __ tbl(out0,  arrangement, codec,  4, ind0);
    __ tbl(out1,  arrangement, codec,  4, ind1);
    __ tbl(out2,  arrangement, codec,  4, ind2);
    __ tbl(out3,  arrangement, codec,  4, ind3);

    __ st4(out0,  out1, out2, out3, arrangement, __ post(dst, 4 * size));
  }

   /**
   *  Arguments:
   *
   *  Input:
   *  c_rarg0   - src_start
   *  c_rarg1   - src_offset
   *  c_rarg2   - src_length
   *  c_rarg3   - dest_start
   *  c_rarg4   - dest_offset
   *  c_rarg5   - isURL
   *
   */
  address generate_base64_encodeBlock() {

    static const char toBase64[64] = {
      'A', 'B', 'C', 'D', 'E', 'F', 'G', 'H', 'I', 'J', 'K', 'L', 'M',
      'N', 'O', 'P', 'Q', 'R', 'S', 'T', 'U', 'V', 'W', 'X', 'Y', 'Z',
      'a', 'b', 'c', 'd', 'e', 'f', 'g', 'h', 'i', 'j', 'k', 'l', 'm',
      'n', 'o', 'p', 'q', 'r', 's', 't', 'u', 'v', 'w', 'x', 'y', 'z',
      '0', '1', '2', '3', '4', '5', '6', '7', '8', '9', '+', '/'
    };

    static const char toBase64URL[64] = {
      'A', 'B', 'C', 'D', 'E', 'F', 'G', 'H', 'I', 'J', 'K', 'L', 'M',
      'N', 'O', 'P', 'Q', 'R', 'S', 'T', 'U', 'V', 'W', 'X', 'Y', 'Z',
      'a', 'b', 'c', 'd', 'e', 'f', 'g', 'h', 'i', 'j', 'k', 'l', 'm',
      'n', 'o', 'p', 'q', 'r', 's', 't', 'u', 'v', 'w', 'x', 'y', 'z',
      '0', '1', '2', '3', '4', '5', '6', '7', '8', '9', '-', '_'
    };

    __ align(CodeEntryAlignment);
    StubCodeMark mark(this, "StubRoutines", "encodeBlock");
    address start = __ pc();

    Register src   = c_rarg0;  // source array
    Register soff  = c_rarg1;  // source start offset
    Register send  = c_rarg2;  // source end offset
    Register dst   = c_rarg3;  // dest array
    Register doff  = c_rarg4;  // position for writing to dest array
    Register isURL = c_rarg5;  // Base64 or URL chracter set

    // c_rarg6 and c_rarg7 are free to use as temps
    Register codec  = c_rarg6;
    Register length = c_rarg7;

    Label ProcessData, Process48B, Process24B, Process3B, SIMDExit, Exit;

    __ add(src, src, soff);
    __ add(dst, dst, doff);
    __ sub(length, send, soff);

    // load the codec base address
    __ lea(codec, ExternalAddress((address) toBase64));
    __ cbz(isURL, ProcessData);
    __ lea(codec, ExternalAddress((address) toBase64URL));

    __ BIND(ProcessData);

    // too short to formup a SIMD loop, roll back
    __ cmp(length, (u1)24);
    __ br(Assembler::LT, Process3B);

    __ ld1(v0, v1, v2, v3, __ T16B, Address(codec));

    __ BIND(Process48B);
    __ cmp(length, (u1)48);
    __ br(Assembler::LT, Process24B);
    generate_base64_encode_simdround(src, dst, v0, 16);
    __ sub(length, length, 48);
    __ b(Process48B);

    __ BIND(Process24B);
    __ cmp(length, (u1)24);
    __ br(Assembler::LT, SIMDExit);
    generate_base64_encode_simdround(src, dst, v0, 8);
    __ sub(length, length, 24);

    __ BIND(SIMDExit);
    __ cbz(length, Exit);

    __ BIND(Process3B);
    //  3 src bytes, 24 bits
    __ ldrb(r10, __ post(src, 1));
    __ ldrb(r11, __ post(src, 1));
    __ ldrb(r12, __ post(src, 1));
    __ orrw(r11, r11, r10, Assembler::LSL, 8);
    __ orrw(r12, r12, r11, Assembler::LSL, 8);
    // codec index
    __ ubfmw(r15, r12, 18, 23);
    __ ubfmw(r14, r12, 12, 17);
    __ ubfmw(r13, r12, 6,  11);
    __ andw(r12,  r12, 63);
    // get the code based on the codec
    __ ldrb(r15, Address(codec, r15, Address::uxtw(0)));
    __ ldrb(r14, Address(codec, r14, Address::uxtw(0)));
    __ ldrb(r13, Address(codec, r13, Address::uxtw(0)));
    __ ldrb(r12, Address(codec, r12, Address::uxtw(0)));
    __ strb(r15, __ post(dst, 1));
    __ strb(r14, __ post(dst, 1));
    __ strb(r13, __ post(dst, 1));
    __ strb(r12, __ post(dst, 1));
    __ sub(length, length, 3);
    __ cbnz(length, Process3B);

    __ BIND(Exit);
    __ ret(lr);

    return start;
  }

  // Continuation point for throwing of implicit exceptions that are
  // not handled in the current activation. Fabricates an exception
  // oop and initiates normal exception dispatching in this
  // frame. Since we need to preserve callee-saved values (currently
  // only for C2, but done for C1 as well) we need a callee-saved oop
  // map and therefore have to make these stubs into RuntimeStubs
  // rather than BufferBlobs.  If the compiler needs all registers to
  // be preserved between the fault point and the exception handler
  // then it must assume responsibility for that in
  // AbstractCompiler::continuation_for_implicit_null_exception or
  // continuation_for_implicit_division_by_zero_exception. All other
  // implicit exceptions (e.g., NullPointerException or
  // AbstractMethodError on entry) are either at call sites or
  // otherwise assume that stack unwinding will be initiated, so
  // caller saved registers were assumed volatile in the compiler.

#undef __
#define __ masm->

  address generate_throw_exception(const char* name,
                                   address runtime_entry,
                                   Register arg1 = noreg,
                                   Register arg2 = noreg) {
    // Information about frame layout at time of blocking runtime call.
    // Note that we only have to preserve callee-saved registers since
    // the compilers are responsible for supplying a continuation point
    // if they expect all registers to be preserved.
    // n.b. aarch64 asserts that frame::arg_reg_save_area_bytes == 0
    enum layout {
      rfp_off = 0,
      rfp_off2,
      return_off,
      return_off2,
      framesize // inclusive of return address
    };

    int insts_size = 512;
    int locs_size  = 64;

    CodeBuffer code(name, insts_size, locs_size);
    OopMapSet* oop_maps  = new OopMapSet();
    MacroAssembler* masm = new MacroAssembler(&code);

    address start = __ pc();

    // This is an inlined and slightly modified version of call_VM
    // which has the ability to fetch the return PC out of
    // thread-local storage and also sets up last_Java_sp slightly
    // differently than the real call_VM

    __ enter(); // Save FP and LR before call

    assert(is_even(framesize/2), "sp not 16-byte aligned");

    // lr and fp are already in place
    __ sub(sp, rfp, ((unsigned)framesize-4) << LogBytesPerInt); // prolog

    int frame_complete = __ pc() - start;

    // Set up last_Java_sp and last_Java_fp
    address the_pc = __ pc();
    __ set_last_Java_frame(sp, rfp, the_pc, rscratch1);

    // Call runtime
    if (arg1 != noreg) {
      assert(arg2 != c_rarg1, "clobbered");
      __ mov(c_rarg1, arg1);
    }
    if (arg2 != noreg) {
      __ mov(c_rarg2, arg2);
    }
    __ mov(c_rarg0, rthread);
    BLOCK_COMMENT("call runtime_entry");
    __ mov(rscratch1, runtime_entry);
    __ blr(rscratch1);

    // Generate oop map
    OopMap* map = new OopMap(framesize, 0);

    oop_maps->add_gc_map(the_pc - start, map);

    __ reset_last_Java_frame(true);
    __ maybe_isb();

    __ leave();

    // check for pending exceptions
#ifdef ASSERT
    Label L;
    __ ldr(rscratch1, Address(rthread, Thread::pending_exception_offset()));
    __ cbnz(rscratch1, L);
    __ should_not_reach_here();
    __ bind(L);
#endif // ASSERT
    __ far_jump(RuntimeAddress(StubRoutines::forward_exception_entry()));


    // codeBlob framesize is in words (not VMRegImpl::slot_size)
    RuntimeStub* stub =
      RuntimeStub::new_runtime_stub(name,
                                    &code,
                                    frame_complete,
                                    (framesize >> (LogBytesPerWord - LogBytesPerInt)),
                                    oop_maps, false);
    return stub->entry_point();
  }

  class MontgomeryMultiplyGenerator : public MacroAssembler {

    Register Pa_base, Pb_base, Pn_base, Pm_base, inv, Rlen, Ra, Rb, Rm, Rn,
      Pa, Pb, Pn, Pm, Rhi_ab, Rlo_ab, Rhi_mn, Rlo_mn, t0, t1, t2, Ri, Rj;

    RegSet _toSave;
    bool _squaring;

  public:
    MontgomeryMultiplyGenerator (Assembler *as, bool squaring)
      : MacroAssembler(as->code()), _squaring(squaring) {

      // Register allocation

      RegSetIterator regs = (RegSet::range(r0, r26) - r18_tls).begin();
      Pa_base = *regs;       // Argument registers
      if (squaring)
        Pb_base = Pa_base;
      else
        Pb_base = *++regs;
      Pn_base = *++regs;
      Rlen= *++regs;
      inv = *++regs;
      Pm_base = *++regs;

                          // Working registers:
      Ra =  *++regs;        // The current digit of a, b, n, and m.
      Rb =  *++regs;
      Rm =  *++regs;
      Rn =  *++regs;

      Pa =  *++regs;        // Pointers to the current/next digit of a, b, n, and m.
      Pb =  *++regs;
      Pm =  *++regs;
      Pn =  *++regs;

      t0 =  *++regs;        // Three registers which form a
      t1 =  *++regs;        // triple-precision accumuator.
      t2 =  *++regs;

      Ri =  *++regs;        // Inner and outer loop indexes.
      Rj =  *++regs;

      Rhi_ab = *++regs;     // Product registers: low and high parts
      Rlo_ab = *++regs;     // of a*b and m*n.
      Rhi_mn = *++regs;
      Rlo_mn = *++regs;

      // r19 and up are callee-saved.
      _toSave = RegSet::range(r19, *regs) + Pm_base;
    }

  private:
    void save_regs() {
      push(_toSave, sp);
    }

    void restore_regs() {
      pop(_toSave, sp);
    }

    template <typename T>
    void unroll_2(Register count, T block) {
      Label loop, end, odd;
      tbnz(count, 0, odd);
      cbz(count, end);
      align(16);
      bind(loop);
      (this->*block)();
      bind(odd);
      (this->*block)();
      subs(count, count, 2);
      br(Assembler::GT, loop);
      bind(end);
    }

    template <typename T>
    void unroll_2(Register count, T block, Register d, Register s, Register tmp) {
      Label loop, end, odd;
      tbnz(count, 0, odd);
      cbz(count, end);
      align(16);
      bind(loop);
      (this->*block)(d, s, tmp);
      bind(odd);
      (this->*block)(d, s, tmp);
      subs(count, count, 2);
      br(Assembler::GT, loop);
      bind(end);
    }

    void pre1(RegisterOrConstant i) {
      block_comment("pre1");
      // Pa = Pa_base;
      // Pb = Pb_base + i;
      // Pm = Pm_base;
      // Pn = Pn_base + i;
      // Ra = *Pa;
      // Rb = *Pb;
      // Rm = *Pm;
      // Rn = *Pn;
      ldr(Ra, Address(Pa_base));
      ldr(Rb, Address(Pb_base, i, Address::uxtw(LogBytesPerWord)));
      ldr(Rm, Address(Pm_base));
      ldr(Rn, Address(Pn_base, i, Address::uxtw(LogBytesPerWord)));
      lea(Pa, Address(Pa_base));
      lea(Pb, Address(Pb_base, i, Address::uxtw(LogBytesPerWord)));
      lea(Pm, Address(Pm_base));
      lea(Pn, Address(Pn_base, i, Address::uxtw(LogBytesPerWord)));

      // Zero the m*n result.
      mov(Rhi_mn, zr);
      mov(Rlo_mn, zr);
    }

    // The core multiply-accumulate step of a Montgomery
    // multiplication.  The idea is to schedule operations as a
    // pipeline so that instructions with long latencies (loads and
    // multiplies) have time to complete before their results are
    // used.  This most benefits in-order implementations of the
    // architecture but out-of-order ones also benefit.
    void step() {
      block_comment("step");
      // MACC(Ra, Rb, t0, t1, t2);
      // Ra = *++Pa;
      // Rb = *--Pb;
      umulh(Rhi_ab, Ra, Rb);
      mul(Rlo_ab, Ra, Rb);
      ldr(Ra, pre(Pa, wordSize));
      ldr(Rb, pre(Pb, -wordSize));
      acc(Rhi_mn, Rlo_mn, t0, t1, t2); // The pending m*n from the
                                       // previous iteration.
      // MACC(Rm, Rn, t0, t1, t2);
      // Rm = *++Pm;
      // Rn = *--Pn;
      umulh(Rhi_mn, Rm, Rn);
      mul(Rlo_mn, Rm, Rn);
      ldr(Rm, pre(Pm, wordSize));
      ldr(Rn, pre(Pn, -wordSize));
      acc(Rhi_ab, Rlo_ab, t0, t1, t2);
    }

    void post1() {
      block_comment("post1");

      // MACC(Ra, Rb, t0, t1, t2);
      // Ra = *++Pa;
      // Rb = *--Pb;
      umulh(Rhi_ab, Ra, Rb);
      mul(Rlo_ab, Ra, Rb);
      acc(Rhi_mn, Rlo_mn, t0, t1, t2);  // The pending m*n
      acc(Rhi_ab, Rlo_ab, t0, t1, t2);

      // *Pm = Rm = t0 * inv;
      mul(Rm, t0, inv);
      str(Rm, Address(Pm));

      // MACC(Rm, Rn, t0, t1, t2);
      // t0 = t1; t1 = t2; t2 = 0;
      umulh(Rhi_mn, Rm, Rn);

#ifndef PRODUCT
      // assert(m[i] * n[0] + t0 == 0, "broken Montgomery multiply");
      {
        mul(Rlo_mn, Rm, Rn);
        add(Rlo_mn, t0, Rlo_mn);
        Label ok;
        cbz(Rlo_mn, ok); {
          stop("broken Montgomery multiply");
        } bind(ok);
      }
#endif
      // We have very carefully set things up so that
      // m[i]*n[0] + t0 == 0 (mod b), so we don't have to calculate
      // the lower half of Rm * Rn because we know the result already:
      // it must be -t0.  t0 + (-t0) must generate a carry iff
      // t0 != 0.  So, rather than do a mul and an adds we just set
      // the carry flag iff t0 is nonzero.
      //
      // mul(Rlo_mn, Rm, Rn);
      // adds(zr, t0, Rlo_mn);
      subs(zr, t0, 1); // Set carry iff t0 is nonzero
      adcs(t0, t1, Rhi_mn);
      adc(t1, t2, zr);
      mov(t2, zr);
    }

    void pre2(RegisterOrConstant i, RegisterOrConstant len) {
      block_comment("pre2");
      // Pa = Pa_base + i-len;
      // Pb = Pb_base + len;
      // Pm = Pm_base + i-len;
      // Pn = Pn_base + len;

      if (i.is_register()) {
        sub(Rj, i.as_register(), len);
      } else {
        mov(Rj, i.as_constant());
        sub(Rj, Rj, len);
      }
      // Rj == i-len

      lea(Pa, Address(Pa_base, Rj, Address::uxtw(LogBytesPerWord)));
      lea(Pb, Address(Pb_base, len, Address::uxtw(LogBytesPerWord)));
      lea(Pm, Address(Pm_base, Rj, Address::uxtw(LogBytesPerWord)));
      lea(Pn, Address(Pn_base, len, Address::uxtw(LogBytesPerWord)));

      // Ra = *++Pa;
      // Rb = *--Pb;
      // Rm = *++Pm;
      // Rn = *--Pn;
      ldr(Ra, pre(Pa, wordSize));
      ldr(Rb, pre(Pb, -wordSize));
      ldr(Rm, pre(Pm, wordSize));
      ldr(Rn, pre(Pn, -wordSize));

      mov(Rhi_mn, zr);
      mov(Rlo_mn, zr);
    }

    void post2(RegisterOrConstant i, RegisterOrConstant len) {
      block_comment("post2");
      if (i.is_constant()) {
        mov(Rj, i.as_constant()-len.as_constant());
      } else {
        sub(Rj, i.as_register(), len);
      }

      adds(t0, t0, Rlo_mn); // The pending m*n, low part

      // As soon as we know the least significant digit of our result,
      // store it.
      // Pm_base[i-len] = t0;
      str(t0, Address(Pm_base, Rj, Address::uxtw(LogBytesPerWord)));

      // t0 = t1; t1 = t2; t2 = 0;
      adcs(t0, t1, Rhi_mn); // The pending m*n, high part
      adc(t1, t2, zr);
      mov(t2, zr);
    }

    // A carry in t0 after Montgomery multiplication means that we
    // should subtract multiples of n from our result in m.  We'll
    // keep doing that until there is no carry.
    void normalize(RegisterOrConstant len) {
      block_comment("normalize");
      // while (t0)
      //   t0 = sub(Pm_base, Pn_base, t0, len);
      Label loop, post, again;
      Register cnt = t1, i = t2; // Re-use registers; we're done with them now
      cbz(t0, post); {
        bind(again); {
          mov(i, zr);
          mov(cnt, len);
          ldr(Rm, Address(Pm_base, i, Address::uxtw(LogBytesPerWord)));
          ldr(Rn, Address(Pn_base, i, Address::uxtw(LogBytesPerWord)));
          subs(zr, zr, zr); // set carry flag, i.e. no borrow
          align(16);
          bind(loop); {
            sbcs(Rm, Rm, Rn);
            str(Rm, Address(Pm_base, i, Address::uxtw(LogBytesPerWord)));
            add(i, i, 1);
            ldr(Rm, Address(Pm_base, i, Address::uxtw(LogBytesPerWord)));
            ldr(Rn, Address(Pn_base, i, Address::uxtw(LogBytesPerWord)));
            sub(cnt, cnt, 1);
          } cbnz(cnt, loop);
          sbc(t0, t0, zr);
        } cbnz(t0, again);
      } bind(post);
    }

    // Move memory at s to d, reversing words.
    //    Increments d to end of copied memory
    //    Destroys tmp1, tmp2
    //    Preserves len
    //    Leaves s pointing to the address which was in d at start
    void reverse(Register d, Register s, Register len, Register tmp1, Register tmp2) {
      assert(tmp1 < r19 && tmp2 < r19, "register corruption");

      lea(s, Address(s, len, Address::uxtw(LogBytesPerWord)));
      mov(tmp1, len);
      unroll_2(tmp1, &MontgomeryMultiplyGenerator::reverse1, d, s, tmp2);
      sub(s, d, len, ext::uxtw, LogBytesPerWord);
    }
    // where
    void reverse1(Register d, Register s, Register tmp) {
      ldr(tmp, pre(s, -wordSize));
      ror(tmp, tmp, 32);
      str(tmp, post(d, wordSize));
    }

    void step_squaring() {
      // An extra ACC
      step();
      acc(Rhi_ab, Rlo_ab, t0, t1, t2);
    }

    void last_squaring(RegisterOrConstant i) {
      Label dont;
      // if ((i & 1) == 0) {
      tbnz(i.as_register(), 0, dont); {
        // MACC(Ra, Rb, t0, t1, t2);
        // Ra = *++Pa;
        // Rb = *--Pb;
        umulh(Rhi_ab, Ra, Rb);
        mul(Rlo_ab, Ra, Rb);
        acc(Rhi_ab, Rlo_ab, t0, t1, t2);
      } bind(dont);
    }

    void extra_step_squaring() {
      acc(Rhi_mn, Rlo_mn, t0, t1, t2);  // The pending m*n

      // MACC(Rm, Rn, t0, t1, t2);
      // Rm = *++Pm;
      // Rn = *--Pn;
      umulh(Rhi_mn, Rm, Rn);
      mul(Rlo_mn, Rm, Rn);
      ldr(Rm, pre(Pm, wordSize));
      ldr(Rn, pre(Pn, -wordSize));
    }

    void post1_squaring() {
      acc(Rhi_mn, Rlo_mn, t0, t1, t2);  // The pending m*n

      // *Pm = Rm = t0 * inv;
      mul(Rm, t0, inv);
      str(Rm, Address(Pm));

      // MACC(Rm, Rn, t0, t1, t2);
      // t0 = t1; t1 = t2; t2 = 0;
      umulh(Rhi_mn, Rm, Rn);

#ifndef PRODUCT
      // assert(m[i] * n[0] + t0 == 0, "broken Montgomery multiply");
      {
        mul(Rlo_mn, Rm, Rn);
        add(Rlo_mn, t0, Rlo_mn);
        Label ok;
        cbz(Rlo_mn, ok); {
          stop("broken Montgomery multiply");
        } bind(ok);
      }
#endif
      // We have very carefully set things up so that
      // m[i]*n[0] + t0 == 0 (mod b), so we don't have to calculate
      // the lower half of Rm * Rn because we know the result already:
      // it must be -t0.  t0 + (-t0) must generate a carry iff
      // t0 != 0.  So, rather than do a mul and an adds we just set
      // the carry flag iff t0 is nonzero.
      //
      // mul(Rlo_mn, Rm, Rn);
      // adds(zr, t0, Rlo_mn);
      subs(zr, t0, 1); // Set carry iff t0 is nonzero
      adcs(t0, t1, Rhi_mn);
      adc(t1, t2, zr);
      mov(t2, zr);
    }

    void acc(Register Rhi, Register Rlo,
             Register t0, Register t1, Register t2) {
      adds(t0, t0, Rlo);
      adcs(t1, t1, Rhi);
      adc(t2, t2, zr);
    }

  public:
    /**
     * Fast Montgomery multiplication.  The derivation of the
     * algorithm is in A Cryptographic Library for the Motorola
     * DSP56000, Dusse and Kaliski, Proc. EUROCRYPT 90, pp. 230-237.
     *
     * Arguments:
     *
     * Inputs for multiplication:
     *   c_rarg0   - int array elements a
     *   c_rarg1   - int array elements b
     *   c_rarg2   - int array elements n (the modulus)
     *   c_rarg3   - int length
     *   c_rarg4   - int inv
     *   c_rarg5   - int array elements m (the result)
     *
     * Inputs for squaring:
     *   c_rarg0   - int array elements a
     *   c_rarg1   - int array elements n (the modulus)
     *   c_rarg2   - int length
     *   c_rarg3   - int inv
     *   c_rarg4   - int array elements m (the result)
     *
     */
    address generate_multiply() {
      Label argh, nothing;
      bind(argh);
      stop("MontgomeryMultiply total_allocation must be <= 8192");

      align(CodeEntryAlignment);
      address entry = pc();

      cbzw(Rlen, nothing);

      enter();

      // Make room.
      cmpw(Rlen, 512);
      br(Assembler::HI, argh);
      sub(Ra, sp, Rlen, ext::uxtw, exact_log2(4 * sizeof (jint)));
      andr(sp, Ra, -2 * wordSize);

      lsrw(Rlen, Rlen, 1);  // length in longwords = len/2

      {
        // Copy input args, reversing as we go.  We use Ra as a
        // temporary variable.
        reverse(Ra, Pa_base, Rlen, t0, t1);
        if (!_squaring)
          reverse(Ra, Pb_base, Rlen, t0, t1);
        reverse(Ra, Pn_base, Rlen, t0, t1);
      }

      // Push all call-saved registers and also Pm_base which we'll need
      // at the end.
      save_regs();

#ifndef PRODUCT
      // assert(inv * n[0] == -1UL, "broken inverse in Montgomery multiply");
      {
        ldr(Rn, Address(Pn_base, 0));
        mul(Rlo_mn, Rn, inv);
        cmp(Rlo_mn, -1);
        Label ok;
        br(EQ, ok); {
          stop("broken inverse in Montgomery multiply");
        } bind(ok);
      }
#endif

      mov(Pm_base, Ra);

      mov(t0, zr);
      mov(t1, zr);
      mov(t2, zr);

      block_comment("for (int i = 0; i < len; i++) {");
      mov(Ri, zr); {
        Label loop, end;
        cmpw(Ri, Rlen);
        br(Assembler::GE, end);

        bind(loop);
        pre1(Ri);

        block_comment("  for (j = i; j; j--) {"); {
          movw(Rj, Ri);
          unroll_2(Rj, &MontgomeryMultiplyGenerator::step);
        } block_comment("  } // j");

        post1();
        addw(Ri, Ri, 1);
        cmpw(Ri, Rlen);
        br(Assembler::LT, loop);
        bind(end);
        block_comment("} // i");
      }

      block_comment("for (int i = len; i < 2*len; i++) {");
      mov(Ri, Rlen); {
        Label loop, end;
        cmpw(Ri, Rlen, Assembler::LSL, 1);
        br(Assembler::GE, end);

        bind(loop);
        pre2(Ri, Rlen);

        block_comment("  for (j = len*2-i-1; j; j--) {"); {
          lslw(Rj, Rlen, 1);
          subw(Rj, Rj, Ri);
          subw(Rj, Rj, 1);
          unroll_2(Rj, &MontgomeryMultiplyGenerator::step);
        } block_comment("  } // j");

        post2(Ri, Rlen);
        addw(Ri, Ri, 1);
        cmpw(Ri, Rlen, Assembler::LSL, 1);
        br(Assembler::LT, loop);
        bind(end);
      }
      block_comment("} // i");

      normalize(Rlen);

      mov(Ra, Pm_base);  // Save Pm_base in Ra
      restore_regs();  // Restore caller's Pm_base

      // Copy our result into caller's Pm_base
      reverse(Pm_base, Ra, Rlen, t0, t1);

      leave();
      bind(nothing);
      ret(lr);

      return entry;
    }
    // In C, approximately:

    // void
    // montgomery_multiply(julong Pa_base[], julong Pb_base[],
    //                     julong Pn_base[], julong Pm_base[],
    //                     julong inv, int len) {
    //   julong t0 = 0, t1 = 0, t2 = 0; // Triple-precision accumulator
    //   julong *Pa, *Pb, *Pn, *Pm;
    //   julong Ra, Rb, Rn, Rm;

    //   int i;

    //   assert(inv * Pn_base[0] == -1UL, "broken inverse in Montgomery multiply");

    //   for (i = 0; i < len; i++) {
    //     int j;

    //     Pa = Pa_base;
    //     Pb = Pb_base + i;
    //     Pm = Pm_base;
    //     Pn = Pn_base + i;

    //     Ra = *Pa;
    //     Rb = *Pb;
    //     Rm = *Pm;
    //     Rn = *Pn;

    //     int iters = i;
    //     for (j = 0; iters--; j++) {
    //       assert(Ra == Pa_base[j] && Rb == Pb_base[i-j], "must be");
    //       MACC(Ra, Rb, t0, t1, t2);
    //       Ra = *++Pa;
    //       Rb = *--Pb;
    //       assert(Rm == Pm_base[j] && Rn == Pn_base[i-j], "must be");
    //       MACC(Rm, Rn, t0, t1, t2);
    //       Rm = *++Pm;
    //       Rn = *--Pn;
    //     }

    //     assert(Ra == Pa_base[i] && Rb == Pb_base[0], "must be");
    //     MACC(Ra, Rb, t0, t1, t2);
    //     *Pm = Rm = t0 * inv;
    //     assert(Rm == Pm_base[i] && Rn == Pn_base[0], "must be");
    //     MACC(Rm, Rn, t0, t1, t2);

    //     assert(t0 == 0, "broken Montgomery multiply");

    //     t0 = t1; t1 = t2; t2 = 0;
    //   }

    //   for (i = len; i < 2*len; i++) {
    //     int j;

    //     Pa = Pa_base + i-len;
    //     Pb = Pb_base + len;
    //     Pm = Pm_base + i-len;
    //     Pn = Pn_base + len;

    //     Ra = *++Pa;
    //     Rb = *--Pb;
    //     Rm = *++Pm;
    //     Rn = *--Pn;

    //     int iters = len*2-i-1;
    //     for (j = i-len+1; iters--; j++) {
    //       assert(Ra == Pa_base[j] && Rb == Pb_base[i-j], "must be");
    //       MACC(Ra, Rb, t0, t1, t2);
    //       Ra = *++Pa;
    //       Rb = *--Pb;
    //       assert(Rm == Pm_base[j] && Rn == Pn_base[i-j], "must be");
    //       MACC(Rm, Rn, t0, t1, t2);
    //       Rm = *++Pm;
    //       Rn = *--Pn;
    //     }

    //     Pm_base[i-len] = t0;
    //     t0 = t1; t1 = t2; t2 = 0;
    //   }

    //   while (t0)
    //     t0 = sub(Pm_base, Pn_base, t0, len);
    // }

    /**
     * Fast Montgomery squaring.  This uses asymptotically 25% fewer
     * multiplies than Montgomery multiplication so it should be up to
     * 25% faster.  However, its loop control is more complex and it
     * may actually run slower on some machines.
     *
     * Arguments:
     *
     * Inputs:
     *   c_rarg0   - int array elements a
     *   c_rarg1   - int array elements n (the modulus)
     *   c_rarg2   - int length
     *   c_rarg3   - int inv
     *   c_rarg4   - int array elements m (the result)
     *
     */
    address generate_square() {
      Label argh;
      bind(argh);
      stop("MontgomeryMultiply total_allocation must be <= 8192");

      align(CodeEntryAlignment);
      address entry = pc();

      enter();

      // Make room.
      cmpw(Rlen, 512);
      br(Assembler::HI, argh);
      sub(Ra, sp, Rlen, ext::uxtw, exact_log2(4 * sizeof (jint)));
      andr(sp, Ra, -2 * wordSize);

      lsrw(Rlen, Rlen, 1);  // length in longwords = len/2

      {
        // Copy input args, reversing as we go.  We use Ra as a
        // temporary variable.
        reverse(Ra, Pa_base, Rlen, t0, t1);
        reverse(Ra, Pn_base, Rlen, t0, t1);
      }

      // Push all call-saved registers and also Pm_base which we'll need
      // at the end.
      save_regs();

      mov(Pm_base, Ra);

      mov(t0, zr);
      mov(t1, zr);
      mov(t2, zr);

      block_comment("for (int i = 0; i < len; i++) {");
      mov(Ri, zr); {
        Label loop, end;
        bind(loop);
        cmp(Ri, Rlen);
        br(Assembler::GE, end);

        pre1(Ri);

        block_comment("for (j = (i+1)/2; j; j--) {"); {
          add(Rj, Ri, 1);
          lsr(Rj, Rj, 1);
          unroll_2(Rj, &MontgomeryMultiplyGenerator::step_squaring);
        } block_comment("  } // j");

        last_squaring(Ri);

        block_comment("  for (j = i/2; j; j--) {"); {
          lsr(Rj, Ri, 1);
          unroll_2(Rj, &MontgomeryMultiplyGenerator::extra_step_squaring);
        } block_comment("  } // j");

        post1_squaring();
        add(Ri, Ri, 1);
        cmp(Ri, Rlen);
        br(Assembler::LT, loop);

        bind(end);
        block_comment("} // i");
      }

      block_comment("for (int i = len; i < 2*len; i++) {");
      mov(Ri, Rlen); {
        Label loop, end;
        bind(loop);
        cmp(Ri, Rlen, Assembler::LSL, 1);
        br(Assembler::GE, end);

        pre2(Ri, Rlen);

        block_comment("  for (j = (2*len-i-1)/2; j; j--) {"); {
          lsl(Rj, Rlen, 1);
          sub(Rj, Rj, Ri);
          sub(Rj, Rj, 1);
          lsr(Rj, Rj, 1);
          unroll_2(Rj, &MontgomeryMultiplyGenerator::step_squaring);
        } block_comment("  } // j");

        last_squaring(Ri);

        block_comment("  for (j = (2*len-i)/2; j; j--) {"); {
          lsl(Rj, Rlen, 1);
          sub(Rj, Rj, Ri);
          lsr(Rj, Rj, 1);
          unroll_2(Rj, &MontgomeryMultiplyGenerator::extra_step_squaring);
        } block_comment("  } // j");

        post2(Ri, Rlen);
        add(Ri, Ri, 1);
        cmp(Ri, Rlen, Assembler::LSL, 1);

        br(Assembler::LT, loop);
        bind(end);
        block_comment("} // i");
      }

      normalize(Rlen);

      mov(Ra, Pm_base);  // Save Pm_base in Ra
      restore_regs();  // Restore caller's Pm_base

      // Copy our result into caller's Pm_base
      reverse(Pm_base, Ra, Rlen, t0, t1);

      leave();
      ret(lr);

      return entry;
    }
    // In C, approximately:

    // void
    // montgomery_multiply(julong Pa_base[], julong Pb_base[],
    //                     julong Pn_base[], julong Pm_base[],
    //                     julong inv, int len) {
    //   julong t0 = 0, t1 = 0, t2 = 0; // Triple-precision accumulator
    //   julong *Pa, *Pb, *Pn, *Pm;
    //   julong Ra, Rb, Rn, Rm;

    //   int i;

    //   assert(inv * Pn_base[0] == -1UL, "broken inverse in Montgomery multiply");

    //   for (i = 0; i < len; i++) {
    //     int j;

    //     Pa = Pa_base;
    //     Pb = Pa_base + i;
    //     Pm = Pm_base;
    //     Pn = Pn_base + i;

    //     Ra = *Pa;
    //     Rb = *Pb;
    //     Rm = *Pm;
    //     Rn = *Pn;

    //     int iters = (i+1)/2;
    //     for (j = 0; iters--; j++) {
    //       assert(Ra == Pa_base[j] && Rb == Pa_base[i-j], "must be");
    //       MACC2(Ra, Rb, t0, t1, t2);
    //       Ra = *++Pa;
    //       Rb = *--Pb;
    //       assert(Rm == Pm_base[j] && Rn == Pn_base[i-j], "must be");
    //       MACC(Rm, Rn, t0, t1, t2);
    //       Rm = *++Pm;
    //       Rn = *--Pn;
    //     }
    //     if ((i & 1) == 0) {
    //       assert(Ra == Pa_base[j], "must be");
    //       MACC(Ra, Ra, t0, t1, t2);
    //     }
    //     iters = i/2;
    //     assert(iters == i-j, "must be");
    //     for (; iters--; j++) {
    //       assert(Rm == Pm_base[j] && Rn == Pn_base[i-j], "must be");
    //       MACC(Rm, Rn, t0, t1, t2);
    //       Rm = *++Pm;
    //       Rn = *--Pn;
    //     }

    //     *Pm = Rm = t0 * inv;
    //     assert(Rm == Pm_base[i] && Rn == Pn_base[0], "must be");
    //     MACC(Rm, Rn, t0, t1, t2);

    //     assert(t0 == 0, "broken Montgomery multiply");

    //     t0 = t1; t1 = t2; t2 = 0;
    //   }

    //   for (i = len; i < 2*len; i++) {
    //     int start = i-len+1;
    //     int end = start + (len - start)/2;
    //     int j;

    //     Pa = Pa_base + i-len;
    //     Pb = Pa_base + len;
    //     Pm = Pm_base + i-len;
    //     Pn = Pn_base + len;

    //     Ra = *++Pa;
    //     Rb = *--Pb;
    //     Rm = *++Pm;
    //     Rn = *--Pn;

    //     int iters = (2*len-i-1)/2;
    //     assert(iters == end-start, "must be");
    //     for (j = start; iters--; j++) {
    //       assert(Ra == Pa_base[j] && Rb == Pa_base[i-j], "must be");
    //       MACC2(Ra, Rb, t0, t1, t2);
    //       Ra = *++Pa;
    //       Rb = *--Pb;
    //       assert(Rm == Pm_base[j] && Rn == Pn_base[i-j], "must be");
    //       MACC(Rm, Rn, t0, t1, t2);
    //       Rm = *++Pm;
    //       Rn = *--Pn;
    //     }
    //     if ((i & 1) == 0) {
    //       assert(Ra == Pa_base[j], "must be");
    //       MACC(Ra, Ra, t0, t1, t2);
    //     }
    //     iters =  (2*len-i)/2;
    //     assert(iters == len-j, "must be");
    //     for (; iters--; j++) {
    //       assert(Rm == Pm_base[j] && Rn == Pn_base[i-j], "must be");
    //       MACC(Rm, Rn, t0, t1, t2);
    //       Rm = *++Pm;
    //       Rn = *--Pn;
    //     }
    //     Pm_base[i-len] = t0;
    //     t0 = t1; t1 = t2; t2 = 0;
    //   }

    //   while (t0)
    //     t0 = sub(Pm_base, Pn_base, t0, len);
    // }
  };


  // Initialization
  void generate_initial() {
    // Generate initial stubs and initializes the entry points

    // entry points that exist in all platforms Note: This is code
    // that could be shared among different platforms - however the
    // benefit seems to be smaller than the disadvantage of having a
    // much more complicated generator structure. See also comment in
    // stubRoutines.hpp.

    StubRoutines::_forward_exception_entry = generate_forward_exception();

    StubRoutines::_call_stub_entry =
      generate_call_stub(StubRoutines::_call_stub_return_address);

    // is referenced by megamorphic call
    StubRoutines::_catch_exception_entry = generate_catch_exception();

    // Build this early so it's available for the interpreter.
    StubRoutines::_throw_StackOverflowError_entry =
      generate_throw_exception("StackOverflowError throw_exception",
                               CAST_FROM_FN_PTR(address,
                                                SharedRuntime::throw_StackOverflowError));
    StubRoutines::_throw_delayed_StackOverflowError_entry =
      generate_throw_exception("delayed StackOverflowError throw_exception",
                               CAST_FROM_FN_PTR(address,
                                                SharedRuntime::throw_delayed_StackOverflowError));
    if (UseCRC32Intrinsics) {
      // set table address before stub generation which use it
      StubRoutines::_crc_table_adr = (address)StubRoutines::aarch64::_crc_table;
      StubRoutines::_updateBytesCRC32 = generate_updateBytesCRC32();
    }

    if (UseCRC32CIntrinsics) {
      StubRoutines::_updateBytesCRC32C = generate_updateBytesCRC32C();
    }

    if (vmIntrinsics::is_intrinsic_available(vmIntrinsics::_dlog)) {
      // disabled pending fix and retest of generated code via JDK-8210858
      // StubRoutines::_dlog = generate_dlog();
    }

    if (vmIntrinsics::is_intrinsic_available(vmIntrinsics::_dsin)) {
      // disabled pending fix and retest of generated code via JDK-8210461
      // StubRoutines::_dsin = generate_dsin_dcos(/* isCos = */ false);
    }

    if (vmIntrinsics::is_intrinsic_available(vmIntrinsics::_dcos)) {
      // disabled pending fix and retest of generated code via JDK-8210461
      // StubRoutines::_dcos = generate_dsin_dcos(/* isCos = */ true);
    }
  }

  void generate_all() {
    // support for verify_oop (must happen after universe_init)
    StubRoutines::_verify_oop_subroutine_entry     = generate_verify_oop();
    StubRoutines::_throw_AbstractMethodError_entry =
      generate_throw_exception("AbstractMethodError throw_exception",
                               CAST_FROM_FN_PTR(address,
                                                SharedRuntime::
                                                throw_AbstractMethodError));

    StubRoutines::_throw_IncompatibleClassChangeError_entry =
      generate_throw_exception("IncompatibleClassChangeError throw_exception",
                               CAST_FROM_FN_PTR(address,
                                                SharedRuntime::
                                                throw_IncompatibleClassChangeError));

    StubRoutines::_throw_NullPointerException_at_call_entry =
      generate_throw_exception("NullPointerException at call throw_exception",
                               CAST_FROM_FN_PTR(address,
                                                SharedRuntime::
                                                throw_NullPointerException_at_call));

    // arraycopy stubs used by compilers
    generate_arraycopy_stubs();

    // has negatives stub for large arrays.
    StubRoutines::aarch64::_has_negatives = generate_has_negatives(StubRoutines::aarch64::_has_negatives_long);

    // array equals stub for large arrays.
    if (!UseSimpleArrayEquals) {
      StubRoutines::aarch64::_large_array_equals = generate_large_array_equals();
    }

    generate_compare_long_strings();

    generate_string_indexof_stubs();

    // byte_array_inflate stub for large arrays.
    StubRoutines::aarch64::_large_byte_array_inflate = generate_large_byte_array_inflate();

#ifdef COMPILER2
    if (UseMultiplyToLenIntrinsic) {
      StubRoutines::_multiplyToLen = generate_multiplyToLen();
    }

    if (UseSquareToLenIntrinsic) {
      StubRoutines::_squareToLen = generate_squareToLen();
    }

    if (UseMulAddIntrinsic) {
      StubRoutines::_mulAdd = generate_mulAdd();
    }

    if (UseMontgomeryMultiplyIntrinsic) {
      StubCodeMark mark(this, "StubRoutines", "montgomeryMultiply");
      MontgomeryMultiplyGenerator g(_masm, /*squaring*/false);
      StubRoutines::_montgomeryMultiply = g.generate_multiply();
    }

    if (UseMontgomerySquareIntrinsic) {
      StubCodeMark mark(this, "StubRoutines", "montgomerySquare");
      MontgomeryMultiplyGenerator g(_masm, /*squaring*/true);
      // We use generate_multiply() rather than generate_square()
      // because it's faster for the sizes of modulus we care about.
      StubRoutines::_montgomerySquare = g.generate_multiply();
    }
#endif // COMPILER2

    // generate GHASH intrinsics code
    if (UseGHASHIntrinsics) {
      if (UseAESCTRIntrinsics) {
        StubRoutines::_ghash_processBlocks = generate_ghash_processBlocks_wide();
      } else {
        StubRoutines::_ghash_processBlocks = generate_ghash_processBlocks();
      }
    }

    if (UseBASE64Intrinsics) {
        StubRoutines::_base64_encodeBlock = generate_base64_encodeBlock();
    }

    if (UseAESIntrinsics) {
      StubRoutines::_aescrypt_encryptBlock = generate_aescrypt_encryptBlock();
      StubRoutines::_aescrypt_decryptBlock = generate_aescrypt_decryptBlock();
      StubRoutines::_cipherBlockChaining_encryptAESCrypt = generate_cipherBlockChaining_encryptAESCrypt();
      StubRoutines::_cipherBlockChaining_decryptAESCrypt = generate_cipherBlockChaining_decryptAESCrypt();
    }

    if (UseAESCTRIntrinsics) {
      StubRoutines::_counterMode_AESCrypt = generate_counterMode_AESCrypt();
    }

    if (UseSHA1Intrinsics) {
      StubRoutines::_sha1_implCompress     = generate_sha1_implCompress(false,   "sha1_implCompress");
      StubRoutines::_sha1_implCompressMB   = generate_sha1_implCompress(true,    "sha1_implCompressMB");
    }
    if (UseSHA256Intrinsics) {
      StubRoutines::_sha256_implCompress   = generate_sha256_implCompress(false, "sha256_implCompress");
      StubRoutines::_sha256_implCompressMB = generate_sha256_implCompress(true,  "sha256_implCompressMB");
    }

    // generate Adler32 intrinsics code
    if (UseAdler32Intrinsics) {
      StubRoutines::_updateBytesAdler32 = generate_updateBytesAdler32();
    }

    // Safefetch stubs.
    generate_safefetch("SafeFetch32", sizeof(int),     &StubRoutines::_safefetch32_entry,
                                                       &StubRoutines::_safefetch32_fault_pc,
                                                       &StubRoutines::_safefetch32_continuation_pc);
    generate_safefetch("SafeFetchN", sizeof(intptr_t), &StubRoutines::_safefetchN_entry,
                                                       &StubRoutines::_safefetchN_fault_pc,
                                                       &StubRoutines::_safefetchN_continuation_pc);
#if defined(LINUX) || defined(_ALLBSD_SOURCE)

    generate_atomic_entry_points();

#endif // LINUX || _ALLBSD_SOURCE

  StubRoutines::aarch64::set_completed();
  }

 public:
  StubGenerator(CodeBuffer* code, bool all) : StubCodeGenerator(code) {
    if (all) {
      generate_all();
    } else {
      generate_initial();
    }
  }
}; // end class declaration

void StubGenerator_generate(CodeBuffer* code, bool all) {
  StubGenerator g(code, all);
}


#if defined(LINUX) || defined(_ALLBSD_SOURCE)

// Define pointers to atomic stubs and initialize them to point to the
// code in atomic_aarch64.S.

#define DEFAULT_ATOMIC_OP(OPNAME, SIZE, RELAXED)                                \
  extern "C" uint64_t aarch64_atomic_ ## OPNAME ## _ ## SIZE ## RELAXED ## _default_impl \
    (volatile void *ptr, uint64_t arg1, uint64_t arg2);                 \
  aarch64_atomic_stub_t aarch64_atomic_ ## OPNAME ## _ ## SIZE ## RELAXED ## _impl \
    = aarch64_atomic_ ## OPNAME ## _ ## SIZE ## RELAXED ## _default_impl;

DEFAULT_ATOMIC_OP(fetch_add, 4, )
DEFAULT_ATOMIC_OP(fetch_add, 8, )
DEFAULT_ATOMIC_OP(xchg, 4, )
DEFAULT_ATOMIC_OP(xchg, 8, )
DEFAULT_ATOMIC_OP(cmpxchg, 1, )
DEFAULT_ATOMIC_OP(cmpxchg, 4, )
DEFAULT_ATOMIC_OP(cmpxchg, 8, )
DEFAULT_ATOMIC_OP(cmpxchg, 1, _relaxed)
DEFAULT_ATOMIC_OP(cmpxchg, 4, _relaxed)
DEFAULT_ATOMIC_OP(cmpxchg, 8, _relaxed)

#undef DEFAULT_ATOMIC_OP

#endif // LINUX || _ALLBSD_SOURCE<|MERGE_RESOLUTION|>--- conflicted
+++ resolved
@@ -4947,9 +4947,6 @@
     return start;
   }
 
-<<<<<<< HEAD
-#if defined(LINUX) || defined(_ALLBSD_SOURCE)
-=======
   address generate_ghash_processBlocks_wide() {
     address small = generate_ghash_processBlocks();
 
@@ -4999,8 +4996,7 @@
     return start;
   }
 
-#ifdef LINUX
->>>>>>> 175e23fd
+#if defined(LINUX) || defined(_ALLBSD_SOURCE)
 
   // ARMv8.1 LSE versions of the atomic stubs used by Atomic::PlatformXX.
   //
