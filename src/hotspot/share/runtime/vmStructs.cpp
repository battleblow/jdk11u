--- conflicted
+++ resolved
@@ -1466,10 +1466,7 @@
   declare_toplevel_type(CollectedHeap)                                    \
            declare_type(GenCollectedHeap,             CollectedHeap)      \
            declare_type(CMSHeap,                      GenCollectedHeap)   \
-<<<<<<< HEAD
-=======
            declare_type(SerialHeap,                   GenCollectedHeap)   \
->>>>>>> 049d9f45
   declare_toplevel_type(Generation)                                       \
            declare_type(DefNewGeneration,             Generation)         \
            declare_type(CardGeneration,               Generation)         \
