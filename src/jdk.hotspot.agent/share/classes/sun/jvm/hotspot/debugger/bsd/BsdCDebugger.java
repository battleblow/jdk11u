--- conflicted
+++ resolved
@@ -1,11 +1,6 @@
 /*
-<<<<<<< HEAD
- * Copyright (c) 2003, 2012, Oracle and/or its affiliates. All rights reserved.
- * Copyright (c) 2015, Red Hat Inc.
-=======
  * Copyright (c) 2003, 2021, Oracle and/or its affiliates. All rights reserved.
  * Copyright (c) 2021, Azul Systems, Inc. All rights reserved.
->>>>>>> 224e1a3f
  * DO NOT ALTER OR REMOVE COPYRIGHT NOTICES OR THIS FILE HEADER.
  *
  * This code is free software; you can redistribute it and/or modify it
@@ -38,15 +33,10 @@
 import sun.jvm.hotspot.debugger.x86.*;
 import sun.jvm.hotspot.debugger.amd64.*;
 import sun.jvm.hotspot.debugger.aarch64.*;
-<<<<<<< HEAD
 import sun.jvm.hotspot.debugger.ppc64.*;
 import sun.jvm.hotspot.debugger.bsd.x86.*;
 import sun.jvm.hotspot.debugger.bsd.amd64.*;
 import sun.jvm.hotspot.debugger.bsd.ppc64.*;
-=======
-import sun.jvm.hotspot.debugger.bsd.x86.*;
-import sun.jvm.hotspot.debugger.bsd.amd64.*;
->>>>>>> 224e1a3f
 import sun.jvm.hotspot.debugger.bsd.aarch64.*;
 import sun.jvm.hotspot.utilities.*;
 
@@ -103,7 +93,6 @@
        Address pc  = context.getRegisterAsAddress(AMD64ThreadContext.RIP);
        if (pc == null) return null;
        return new BsdAMD64CFrame(dbg, rbp, pc);
-<<<<<<< HEAD
     }  else if (cpu.equals("ppc64")) {
         PPC64ThreadContext context = (PPC64ThreadContext) thread.getContext();
         Address sp = context.getRegisterAsAddress(PPC64ThreadContext.SP);
@@ -111,8 +100,6 @@
         Address pc  = context.getRegisterAsAddress(PPC64ThreadContext.PC);
         if (pc == null) return null;
         return new BsdPPC64CFrame(dbg, sp, pc, BsdDebuggerLocal.getAddressSize());
-=======
->>>>>>> 224e1a3f
     } else if (cpu.equals("aarch64")) {
        AARCH64ThreadContext context = (AARCH64ThreadContext) thread.getContext();
        Address fp = context.getRegisterAsAddress(AARCH64ThreadContext.FP);
@@ -120,15 +107,8 @@
        Address pc  = context.getRegisterAsAddress(AARCH64ThreadContext.PC);
        if (pc == null) return null;
        return new BsdAARCH64CFrame(dbg, fp, pc);
-<<<<<<< HEAD
-     } else {
-       // Runtime exception thrown by BsdThreadContextFactory if unknown cpu
-       ThreadContext context = (ThreadContext) thread.getContext();
-       return context.getTopFrame(dbg);
-=======
     } else {
        throw new DebuggerException(cpu + " is not yet supported");
->>>>>>> 224e1a3f
     }
   }
 
