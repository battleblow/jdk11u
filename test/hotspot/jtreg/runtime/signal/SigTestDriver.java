--- conflicted
+++ resolved
@@ -95,14 +95,10 @@
 
         boolean passed = true;
 
-<<<<<<< HEAD
-        String[] functions = Platform.getOsName().equals("OpenBSD") ? new String[]{"sigaction"} :
-                new String[]{"sigset", "sigaction"};
-
+        String[] functions = Platform.getOsName().equals("OpenBSD")
+            ? new String[] {"sigaction"}
+            : new String[] {"sigset", "sigaction"};
         for (String mode : functions) {
-=======
-        for (String mode : new String[] {"sigset", "sigaction"}) {
->>>>>>> 2081c007
             for (String scenario : new String[] {"nojvm", "prepre", "prepost", "postpre", "postpost"}) {
                 cmd.set(modeIdx, mode);
                 cmd.set(scenarioIdx, scenario);
