/*
 * Copyright (c) 2018, Oracle and/or its affiliates. All rights reserved.
 * DO NOT ALTER OR REMOVE COPYRIGHT NOTICES OR THIS FILE HEADER.
 *
 * This code is free software; you can redistribute it and/or modify it
 * under the terms of the GNU General Public License version 2 only, as
 * published by the Free Software Foundation.
 *
 * This code is distributed in the hope that it will be useful, but WITHOUT
 * ANY WARRANTY; without even the implied warranty of MERCHANTABILITY or
 * FITNESS FOR A PARTICULAR PURPOSE.  See the GNU General Public License
 * version 2 for more details (a copy is included in the LICENSE file that
 * accompanied this code).
 *
 * You should have received a copy of the GNU General Public License version
 * 2 along with this work; if not, write to the Free Software Foundation,
 * Inc., 51 Franklin St, Fifth Floor, Boston, MA 02110-1301 USA.
 *
 * Please contact Oracle, 500 Oracle Parkway, Redwood Shores, CA 94065 USA
 * or visit www.oracle.com if you need additional information or have any
 * questions.
 *
 */

/*
 * @test
 * @summary Test that CDS still works when the JDK is moved to a new directory
 * @bug 8272345
 * @requires vm.cds
<<<<<<< HEAD
 * @requires os.family == "linux" | os.family == "freebsd" | os.family == "netbsd" | os.family == "openbsd"
=======
 * @comment This test doesn't work on Windows because it depends on symlinks
 * @requires os.family != "windows"
>>>>>>> 288c9f7d
 * @library /test/lib
 * @modules java.base/jdk.internal.misc
 *          java.management
 *          jdk.jartool/sun.tools.jar
 * @compile test-classes/Hello.java
 * @run main MoveJDKTest
 */

import java.io.File;
import java.nio.file.Files;
import java.nio.file.Path;
import java.nio.file.Paths;
import java.nio.file.StandardCopyOption;
import jdk.test.lib.process.OutputAnalyzer;

public class MoveJDKTest {
    public static void main(String[] args) throws Exception {
        String java_home_src = System.getProperty("java.home");
        String java_home_dst = System.getProperty("user.dir") + File.separator + "moved_jdk";

        TestCommon.startNewArchiveName();
        String jsaFile = TestCommon.getCurrentArchiveName();
        String jsaOpt = "-XX:SharedArchiveFile=" + jsaFile;
        {
            ProcessBuilder pb = makeBuilder(java_home_src + "/bin/java", "-Xshare:dump", jsaOpt);
            TestCommon.executeAndLog(pb, "dump");
        }
        {
            ProcessBuilder pb = makeBuilder(java_home_src + "/bin/java",
                                            "-Xshare:auto",
                                            jsaOpt,
                                            "-Xlog:class+path=info",
                                            "-version");
            OutputAnalyzer out = TestCommon.executeAndLog(pb, "exec-src");
            out.shouldNotContain("shared class paths mismatch");
            out.shouldNotContain("BOOT classpath mismatch");
        }

        clone(new File(java_home_src), new File(java_home_dst));
        System.out.println("============== Cloned JDK at " + java_home_dst);

        // Test runtime with cloned JDK
        {
            ProcessBuilder pb = makeBuilder(java_home_dst + "/bin/java",
                                            "-Xshare:auto",
                                            jsaOpt,
                                            "-Xlog:class+path=info",
                                            "-version");
            OutputAnalyzer out = TestCommon.executeAndLog(pb, "exec-dst");
            out.shouldNotContain("shared class paths mismatch");
            out.shouldNotContain("BOOT classpath mismatch");
        }

        // Test with bad JAR file name, hello.modules
        String helloJar = JarBuilder.getOrCreateHelloJar();
        String fake_modules = copyFakeModulesFromHelloJar();
        String dumptimeBootAppendOpt = "-Xbootclasspath/a:" + fake_modules;
        {
            ProcessBuilder pb = makeBuilder(java_home_src + "/bin/java",
                                            "-Xshare:dump",
                                            dumptimeBootAppendOpt,
                                            jsaOpt);
            TestCommon.executeAndLog(pb, "dump");
        }
        {
            String runtimeBootAppendOpt = dumptimeBootAppendOpt + System.getProperty("path.separator") + helloJar;
            ProcessBuilder pb = makeBuilder(java_home_dst + "/bin/java",
                                            "-Xshare:auto",
                                            runtimeBootAppendOpt,
                                            jsaOpt,
                                            "-Xlog:class+path=info",
                                            "-version");
            OutputAnalyzer out = TestCommon.executeAndLog(pb, "exec-dst");
            out.shouldNotContain("shared class paths mismatch");
            out.shouldNotContain("BOOT classpath mismatch");
        }
    }

    // Do a cheap clone of the JDK. Most files can be sym-linked. However, $JAVA_HOME/bin/java and $JAVA_HOME/lib/.../libjvm.so"
    // must be copied, because the java.home property is derived from the canonicalized paths of these 2 files.
    static void clone(File src, File dst) throws Exception {
        if (dst.exists()) {
            if (!dst.isDirectory()) {
                throw new RuntimeException("Not a directory :" + dst);
            }
        } else {
            if (!dst.mkdir()) {
                throw new RuntimeException("Cannot create directory: " + dst);
            }
        }
        final String jvmLib = System.mapLibraryName("jvm");
        for (String child : src.list()) {
            if (child.equals(".") || child.equals("..")) {
                continue;
            }

            File child_src = new File(src, child);
            File child_dst = new File(dst, child);
            if (child_dst.exists()) {
                throw new RuntimeException("Already exists: " + child_dst);
            }
            if (child_src.isFile()) {
                if (child.equals(jvmLib) || child.equals("java")) {
                    Files.copy(child_src.toPath(), /* copy data to -> */ child_dst.toPath());
                } else {
                    Files.createSymbolicLink(child_dst.toPath(),  /* link to -> */ child_src.toPath());
                }
            } else {
                clone(child_src, child_dst);
            }
        }
    }

    static ProcessBuilder makeBuilder(String... args) throws Exception {
        System.out.print("[");
        for (String s : args) {
            System.out.print(" " + s);
        }
        System.out.println(" ]");
        return new ProcessBuilder(args);
    }

    private static String copyFakeModulesFromHelloJar() throws Exception {
        String classDir = System.getProperty("test.classes");
        String newFile = "hello.modules";
        String path = classDir + File.separator + newFile;

        Files.copy(Paths.get(classDir, "hello.jar"),
            Paths.get(classDir, newFile),
            StandardCopyOption.REPLACE_EXISTING);
        return path;
    }
}<|MERGE_RESOLUTION|>--- conflicted
+++ resolved
@@ -27,12 +27,8 @@
  * @summary Test that CDS still works when the JDK is moved to a new directory
  * @bug 8272345
  * @requires vm.cds
-<<<<<<< HEAD
- * @requires os.family == "linux" | os.family == "freebsd" | os.family == "netbsd" | os.family == "openbsd"
-=======
  * @comment This test doesn't work on Windows because it depends on symlinks
  * @requires os.family != "windows"
->>>>>>> 288c9f7d
  * @library /test/lib
  * @modules java.base/jdk.internal.misc
  *          java.management
